/*
 * cocos2d for iPhone: http://www.cocos2d-iphone.org
 *
 * Copyright (c) 2008-2010 Ricardo Quesada
 * Copyright (c) 2009 Valentin Milea
 * 
 * Permission is hereby granted, free of charge, to any person obtaining a copy
 * of this software and associated documentation files (the "Software"), to deal
 * in the Software without restriction, including without limitation the rights
 * to use, copy, modify, merge, publish, distribute, sublicense, and/or sell
 * copies of the Software, and to permit persons to whom the Software is
 * furnished to do so, subject to the following conditions:
 * 
 * The above copyright notice and this permission notice shall be included in
 * all copies or substantial portions of the Software.
 * 
 * THE SOFTWARE IS PROVIDED "AS IS", WITHOUT WARRANTY OF ANY KIND, EXPRESS OR
 * IMPLIED, INCLUDING BUT NOT LIMITED TO THE WARRANTIES OF MERCHANTABILITY,
 * FITNESS FOR A PARTICULAR PURPOSE AND NONINFRINGEMENT. IN NO EVENT SHALL THE
 * AUTHORS OR COPYRIGHT HOLDERS BE LIABLE FOR ANY CLAIM, DAMAGES OR OTHER
 * LIABILITY, WHETHER IN AN ACTION OF CONTRACT, TORT OR OTHERWISE, ARISING FROM,
 * OUT OF OR IN CONNECTION WITH THE SOFTWARE OR THE USE OR OTHER DEALINGS IN
 * THE SOFTWARE.
 */

#import <Availability.h>

#import "Platforms/CCGL.h"
#import "CCAction.h"
#import "ccTypes.h"
#import "CCTexture2D.h"
#import "CCProtocols.h"
#import "ccConfig.h"
#import "Support/CCArray.h"
#import "Support/kazmath.h"

enum {
	kCCNodeTagInvalid = -1,
};

@class CCCamera;
@class CCGridBase;
@class GLProgram;

/** CCNode is the main element. Anything thats gets drawn or contains things that get drawn is a CCNode.
 The most popular CCNodes are: CCScene, CCLayer, CCSprite, CCMenu.
 
 The main features of a CCNode are:
 - They can contain other CCNode nodes (addChild, getChildByTag, removeChild, etc)
 - They can schedule periodic callback (schedule, unschedule, etc)
 - They can execute actions (runAction, stopAction, etc)
 
 Some CCNode nodes provide extra functionality for them or their children.
 
 Subclassing a CCNode usually means (one/all) of:
 - overriding init to initialize resources and schedule callbacks
 - create callbacks to handle the advancement of time
 - overriding draw to render the node
 
 Features of CCNode:
 - position
 - scale (x, y)
 - rotation (in degrees, clockwise)
 - CCCamera (an interface to gluLookAt )
 - CCGridBase (to do mesh transformations)
 - anchor point
 - size
 - visible
 - z-order
 - openGL z position
 
 Default values:
  - rotation: 0
  - position: (x=0,y=0)
  - scale: (x=1,y=1)
  - contentSize: (x=0,y=0)
  - anchorPoint: (x=0,y=0)
 
 Limitations:
 - A CCNode is a "void" object. It doesn't have a texture
 
 Order in transformations with grid disabled
 -# The node will be translated (position)
 -# The node will be rotated (rotation)
 -# The node will be scaled (scale)
 -# The node will be moved according to the camera values (camera)
 
 Order in transformations with grid enabled
 -# The node will be translated (position)
 -# The node will be rotated (rotation)
 -# The node will be scaled (scale)
 -# The grid will capture the screen
 -# The node will be moved according to the camera values (camera)
 -# The grid will render the captured screen
 
 Camera:
 - Each node has a camera. By default it points to the center of the CCNode.
 */ 
@interface CCNode : NSObject
{	
	// rotation angle
	float rotation_;	
	
	// scaling factors
	float scaleX_, scaleY_;
	
	// openGL real Z vertex
	float vertexZ_;
	
	// position of the node
	CGPoint position_;
<<<<<<< HEAD
=======
	CGPoint	positionInPixels_;
	
	// skew angles
	float skewX_, skewY_;

	// is visible
	BOOL visible_;
>>>>>>> 60a97448
	
	// anchor point in points
	CGPoint anchorPointInPoints_;	
	// anchor point normalized (NOT in points)
	CGPoint anchorPoint_;	
	
	// untransformed size of the node
	CGSize	contentSize_;
	
	// transform
	CGAffineTransform transform_, inverse_;

	// a Camera
	CCCamera *camera_;
	
	// a Grid
	CCGridBase *grid_;
	
	// z-order value
	NSInteger zOrder_;
	
	// array of children
	CCArray *children_;
	
	// weakref to parent
	CCNode *parent_;
	
	// a tag. any number you want to assign to the node
	NSInteger tag_;
    
	// user data field
	void *userData_;
	
	// Shader
	GLProgram	*shaderProgram_;

	// Is running
	BOOL isRunning_:1;

	// To reduce memory, place BOOLs that are not properties here:
	BOOL isTransformDirty_:1;
	BOOL isInverseDirty_:1;
	// is visible
	BOOL visible_:1;
	// If YES the transformtions will be relative to (-transform.x, -transform.y).
	// Sprites, Labels and any other "small" object uses it.
	// Scenes, Layers and other "whole screen" object don't use it.
	BOOL isRelativeAnchorPoint_:1;	

@public
	kmMat4	transformMV_;
	BOOL	isTransformMVDirty_:1;

}

/** The z order of the node relative to it's "brothers": children of the same parent */
@property(nonatomic,readonly) NSInteger zOrder;
/** The real openGL Z vertex.
 Differences between openGL Z vertex and cocos2d Z order:
   - OpenGL Z modifies the Z vertex, and not the Z order in the relation between parent-children
   - OpenGL Z might require to set 2D projection
   - cocos2d Z order works OK if all the nodes uses the same openGL Z vertex. eg: vertexZ = 0
 @warning: Use it at your own risk since it might break the cocos2d parent-children z order
 @since v0.8
 */
@property (nonatomic,readwrite) float vertexZ;

/** The X skew angle of the node in degrees.
 This angle describes the shear distortion in the X direction.
 Thus, it is the angle between the Y axis and the left edge of the shape
 The default skewX angle is 0. Positive values distort the node in a CW direction.
 */
@property(nonatomic,readwrite,assign) float skewX;

/** The Y skew angle of the node in degrees.
 This angle describes the shear distortion in the Y direction.
 Thus, it is the angle between the X axis and the bottom edge of the shape
 The default skewY angle is 0. Positive values distort the node in a CCW direction.
 */
@property(nonatomic,readwrite,assign) float skewY;
/** The rotation (angle) of the node in degrees. 0 is the default rotation angle. Positive values rotate node CW. */
@property(nonatomic,readwrite,assign) float rotation;
/** The scale factor of the node. 1.0 is the default scale factor. It modifies the X and Y scale at the same time. */
@property(nonatomic,readwrite,assign) float scale;
/** The scale factor of the node. 1.0 is the default scale factor. It only modifies the X scale factor. */
@property(nonatomic,readwrite,assign) float scaleX;
/** The scale factor of the node. 1.0 is the default scale factor. It only modifies the Y scale factor. */
@property(nonatomic,readwrite,assign) float scaleY;
/** Position (x,y) of the node in points. (0,0) is the left-bottom corner. */
@property(nonatomic,readwrite,assign) CGPoint position;
/** A CCCamera object that lets you move the node using a gluLookAt
*/
@property(nonatomic,readonly) CCCamera* camera;
/** Array of children */
@property(nonatomic,readonly) CCArray *children;
/** A CCGrid object that is used when applying effects */
@property(nonatomic,readwrite,retain) CCGridBase* grid;
/** Whether of not the node is visible. Default is YES */
@property(nonatomic,readwrite,assign) BOOL visible;
/** anchorPoint is the point around which all transformations and positioning manipulations take place.
 It's like a pin in the node where it is "attached" to its parent.
 The anchorPoint is normalized, like a percentage. (0,0) means the bottom-left corner and (1,1) means the top-right corner.
 But you can use values higher than (1,1) and lower than (0,0) too.
 The default anchorPoint is (0,0). It starts in the bottom-left corner. CCSprite and other subclasses have a different default anchorPoint.
 @since v0.8
 */
@property(nonatomic,readwrite) CGPoint anchorPoint;
/** The anchorPoint in absolute pixels.
 Since v0.8 you can only read it. If you wish to modify it, use anchorPoint instead
 */
@property(nonatomic,readonly) CGPoint anchorPointInPoints;

/** The untransformed size of the node in Points
 The contentSize remains the same no matter the node is scaled or rotated.
 All nodes has a size. Layer and Scene has the same size of the screen.
 @since v0.8
 */
@property (nonatomic,readwrite) CGSize contentSize;


/** whether or not the node is running */
@property(nonatomic,readonly) BOOL isRunning;
/** A weak reference to the parent */
@property(nonatomic,readwrite,assign) CCNode* parent;
/** If YES the transformtions will be relative to it's anchor point.
 * Sprites, Labels and any other sizeble object use it have it enabled by default.
 * Scenes, Layers and other "whole screen" object don't use it, have it disabled by default.
 */
@property(nonatomic,readwrite,assign) BOOL isRelativeAnchorPoint;
/** A tag used to identify the node easily */
@property(nonatomic,readwrite,assign) NSInteger tag;
/** A custom user data pointer */
@property(nonatomic,readwrite,assign) void *userData;
/** Shader Program
 @since v2.0
 */
@property(nonatomic,readwrite,retain) GLProgram *shaderProgram;

// initializators
/** allocates and initializes a node.
 The node will be created as "autorelease".
 */
+(id) node;
/** initializes the node */
-(id) init;


// scene managment

/** callback that is called every time the CCNode enters the 'stage'.
 If the CCNode enters the 'stage' with a transition, this callback is called when the transition starts.
 During onEnter you can't a "sister/brother" node.
 */
-(void) onEnter;
/** callback that is called when the CCNode enters in the 'stage'.
 If the CCNode enters the 'stage' with a transition, this callback is called when the transition finishes.
 @since v0.8
 */
-(void) onEnterTransitionDidFinish;
/** callback that is called every time the CCNode leaves the 'stage'.
 If the CCNode leaves the 'stage' with a transition, this callback is called when the transition finishes.
 During onExit you can't access a sibling node.
 */
-(void) onExit;


// composition: ADD

/** Adds a child to the container with z-order as 0.
 If the child is added to a 'running' node, then 'onEnter' and 'onEnterTransitionDidFinish' will be called immediately.
 @since v0.7.1
 */
-(void) addChild: (CCNode*)node;

/** Adds a child to the container with a z-order.
 If the child is added to a 'running' node, then 'onEnter' and 'onEnterTransitionDidFinish' will be called immediately.
 @since v0.7.1
 */
-(void) addChild: (CCNode*)node z:(NSInteger)z;

/** Adds a child to the container with z order and tag.
 If the child is added to a 'running' node, then 'onEnter' and 'onEnterTransitionDidFinish' will be called immediately.
 @since v0.7.1
 */
-(void) addChild: (CCNode*)node z:(NSInteger)z tag:(NSInteger)tag;

// composition: REMOVE

/** Remove itself from its parent node. If cleanup is YES, then also remove all actions and callbacks.
 If the node orphan, then nothing happens.
 @since v0.99.3
 */
-(void) removeFromParentAndCleanup:(BOOL)cleanup;

/** Removes a child from the container. It will also cleanup all running actions depending on the cleanup parameter.
 @since v0.7.1
 */
-(void) removeChild: (CCNode*)node cleanup:(BOOL)cleanup;

/** Removes a child from the container by tag value. It will also cleanup all running actions depending on the cleanup parameter
 @since v0.7.1
 */
-(void) removeChildByTag:(NSInteger) tag cleanup:(BOOL)cleanup;

/** Removes all children from the container and do a cleanup all running actions depending on the cleanup parameter.
 @since v0.7.1
 */
-(void) removeAllChildrenWithCleanup:(BOOL)cleanup;

// composition: GET
/** Gets a child from the container given its tag
 @return returns a CCNode object
 @since v0.7.1
 */
-(CCNode*) getChildByTag:(NSInteger) tag;

/** Reorders a child according to a new z value.
 * The child MUST be already added.
 */
-(void) reorderChild:(CCNode*)child z:(NSInteger)zOrder;

/** Stops all running actions and schedulers
 @since v0.8
 */
-(void) cleanup;

// draw

/** Override this method to draw your own node.
 The following GL states will be enabled by default:
	- glActiveTexture(GL_TEXTURE0);
	- glEnableVertexAttribArray(kCCAttribPosition);
	- glEnableVertexAttribArray(kCCAttribColor);
	- glEnableVertexAttribArray(kCCAttribTexCoords);

 
   AND YOU SHOULD NOT DISABLE THEM AFTER DRAWING YOUR NODE
 
 But if you enable any other GL state, you should disable it after drawing your node.
 */
-(void) draw;

/** recursive method that visit its children and draw them */
-(void) visit;

// transformations

/** performs OpenGL view-matrix transformation based on position, scale, rotation and other attributes. */
-(void) transform;

/** returns a "local" axis aligned bounding box of the node in points.
 The returned box is relative only to its parent.
 The returned box is in Points.
 
 @since v0.8.2
 */
- (CGRect) boundingBox;

// actions

/** Executes an action, and returns the action that is executed.
 The node becomes the action's target.
 @warning Starting from v0.8 actions don't retain their target anymore.
 @since v0.7.1
 @return An Action pointer
 */
-(CCAction*) runAction: (CCAction*) action;
/** Removes all actions from the running action list */
-(void) stopAllActions;
/** Removes an action from the running action list */
-(void) stopAction: (CCAction*) action;
/** Removes an action from the running action list given its tag
 @since v0.7.1
*/
-(void) stopActionByTag:(NSInteger) tag;
/** Gets an action from the running action list given its tag
 @since v0.7.1
 @return the Action the with the given tag
 */
-(CCAction*) getActionByTag:(NSInteger) tag;
/** Returns the numbers of actions that are running plus the ones that are schedule to run (actions in actionsToAdd and actions arrays). 
 * Composable actions are counted as 1 action. Example:
 *    If you are running 1 Sequence of 7 actions, it will return 1.
 *    If you are running 7 Sequences of 2 actions, it will return 7.
 */
-(NSUInteger) numberOfRunningActions;

// timers

/** check whether a selector is scheduled. */
//-(BOOL) isScheduled: (SEL) selector;

/** schedules the "update" method. It will use the order number 0. This method will be called every frame.
 Scheduled methods with a lower order value will be called before the ones that have a higher order value.
 Only one "udpate" method could be scheduled per node.
 
 @since v0.99.3
 */
-(void) scheduleUpdate;

/** schedules the "update" selector with a custom priority. This selector will be called every frame.
 Scheduled selectors with a lower priority will be called before the ones that have a higher value.
 Only one "udpate" selector could be scheduled per node (You can't have 2 'update' selectors).

 @since v0.99.3
 */
-(void) scheduleUpdateWithPriority:(NSInteger)priority;

/* unschedules the "update" method.
 
 @since v0.99.3
 */
-(void) unscheduleUpdate;


/** schedules a selector.
 The scheduled selector will be ticked every frame
 */
-(void) schedule: (SEL) s;
/** schedules a custom selector with an interval time in seconds.
 If time is 0 it will be ticked every frame.
 If time is 0, it is recommended to use 'scheduleUpdate' instead.
 
 If the selector is already scheduled, then the interval parameter will be updated without scheduling it again.
 */
-(void) schedule: (SEL) s interval:(ccTime)seconds;
/** unschedules a custom selector.*/
-(void) unschedule: (SEL) s;

/** unschedule all scheduled selectors: custom selectors, and the 'update' selector.
 Actions are not affected by this method.
@since v0.99.3
 */
-(void) unscheduleAllSelectors;

/** resumes all scheduled selectors and actions.
 Called internally by onEnter
 */
-(void) resumeSchedulerAndActions;
/** pauses all scheduled selectors and actions.
 Called internally by onExit
 */
-(void) pauseSchedulerAndActions;


// transformation methods

/** Returns the matrix that transform the node's (local) space coordinates into the parent's space coordinates.
 The matrix is in Pixels.
 @since v0.7.1
 */
- (CGAffineTransform)nodeToParentTransform;
/** Returns the matrix that transform parent's space coordinates to the node's (local) space coordinates.
 The matrix is in Pixels.
 @since v0.7.1
 */
- (CGAffineTransform)parentToNodeTransform;
/** Retrusn the world affine transform matrix. The matrix is in Pixels.
 @since v0.7.1
 */
- (CGAffineTransform)nodeToWorldTransform;
/** Returns the inverse world affine transform matrix. The matrix is in Pixels.
 @since v0.7.1
 */
- (CGAffineTransform)worldToNodeTransform;
/** Converts a Point to node (local) space coordinates. The result is in Points.
 @since v0.7.1
 */
- (CGPoint)convertToNodeSpace:(CGPoint)worldPoint;
/** Converts a Point to world space coordinates. The result is in Points.
 @since v0.7.1
 */
- (CGPoint)convertToWorldSpace:(CGPoint)nodePoint;
/** Converts a Point to node (local) space coordinates. The result is in Points.
 treating the returned/received node point as anchor relative.
 @since v0.7.1
 */
- (CGPoint)convertToNodeSpaceAR:(CGPoint)worldPoint;
/** Converts a local Point to world space coordinates.The result is in Points.
 treating the returned/received node point as anchor relative.
 @since v0.7.1
 */
- (CGPoint)convertToWorldSpaceAR:(CGPoint)nodePoint;

#ifdef __IPHONE_OS_VERSION_MAX_ALLOWED
/** Converts a UITouch to node (local) space coordinates. The result is in Points.
 @since v0.7.1
 */
- (CGPoint)convertTouchToNodeSpace:(UITouch *)touch;
/** Converts a UITouch to node (local) space coordinates. The result is in Points.
 This method is AR (Anchor Relative)..
 @since v0.7.1
 */
- (CGPoint)convertTouchToNodeSpaceAR:(UITouch *)touch;
#endif // __IPHONE_OS_VERSION_MAX_ALLOWED
@end<|MERGE_RESOLUTION|>--- conflicted
+++ resolved
@@ -109,16 +109,9 @@
 	
 	// position of the node
 	CGPoint position_;
-<<<<<<< HEAD
-=======
-	CGPoint	positionInPixels_;
-	
+
 	// skew angles
 	float skewX_, skewY_;
-
-	// is visible
-	BOOL visible_;
->>>>>>> 60a97448
 	
 	// anchor point in points
 	CGPoint anchorPointInPoints_;	
