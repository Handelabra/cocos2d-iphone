/*
 * cocos2d for iPhone: http://www.cocos2d-iphone.org
 *
 * Copyright (c) 2009 Valentin Milea
 *
 * Copyright (c) 2008-2010 Ricardo Quesada
 * Copyright (c) 2011 Zynga Inc.
 *
 * Permission is hereby granted, free of charge, to any person obtaining a copy
 * of this software and associated documentation files (the "Software"), to deal
 * in the Software without restriction, including without limitation the rights
 * to use, copy, modify, merge, publish, distribute, sublicense, and/or sell
 * copies of the Software, and to permit persons to whom the Software is
 * furnished to do so, subject to the following conditions:
 *
 * The above copyright notice and this permission notice shall be included in
 * all copies or substantial portions of the Software.
 *
 * THE SOFTWARE IS PROVIDED "AS IS", WITHOUT WARRANTY OF ANY KIND, EXPRESS OR
 * IMPLIED, INCLUDING BUT NOT LIMITED TO THE WARRANTIES OF MERCHANTABILITY,
 * FITNESS FOR A PARTICULAR PURPOSE AND NONINFRINGEMENT. IN NO EVENT SHALL THE
 * AUTHORS OR COPYRIGHT HOLDERS BE LIABLE FOR ANY CLAIM, DAMAGES OR OTHER
 * LIABILITY, WHETHER IN AN ACTION OF CONTRACT, TORT OR OTHERWISE, ARISING FROM,
 * OUT OF OR IN CONNECTION WITH THE SOFTWARE OR THE USE OR OTHER DEALINGS IN
 * THE SOFTWARE.
 */

#import "Platforms/CCGL.h"
#import "ccTypes.h"
#import "CCProtocols.h"
#import "ccConfig.h"
#import "ccGLStateCache.h"
#import "Support/CCArray.h"
#import "kazmath/kazmath.h"

enum {
	kCCNodeTagInvalid = -1,
};

@class CCCamera;
@class CCGridBase;
@class CCGLProgram;
@class CCScheduler;
@class CCActionManager;
@class CCAction;

/** CCNode is the main element. Anything thats gets drawn or contains things that get drawn is a CCNode.
 The most popular CCNodes are: CCScene, CCLayer, CCSprite, CCMenu.

 The main features of a CCNode are:
 - They can contain other CCNode nodes (addChild, getChildByTag, removeChild, etc)
 - They can schedule periodic callback (schedule, unschedule, etc)
 - They can execute actions (runAction, stopAction, etc)

 Some CCNode nodes provide extra functionality for them or their children.

 Subclassing a CCNode usually means (one/all) of:
 - overriding init to initialize resources and schedule callbacks
 - create callbacks to handle the advancement of time
 - overriding draw to render the node

 Features of CCNode:
 - position
 - scale (x, y)
 - rotation (in degrees, clockwise)
 - CCCamera (an interface to gluLookAt )
 - CCGridBase (to do mesh transformations)
 - anchor point
 - size
 - visible
 - z-order
 - openGL z position

 Default values:
  - rotation: 0
  - position: (x=0,y=0)
  - scale: (x=1,y=1)
  - contentSize: (x=0,y=0)
  - anchorPoint: (x=0,y=0)

 Limitations:
 - A CCNode is a "void" object. It doesn't have a texture

 Order in transformations with grid disabled
 -# The node will be translated (position)
 -# The node will be rotated (rotation)
 -# The node will be skewed (skewX, skewY)
 -# The node will be scaled (scale, scaleX, scaleY)
 -# The node will be moved according to the camera values (camera)

 Order in transformations with grid enabled
 -# The node will be translated (position)
 -# The node will be rotated (rotation)
 -# The node will be skewed (skewX, skewY)
 -# The node will be scaled (scale, scaleX, scaleY)
 -# The grid will capture the screen
 -# The node will be moved according to the camera values (camera)
 -# The grid will render the captured screen

 Camera:
 - Each node has a camera. By default it points to the center of the CCNode.
 */
@interface CCNode : NSObject
{
	// rotation angle
	float rotation_;

	// scaling factors
	float scaleX_, scaleY_;

	// openGL real Z vertex
	float vertexZ_;

	// position of the node
	CGPoint position_;

	// skew angles
	float skewX_, skewY_;

	// anchor point in points
	CGPoint anchorPointInPoints_;
	// anchor point normalized (NOT in points)
	CGPoint anchorPoint_;

	// untransformed size of the node
	CGSize	contentSize_;

	// transform
	CGAffineTransform transform_, inverse_;

	// a Camera
	CCCamera *camera_;

	// a Grid
	CCGridBase *grid_;

	// z-order value
	NSInteger zOrder_;

	// array of children
	CCArray *children_;

	// weakref to parent
	CCNode *parent_;

	// a tag. any number you want to assign to the node
	NSInteger tag_;

	// user data field
	void *userData_;
	id userObject_;

	// Shader
	CCGLProgram	*shaderProgram_;

	// Server side state
	ccGLServerState glServerState_;

	// used to preserve sequence while sorting children with the same zOrder
	NSUInteger orderOfArrival_;

	// scheduler used to schedule timers and updates
	CCScheduler		*scheduler_;

	// ActionManager used to handle all the actions
	CCActionManager	*actionManager_;

	// Is running
	BOOL isRunning_;

	BOOL isTransformDirty_;
	BOOL isInverseDirty_;

	// is visible
	BOOL visible_;
	// If YES the transformtions will be relative to (-transform.x, -transform.y).
	// Sprites, Labels and any other "small" object uses it.
	// Scenes, Layers and other "whole screen" object don't use it.
	BOOL isRelativeAnchorPoint_;

<<<<<<< HEAD
	BOOL isReorderChildDirty_;
	
	// userData is going to be retained.
	BOOL retainUserData_;
	
	@public
	SEL visitSelector;
	IMP visitPointer;
	
	SEL drawSelector;
	IMP drawPointer;
=======
	BOOL isReorderChildDirty_;	
>>>>>>> 28bb844a
}

/** The z order of the node relative to its "siblings": children of the same parent */
@property(nonatomic,assign) NSInteger zOrder;
/** The real openGL Z vertex.
 Differences between openGL Z vertex and cocos2d Z order:
   - OpenGL Z modifies the Z vertex, and not the Z order in the relation between parent-children
   - OpenGL Z might require to set 2D projection
   - cocos2d Z order works OK if all the nodes uses the same openGL Z vertex. eg: vertexZ = 0
 @warning: Use it at your own risk since it might break the cocos2d parent-children z order
 @since v0.8
 */
@property (nonatomic,readwrite) float vertexZ;

/** The X skew angle of the node in degrees.
 This angle describes the shear distortion in the X direction.
 Thus, it is the angle between the Y axis and the left edge of the shape
 The default skewX angle is 0. Positive values distort the node in a CW direction.
 */
@property(nonatomic,readwrite,assign) float skewX;

/** The Y skew angle of the node in degrees.
 This angle describes the shear distortion in the Y direction.
 Thus, it is the angle between the X axis and the bottom edge of the shape
 The default skewY angle is 0. Positive values distort the node in a CCW direction.
 */
@property(nonatomic,readwrite,assign) float skewY;
/** The rotation (angle) of the node in degrees. 0 is the default rotation angle. Positive values rotate node CW. */
@property(nonatomic,readwrite,assign) float rotation;
/** The scale factor of the node. 1.0 is the default scale factor. It modifies the X and Y scale at the same time. */
@property(nonatomic,readwrite,assign) float scale;
/** The scale factor of the node. 1.0 is the default scale factor. It only modifies the X scale factor. */
@property(nonatomic,readwrite,assign) float scaleX;
/** The scale factor of the node. 1.0 is the default scale factor. It only modifies the Y scale factor. */
@property(nonatomic,readwrite,assign) float scaleY;
/** Position (x,y) of the node in points. (0,0) is the left-bottom corner. */
@property(nonatomic,readwrite,assign) CGPoint position;
/** A CCCamera object that lets you move the node using a gluLookAt */
@property(nonatomic,readonly) CCCamera* camera;
/** Array of children */
@property(nonatomic,readonly) CCArray *children;
/** A CCGrid object that is used when applying effects */
@property(nonatomic,readwrite,retain) CCGridBase* grid;
/** Whether of not the node is visible. Default is YES */
@property(nonatomic,readwrite,assign) BOOL visible;
/** anchorPoint is the point around which all transformations and positioning manipulations take place.
 It's like a pin in the node where it is "attached" to its parent.
 The anchorPoint is normalized, like a percentage. (0,0) means the bottom-left corner and (1,1) means the top-right corner.
 But you can use values higher than (1,1) and lower than (0,0) too.
 The default anchorPoint is (0,0). It starts in the bottom-left corner. CCSprite and other subclasses have a different default anchorPoint.
 @since v0.8
 */
@property(nonatomic,readwrite) CGPoint anchorPoint;
/** The anchorPoint in absolute pixels.
 Since v0.8 you can only read it. If you wish to modify it, use anchorPoint instead
 */
@property(nonatomic,readonly) CGPoint anchorPointInPoints;

/** The untransformed size of the node in Points
 The contentSize remains the same no matter the node is scaled or rotated.
 All nodes has a size. Layer and Scene has the same size of the screen.
 @since v0.8
 */
@property (nonatomic,readwrite) CGSize contentSize;

/** whether or not the node is running */
@property(nonatomic,readonly) BOOL isRunning;
/** A weak reference to the parent */
@property(nonatomic,readwrite,assign) CCNode* parent;
/** If YES the transformtions will be relative to its anchor point.
 * Sprites, Labels and any other sizeble object use it have it enabled by default.
 * Scenes, Layers and other "whole screen" object don't use it, have it disabled by default.
 */
@property(nonatomic,readwrite,assign) BOOL isRelativeAnchorPoint;
/** A tag used to identify the node easily */
@property(nonatomic,readwrite,assign) NSInteger tag;
/** A custom user data pointer */
@property(nonatomic,readwrite,assign) void* userData;
/** Similar to userData, but instead of holding a void* it holds an id */
@property(nonatomic,readwrite,retain) id userObject;

/** Shader Program
 @since v2.0
 */
@property(nonatomic,readwrite,retain) CCGLProgram *shaderProgram;

/** used internally for zOrder sorting, don't change this manually */
@property(nonatomic,readwrite) NSUInteger orderOfArrival;

/** GL server side state
 @since v2.0
*/
@property (nonatomic, readwrite) ccGLServerState glServerState;

/** CCActionManager used by all the actions.
 IMPORTANT: If you set a new CCActionManager, then previously created actions are going to be removed.
 @since v2.0
 */
@property (nonatomic, readwrite, retain) CCActionManager *actionManager;

/** CCScheduler used to schedule all "updates" and timers.
 IMPORTANT: If you set a new CCScheduler, then previously created timers/update are going to be removed.
 @since v2.0
 */
@property (nonatomic, readwrite, retain) CCScheduler *scheduler;

// initializators
/** allocates and initializes a node.
 The node will be created as "autorelease".
 */
+(id) node;
/** initializes the node */
-(id) init;


// scene managment

/** Event that is called every time the CCNode enters the 'stage'.
 If the CCNode enters the 'stage' with a transition, this event is called when the transition starts.
 During onEnter you can't access a sibling node.
 If you override onEnter, you shall call [super onEnter].
 */
-(void) onEnter;

/** Event that is called when the CCNode enters in the 'stage'.
 If the CCNode enters the 'stage' with a transition, this event is called when the transition finishes.
 If you override onEnterTransitionDidFinish, you shall call [super onEnterTransitionDidFinish].
 @since v0.8
 */
-(void) onEnterTransitionDidFinish;

/** Event that is called every time the CCNode leaves the 'stage'.
 If the CCNode leaves the 'stage' with a transition, this event is called when the transition finishes.
 During onExit you can't access a sibling node.
 If you override onExit, you shall call [super onExit].
 */
-(void) onExit;

/** callback that is called every time the CCNode leaves the 'stage'.
 If the CCNode leaves the 'stage' with a transition, this callback is called when the transition starts.
 */
-(void) onExitTransitionDidStart;

// composition: ADD

/** Adds a child to the container with z-order as 0.
 If the child is added to a 'running' node, then 'onEnter' and 'onEnterTransitionDidFinish' will be called immediately.
 @since v0.7.1
 */
-(void) addChild: (CCNode*)node;

/** Adds a child to the container with a z-order.
 If the child is added to a 'running' node, then 'onEnter' and 'onEnterTransitionDidFinish' will be called immediately.
 @since v0.7.1
 */
-(void) addChild: (CCNode*)node z:(NSInteger)z;

/** Adds a child to the container with z order and tag.
 If the child is added to a 'running' node, then 'onEnter' and 'onEnterTransitionDidFinish' will be called immediately.
 @since v0.7.1
 */
-(void) addChild: (CCNode*)node z:(NSInteger)z tag:(NSInteger)tag;

// composition: REMOVE

/** Remove itself from its parent node. If cleanup is YES, then also remove all actions and callbacks.
 If the node orphan, then nothing happens.
 @since v0.99.3
 */
-(void) removeFromParentAndCleanup:(BOOL)cleanup;

/** Removes a child from the container. It will also cleanup all running actions depending on the cleanup parameter.
 @since v0.7.1
 */
-(void) removeChild: (CCNode*)node cleanup:(BOOL)cleanup;

/** Removes a child from the container by tag value. It will also cleanup all running actions depending on the cleanup parameter
 @since v0.7.1
 */
-(void) removeChildByTag:(NSInteger) tag cleanup:(BOOL)cleanup;

/** Removes all children from the container and do a cleanup all running actions depending on the cleanup parameter.
 @since v0.7.1
 */
-(void) removeAllChildrenWithCleanup:(BOOL)cleanup;

// composition: GET
/** Gets a child from the container given its tag
 @return returns a CCNode object
 @since v0.7.1
 */
-(CCNode*) getChildByTag:(NSInteger) tag;

/** Reorders a child according to a new z value.
 * The child MUST be already added.
 */
-(void) reorderChild:(CCNode*)child z:(NSInteger)zOrder;

/** performance improvement, Sort the children array once before drawing, instead of every time when a child is added or reordered
 don't call this manually unless a child added needs to be removed in the same frame */
- (void) sortAllChildren;

/** Event that is called when the running node is no longer running (eg: its CCScene is being removed from the "stage" ).
 On cleanup you should break any possible circular references.
 CCNode's cleanup removes any possible scheduled timer and/or any possible action.
 If you override cleanup, you shall call [super cleanup]
 @since v0.8
 */
-(void) cleanup;

// draw

/** Override this method to draw your own node.
 You should use cocos2d's GL API to enable/disable the GL state / shaders.
 For further info, please see ccGLstate.h.
 You shall NOT call [super draw];
 */
-(void) draw;

/** recursive method that visit its children and draw them */
-(void) visit;

// transformations

/** performs OpenGL view-matrix transformation based on position, scale, rotation and other attributes. */
-(void) transform;

/** performs OpenGL view-matrix transformation of its ancestors.
 Generally the ancestors are already transformed, but in certain cases (eg: attaching a FBO) it is necessary to transform the ancestors again.
 @since v0.7.2
 */
-(void) transformAncestors;

/** returns a "local" axis aligned bounding box of the node in points.
 The returned box is relative only to its parent.
 The returned box is in Points.

 @since v0.8.2
 */
- (CGRect) boundingBox;

// actions

/** Executes an action, and returns the action that is executed.
 The node becomes the action's target.
 @warning Starting from v0.8 actions don't retain their target anymore.
 @since v0.7.1
 @return An Action pointer
 */
-(CCAction*) runAction: (CCAction*) action;
/** Removes all actions from the running action list */
-(void) stopAllActions;
/** Removes an action from the running action list */
-(void) stopAction: (CCAction*) action;
/** Removes an action from the running action list given its tag
 @since v0.7.1
*/
-(void) stopActionByTag:(NSInteger) tag;
/** Gets an action from the running action list given its tag
 @since v0.7.1
 @return the Action the with the given tag
 */
-(CCAction*) getActionByTag:(NSInteger) tag;
/** Returns the numbers of actions that are running plus the ones that are schedule to run (actions in actionsToAdd and actions arrays).
 * Composable actions are counted as 1 action. Example:
 *    If you are running 1 Sequence of 7 actions, it will return 1.
 *    If you are running 7 Sequences of 2 actions, it will return 7.
 */
-(NSUInteger) numberOfRunningActions;

// timers

/** check whether a selector is scheduled. */
//-(BOOL) isScheduled: (SEL) selector;

/** schedules the "update" method. It will use the order number 0. This method will be called every frame.
 Scheduled methods with a lower order value will be called before the ones that have a higher order value.
 Only one "udpate" method could be scheduled per node.

 @since v0.99.3
 */
-(void) scheduleUpdate;

/** schedules the "update" selector with a custom priority. This selector will be called every frame.
 Scheduled selectors with a lower priority will be called before the ones that have a higher value.
 Only one "udpate" selector could be scheduled per node (You can't have 2 'update' selectors).

 @since v0.99.3
 */
-(void) scheduleUpdateWithPriority:(NSInteger)priority;

/* unschedules the "update" method.

 @since v0.99.3
 */
-(void) unscheduleUpdate;


/** schedules a selector.
 The scheduled selector will be ticked every frame
 */
-(void) schedule: (SEL) s;
/** schedules a custom selector with an interval time in seconds.
 If time is 0 it will be ticked every frame.
 If time is 0, it is recommended to use 'scheduleUpdate' instead.

 If the selector is already scheduled, then the interval parameter will be updated without scheduling it again.
 */
-(void) schedule: (SEL) s interval:(ccTime)seconds;
/**
 repeat will execute the action repeat + 1 times, for a continues action use kCCRepeatForever
 delay is the amount of time the action will wait before execution
 */
-(void) schedule:(SEL)selector interval:(ccTime)interval repeat: (uint) repeat delay:(ccTime) delay;

/**
 Schedules a selector that runs only once, with a delay of 0 or larger
*/
- (void) scheduleOnce:(SEL) selector delay:(ccTime) delay;

/** unschedules a custom selector.*/
-(void) unschedule: (SEL) s;

/** unschedule all scheduled selectors: custom selectors, and the 'update' selector.
 Actions are not affected by this method.
@since v0.99.3
 */
-(void) unscheduleAllSelectors;

/** resumes all scheduled selectors and actions.
 Called internally by onEnter
 */
-(void) resumeSchedulerAndActions;
/** pauses all scheduled selectors and actions.
 Called internally by onExit
 */
-(void) pauseSchedulerAndActions;


// transformation methods

/** Returns the matrix that transform the node's (local) space coordinates into the parent's space coordinates.
 The matrix is in Pixels.
 @since v0.7.1
 */
- (CGAffineTransform)nodeToParentTransform;
/** Returns the matrix that transform parent's space coordinates to the node's (local) space coordinates.
 The matrix is in Pixels.
 @since v0.7.1
 */
- (CGAffineTransform)parentToNodeTransform;
/** Retrusn the world affine transform matrix. The matrix is in Pixels.
 @since v0.7.1
 */
- (CGAffineTransform)nodeToWorldTransform;
/** Returns the inverse world affine transform matrix. The matrix is in Pixels.
 @since v0.7.1
 */
- (CGAffineTransform)worldToNodeTransform;
/** Converts a Point to node (local) space coordinates. The result is in Points.
 @since v0.7.1
 */
- (CGPoint)convertToNodeSpace:(CGPoint)worldPoint;
/** Converts a Point to world space coordinates. The result is in Points.
 @since v0.7.1
 */
- (CGPoint)convertToWorldSpace:(CGPoint)nodePoint;
/** Converts a Point to node (local) space coordinates. The result is in Points.
 treating the returned/received node point as anchor relative.
 @since v0.7.1
 */
- (CGPoint)convertToNodeSpaceAR:(CGPoint)worldPoint;
/** Converts a local Point to world space coordinates.The result is in Points.
 treating the returned/received node point as anchor relative.
 @since v0.7.1
 */
- (CGPoint)convertToWorldSpaceAR:(CGPoint)nodePoint;

#ifdef __CC_PLATFORM_IOS
/** Converts a UITouch to node (local) space coordinates. The result is in Points.
 @since v0.7.1
 */
- (CGPoint)convertTouchToNodeSpace:(UITouch *)touch;
/** Converts a UITouch to node (local) space coordinates. The result is in Points.
 This method is AR (Anchor Relative)..
 @since v0.7.1
 */
- (CGPoint)convertTouchToNodeSpaceAR:(UITouch *)touch;
#endif // __CC_PLATFORM_IOS
@end<|MERGE_RESOLUTION|>--- conflicted
+++ resolved
@@ -178,7 +178,6 @@
 	// Scenes, Layers and other "whole screen" object don't use it.
 	BOOL isRelativeAnchorPoint_;
 
-<<<<<<< HEAD
 	BOOL isReorderChildDirty_;
 	
 	// userData is going to be retained.
@@ -190,9 +189,6 @@
 	
 	SEL drawSelector;
 	IMP drawPointer;
-=======
-	BOOL isReorderChildDirty_;	
->>>>>>> 28bb844a
 }
 
 /** The z order of the node relative to its "siblings": children of the same parent */
