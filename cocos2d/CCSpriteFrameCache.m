--- conflicted
+++ resolved
@@ -402,15 +402,9 @@
 		// try alias dictionary
 		NSString *key = [spriteFramesAliases_ objectForKey:name];
 		frame = [spriteFrames_ objectForKey:key];
-<<<<<<< HEAD
-		
-		//if( ! frame )
-		//	CCLOG(@"cocos2d: CCSpriteFrameCache: Frame '%@' not found", name);
-=======
 
 		if( ! frame )
 			CCLOG(@"cocos2d: CCSpriteFrameCache: Frame '%@' not found", name);
->>>>>>> 02cebb53
 	}
 
 	return frame;
