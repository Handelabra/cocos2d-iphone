--- conflicted
+++ resolved
@@ -46,36 +46,8 @@
 static NSOpenGLContext *_auxGLcontext = nil;
 #endif
 
-<<<<<<< HEAD
 static dispatch_queue_t _loadingQueue;
 static dispatch_queue_t _dictQueue;
-=======
-
-@interface CCAsyncObject : NSObject
-{
-	SEL			selector_;
-	id			target_;
-	id			data_;
-}
-@property	(nonatomic,readwrite,assign)	SEL			selector;
-@property	(nonatomic,readwrite,retain)	id			target;
-@property	(nonatomic,readwrite,retain)	id			data;
-@end
-
-@implementation CCAsyncObject
-@synthesize selector = selector_;
-@synthesize target = target_;
-@synthesize data = data_;
-- (void) dealloc
-{
-	CCLOGINFO(@"cocos2d: deallocing %@", self);
-	[target_ release];
-	[data_ release];
-	[super dealloc];
-}
-@end
-
->>>>>>> 105077b7
 
 @implementation CCTextureCache
 
@@ -191,17 +163,19 @@
 	// dispatch it serially
 	dispatch_async(_loadingQueue, ^{
 		
+		CCTexture2D *texture;
+		
 #ifdef __IPHONE_OS_VERSION_MAX_ALLOWED
 		if( [EAGLContext setCurrentContext:_auxGLcontext] ) {
 			
 			// load / create the texture
-			CCTexture2D *tex = [self addImage:path];
+			texture = [self addImage:path];
 			
 			glFlush();
 			
 			// callback should be executed in cocos2d thread
 			dispatch_async(dispatch_get_main_queue(), ^{
-				[target performSelector:selector withObject:tex];
+				[target performSelector:selector withObject:texture];
 			});
 			
 			[EAGLContext setCurrentContext:nil];
@@ -214,13 +188,13 @@
 		[_auxGLcontext makeCurrentContext];
 		
 		// load / create the texture
-		CCTexture2D *tex = [self addImage:path];
+		texture = [self addImage:path];
 		
 		glFlush();
 		
 		// callback should be executed in cocos2d thread
 		dispatch_async(dispatch_get_main_queue(), ^{
-			[target performSelector:selector withObject:tex];
+			[target performSelector:selector withObject:texture];
 		});
 		
 		[NSOpenGLContext clearCurrentContext];
@@ -252,17 +226,19 @@
 	// dispatch it serially
 	dispatch_async( _loadingQueue, ^{
 		
+		CCTexture2D *texture;
+
 #ifdef __IPHONE_OS_VERSION_MAX_ALLOWED
 		if( [EAGLContext setCurrentContext:_auxGLcontext] ) {
 			
 			// load / create the texture
-			CCTexture2D *tex = [self addImage:path];
+			texture = [self addImage:path];
 			
 			glFlush();
 			
 			// callback should be executed in cocos2d thread
 			dispatch_async(dispatch_get_main_queue(), ^{
-				block(tex);
+				block(texture);
 			});
 			
 			[EAGLContext setCurrentContext:nil];
@@ -275,13 +251,13 @@
 		[_auxGLcontext makeCurrentContext];
 		
 		// load / create the texture
-		CCTexture2D *tex = [self addImage:path];
+		texture = [self addImage:path];
 		
 		glFlush();
 		
 		// callback should be executed in cocos2d thread
 		dispatch_async(dispatch_get_main_queue(), ^{
-			block(tex);
+			block(texture);
 		});
 		
 		[NSOpenGLContext clearCurrentContext];
