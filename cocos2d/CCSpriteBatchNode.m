--- conflicted
+++ resolved
@@ -170,13 +170,9 @@
 	
 	if ( grid_ && grid_.active)
 		[grid_ afterDraw:self];
-	
-
-<<<<<<< HEAD
+
 	kmGLPopMatrix();
 }
-=======
->>>>>>> ee4cabc2
 
 // override addChild:
 -(void) addChild:(CCSprite*)child z:(NSInteger)z tag:(NSInteger) aTag
