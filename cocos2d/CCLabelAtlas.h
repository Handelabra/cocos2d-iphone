--- conflicted
+++ resolved
@@ -52,14 +52,6 @@
 /** creates the CCLabelAtlas with a string, a char map file(the atlas), the width and height of each element in points and the starting char of the atlas */
 +(id) labelWithString:(NSString*) string charMapFile: (NSString*) charmapfile itemWidth:(NSUInteger)w itemHeight:(NSUInteger)h startCharMap:(unsigned char)c;
 
-<<<<<<< HEAD
-=======
-/** creates the CCLabelAtlas with a string, a char map file(the atlas), the width and height of each element in points and the starting char of the atlas.
- @deprecated Will be removed in 1.0.1. Use "labelWithString:" instead
- */
-+(id) labelAtlasWithString:(NSString*) string charMapFile: (NSString*) charmapfile itemWidth:(NSUInteger)w itemHeight:(NSUInteger)h startCharMap:(unsigned char)c DEPRECATED_ATTRIBUTE;
-
->>>>>>> 0d697ab9
 /** initializes the CCLabelAtlas with a string, a char map file(the atlas), the width and height in points of each element and the starting char of the atlas */
 -(id) initWithString:(NSString*) string charMapFile: (NSString*) charmapfile itemWidth:(NSUInteger)w itemHeight:(NSUInteger)h startCharMap:(unsigned char)c;
 @end