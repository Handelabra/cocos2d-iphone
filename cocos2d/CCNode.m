/*
 * cocos2d for iPhone: http://www.cocos2d-iphone.org
 *
 * Copyright (c) 2009 Valentin Milea
 *
 * Copyright (c) 2008-2010 Ricardo Quesada
 * Copyright (c) 2011 Zynga Inc.
 * 
 * Permission is hereby granted, free of charge, to any person obtaining a copy
 * of this software and associated documentation files (the "Software"), to deal
 * in the Software without restriction, including without limitation the rights
 * to use, copy, modify, merge, publish, distribute, sublicense, and/or sell
 * copies of the Software, and to permit persons to whom the Software is
 * furnished to do so, subject to the following conditions:
 * 
 * The above copyright notice and this permission notice shall be included in
 * all copies or substantial portions of the Software.
 * 
 * THE SOFTWARE IS PROVIDED "AS IS", WITHOUT WARRANTY OF ANY KIND, EXPRESS OR
 * IMPLIED, INCLUDING BUT NOT LIMITED TO THE WARRANTIES OF MERCHANTABILITY,
 * FITNESS FOR A PARTICULAR PURPOSE AND NONINFRINGEMENT. IN NO EVENT SHALL THE
 * AUTHORS OR COPYRIGHT HOLDERS BE LIABLE FOR ANY CLAIM, DAMAGES OR OTHER
 * LIABILITY, WHETHER IN AN ACTION OF CONTRACT, TORT OR OTHERWISE, ARISING FROM,
 * OUT OF OR IN CONNECTION WITH THE SOFTWARE OR THE USE OR OTHER DEALINGS IN
 * THE SOFTWARE.
 */

#import "CCNode.h"
#import "CCGrid.h"
#import "CCDirector.h"
#import "CCActionManager.h"
#import "CCCamera.h"
#import "CCScheduler.h"
#import "ccConfig.h"
#import "ccMacros.h"
#import "Support/CGPointExtension.h"
#import "Support/ccCArray.h"
#import "Support/TransformUtils.h"
#import "ccMacros.h"
#import "GLProgram.h"

// externals
#import "kazmath/GL/matrix.h"

#import <Availability.h>
#ifdef __IPHONE_OS_VERSION_MAX_ALLOWED
#import "Platforms/iOS/CCDirectorIOS.h"
#endif


#if CC_NODE_RENDER_SUBPIXEL
#define RENDER_IN_SUBPIXEL
#else
#define RENDER_IN_SUBPIXEL (NSInteger)
#endif

// XXX: Yes, nodes might have a sort problem once per year
static NSUInteger globalOrderOfArrival = 0;

@interface CCNode ()
// lazy allocs
-(void) childrenAlloc;
// helper that reorder a child
-(void) insertChild:(CCNode*)child z:(NSInteger)z;
// used internally to alter the zOrder variable. DON'T call this method manually
-(void) _setZOrder:(NSInteger) z;
-(void) detachChild:(CCNode *)child cleanup:(BOOL)doCleanup;
@end

@implementation CCNode

static NSUInteger globalOrderOfArrival = 1;

@synthesize children = children_;
@synthesize visible = visible_;
@synthesize parent = parent_;
@synthesize grid = grid_;
@synthesize zOrder = zOrder_;
@synthesize tag = tag_;
@synthesize vertexZ = vertexZ_;
@synthesize isRunning = isRunning_;
@synthesize userData = userData_;
<<<<<<< HEAD
@synthesize	shaderProgram = shaderProgram_;
@synthesize orderOfArrival = orderOfArrival_;
@synthesize glServerState = glServerState_;
=======
@synthesize orderOfArrival = orderOfArrival;
>>>>>>> 884c9bda

#pragma mark CCNode - Transform related properties

@synthesize rotation = rotation_, scaleX = scaleX_, scaleY = scaleY_;
@synthesize position = position_;
@synthesize anchorPoint = anchorPoint_, anchorPointInPoints = anchorPointInPoints_;
@synthesize contentSize = contentSize_;
@synthesize isRelativeAnchorPoint = isRelativeAnchorPoint_;
@synthesize skewX = skewX_, skewY = skewY_;

#pragma mark CCNode - Init & cleanup

+(id) node
{
	return [[[self alloc] init] autorelease];
}

-(id) init
{
	if ((self=[super init]) ) {
		
		isRunning_ = NO;
		
		skewX_ = skewY_ = 0.0f;
		rotation_ = 0.0f;
		scaleX_ = scaleY_ = 1.0f;
        position_ = CGPointZero;
        contentSize_ = CGSizeZero;
		anchorPointInPoints_ = anchorPoint_ = CGPointZero;
		
		
		// "whole screen" objects. like Scenes and Layers, should set isRelativeAnchorPoint to NO
		isRelativeAnchorPoint_ = YES; 
		
		isTransformDirty_ = isInverseDirty_ = YES;

		vertexZ_ = 0;
		
		grid_ = nil;
		
		visible_ = YES;
		
		tag_ = kCCNodeTagInvalid;
		
		zOrder_ = 0;
		
		// lazy alloc
		camera_ = nil;
		
		// children (lazy allocs)
		children_ = nil;
		
		// userData is always inited as nil
		userData_ = nil;

		//initialize parent to nil
		parent_ = nil;
		
<<<<<<< HEAD
		shaderProgram_ = nil;
		
		orderOfArrival_ = 0;
		
		glServerState_ = CC_GL_BLEND;
=======
		orderOfArrival_=0;
>>>>>>> 884c9bda
	}
	
	return self;
}

- (void)cleanup
{
	// actions
	[self stopAllActions];
	[self unscheduleAllSelectors];
	
	// timers
	[children_ makeObjectsPerformSelector:@selector(cleanup)];
}

- (NSString*) description
{
	return [NSString stringWithFormat:@"<%@ = %08X | Tag = %i>", [self class], self, tag_];
}

- (void) dealloc
{
	CCLOGINFO( @"cocos2d: deallocing %@", self);
	
	// attributes
	[camera_ release];
	
	[grid_ release];
	
	[shaderProgram_ release];
	
	// children
	CCNode *child;
	CCARRAY_FOREACH(children_, child)
		child.parent = nil;
	
	[children_ release];
	
	[super dealloc];
}

#pragma mark Setters

// getters synthesized, setters explicit
-(void) setRotation: (float)newRotation
{
	rotation_ = newRotation;
	isTransformDirty_ = isInverseDirty_ = YES;
}

-(void) setScaleX: (float)newScaleX
{
	scaleX_ = newScaleX;
	isTransformDirty_ = isInverseDirty_ = YES;
}

-(void) setScaleY: (float)newScaleY
{
	scaleY_ = newScaleY;
	isTransformDirty_ = isInverseDirty_ = YES;
}

-(void) setSkewX:(float)newSkewX
{
	skewX_ = newSkewX;
	isTransformDirty_ = isInverseDirty_ = YES;
}

-(void) setSkewY:(float)newSkewY
{
	skewY_ = newSkewY;
	isTransformDirty_ = isInverseDirty_ = YES;
}

-(void) setPosition: (CGPoint)newPosition
{
	position_ = newPosition;
	isTransformDirty_ = isInverseDirty_ = YES;
}

-(void) setIsRelativeAnchorPoint: (BOOL)newValue
{
	isRelativeAnchorPoint_ = newValue;
	isTransformDirty_ = isInverseDirty_ = YES;
}

-(void) setAnchorPoint:(CGPoint)point
{
	if( ! CGPointEqualToPoint(point, anchorPoint_) ) {
		anchorPoint_ = point;
		anchorPointInPoints_ = ccp( contentSize_.width * anchorPoint_.x, contentSize_.height * anchorPoint_.y );
		isTransformDirty_ = isInverseDirty_ = YES;
	}
}

-(void) setContentSize:(CGSize)size
{
	if( ! CGSizeEqualToSize(size, contentSize_) ) {
		contentSize_ = size;
        
		anchorPointInPoints_ = ccp( contentSize_.width * anchorPoint_.x, contentSize_.height * anchorPoint_.y );
		isTransformDirty_ = isInverseDirty_ = YES;
	}
}

- (CGRect) boundingBox
{
	CGRect rect = CGRectMake(0, 0, contentSize_.width, contentSize_.height);
	return CGRectApplyAffineTransform(rect, [self nodeToParentTransform]);
}

-(void) setVertexZ:(float)vertexZ
{
	vertexZ_ = vertexZ;
}

-(float) scale
{
	NSAssert( scaleX_ == scaleY_, @"CCNode#scale. ScaleX != ScaleY. Don't know which one to return");
	return scaleX_;
}

-(void) setScale:(float) s
{
	scaleX_ = scaleY_ = s;
	isTransformDirty_ = isInverseDirty_ = YES;
}

#pragma mark CCNode Composition

-(void) childrenAlloc
{
	children_ = [[CCArray alloc] initWithCapacity:4];
}

// camera: lazy alloc
-(CCCamera*) camera
{
	if( ! camera_ ) {
		camera_ = [[CCCamera alloc] init];
		
		// by default, center camera at the Sprite's anchor point
//		[camera_ setCenterX:anchorPointInPoints_.x centerY:anchorPointInPoints_.y centerZ:0];
//		[camera_ setEyeX:anchorPointInPoints_.x eyeY:anchorPointInPoints_.y eyeZ:1];

//		[camera_ setCenterX:0 centerY:0 centerZ:0];
//		[camera_ setEyeX:0 eyeY:0 eyeZ:1];
	}
	
	return camera_;
}

-(CCNode*) getChildByTag:(NSInteger) aTag
{
	NSAssert( aTag != kCCNodeTagInvalid, @"Invalid tag");
	
	CCNode *node;
	CCARRAY_FOREACH(children_, node){
		if( node.tag == aTag )
			return node;
	}
	// not found
	return nil;
}

/* "add" logic MUST only be on this method
 * If a class want's to extend the 'addChild' behaviour it only needs
 * to override this method
 */
-(void) addChild: (CCNode*) child z:(NSInteger)z tag:(NSInteger) aTag
{	
	NSAssert( child != nil, @"Argument must be non-nil");
	NSAssert( child.parent == nil, @"child already added. It can't be added again");
	
	if( ! children_ )
		[self childrenAlloc];
	
	[self insertChild:child z:z];
	
	child.tag = aTag;
	
	[child setParent: self];
	
<<<<<<< HEAD
=======
	//CCDirector.sharedDirector->getorderOfArrival
>>>>>>> 884c9bda
	[child setOrderOfArrival: globalOrderOfArrival++];
	
	if( isRunning_ ) {
		[child onEnter];
		[child onEnterTransitionDidFinish];
	}
}

-(void) addChild: (CCNode*) child z:(NSInteger)z
{
	NSAssert( child != nil, @"Argument must be non-nil");
	[self addChild:child z:z tag:child.tag];
}

-(void) addChild: (CCNode*) child
{
	NSAssert( child != nil, @"Argument must be non-nil");
	[self addChild:child z:child.zOrder tag:child.tag];
}

-(void) removeFromParentAndCleanup:(BOOL)cleanup
{
	[parent_ removeChild:self cleanup:cleanup];
}

/* "remove" logic MUST only be on this method
 * If a class want's to extend the 'removeChild' behavior it only needs
 * to override this method
 */
-(void) removeChild: (CCNode*)child cleanup:(BOOL)cleanup
{
	// explicit nil handling
	if (child == nil)
		return;
	
	if ( [children_ containsObject:child] )
		[self detachChild:child cleanup:cleanup];
}

-(void) removeChildByTag:(NSInteger)aTag cleanup:(BOOL)cleanup
{
	NSAssert( aTag != kCCNodeTagInvalid, @"Invalid tag");
	
	CCNode *child = [self getChildByTag:aTag];
	
	if (child == nil)
		CCLOG(@"cocos2d: removeChildByTag: child not found!");
	else
		[self removeChild:child cleanup:cleanup];
}

-(void) removeAllChildrenWithCleanup:(BOOL)cleanup
{
	// not using detachChild improves speed here
	CCNode *c;
	CCARRAY_FOREACH(children_, c)
	{
		// IMPORTANT:
		//  -1st do onExit
		//  -2nd cleanup
		if (isRunning_)
			[c onExit];
		
		if (cleanup)
			[c cleanup];
		
		// set parent nil at the end (issue #476)
		[c setParent:nil];
	}
	
	[children_ removeAllObjects];
}

-(void) detachChild:(CCNode *)child cleanup:(BOOL)doCleanup
{
	// IMPORTANT:
	//  -1st do onExit
	//  -2nd cleanup
	if (isRunning_)
		[child onExit];
	
	// If you don't do cleanup, the child's actions will not get removed and the
	// its scheduledSelectors_ dict will not get released!
	if (doCleanup)
		[child cleanup];
	
	// set parent nil at the end (issue #476)
	[child setParent:nil];
	
	[children_ removeObject:child];
}

// used internally to alter the zOrder variable. DON'T call this method manually
-(void) _setZOrder:(NSInteger) z
{
	zOrder_ = z;
}

// helper used by reorderChild & add
-(void) insertChild:(CCNode*)child z:(NSInteger)z
{
	isReorderChildDirty_=YES;	
	
	ccArrayAppendObjectWithResize(children_->data, child);
	[child _setZOrder:z];
}

-(void) reorderChild:(CCNode*) child z:(NSInteger)z
{
	NSAssert( child != nil, @"Child must be non-nil");
	
<<<<<<< HEAD
	isReorderChildDirty_ = YES;
	
=======
	isReorderChildDirty_=YES;
>>>>>>> 884c9bda
	[child setOrderOfArrival: globalOrderOfArrival++];
	[child _setZOrder:z];
}

- (void) sortAllChildren
{
	if (isReorderChildDirty_) 
	{	
<<<<<<< HEAD
		NSInteger i,j,length = children_->data->num;
		CCNode ** x = children_->data->arr;
=======
		NSInteger i,j,length=children_->data->num;
		CCNode ** x=children_->data->arr;
>>>>>>> 884c9bda
		CCNode *tempItem;
		
		// insertion sort
		for(i=1; i<length; i++)
		{
			tempItem = x[i];
			j = i-1;
			
<<<<<<< HEAD
			//continue moving element downwards while zOrder is smaller or when zOrder is the same but mutatedIndex is smaller
			while(j>=0 && ( tempItem.zOrder < x[j].zOrder || ( tempItem.zOrder== x[j].zOrder && tempItem.orderOfArrival < x[j].orderOfArrival ) ) ) 
=======
			//continue moving element downwards while zOrder is smaller or when zOrder is the same but orderOfArrival is smaller
			while(j>=0 && ( tempItem.zOrder< x[j].zOrder || ( tempItem.zOrder == x[j].zOrder && tempItem.orderOfArrival < x[j].orderOfArrival ) ) )
>>>>>>> 884c9bda
			{
				x[j+1] = x[j];
				j = j-1;
			}
			x[j+1] = tempItem;
		}
		
		//don't need to check children recursively, that's done in visit of each child
		
		isReorderChildDirty_=NO;
	}
}

#pragma mark CCNode Draw

-(void) draw
{
}

-(void) visit
{
	// quick return if not visible. children won't be drawn.
	if (!visible_)
		return;

	kmGLPushMatrix();

	if ( grid_ && grid_.active)
		[grid_ beforeDraw];
	
	[self transform];
	
	if(children_) {
		
		[self sortAllChildren];
		
		ccArray *arrayData = children_->data;
		NSUInteger i = 0;
		
		// draw children zOrder < 0
		for( ; i < arrayData->num; i++ ) {
			CCNode *child = arrayData->arr[i];
			if ( [child zOrder] < 0 )
				[child visit];
			else
				break;
		}
		
		// self draw
		[self draw];
		
		// draw children zOrder >= 0
		for( ; i < arrayData->num; i++ ) {
			CCNode *child =  arrayData->arr[i];
			[child visit];
		}
		
	} else
		[self draw];
	
<<<<<<< HEAD
	// reset for next frame
	orderOfArrival_ = 0;
=======
	orderOfArrival_=0;
>>>>>>> 884c9bda
	
	if ( grid_ && grid_.active)
		[grid_ afterDraw:self];
	
	kmGLPopMatrix();
}

#pragma mark CCNode - Transformations

-(void) transformAncestors
{
	if( parent_ ) {
		[parent_ transformAncestors];
		[parent_ transform];
	}
}

-(void) transform
{
	kmMat4 transfrom4x4;
	
	// Convert 3x3 into 4x4 matrix
	CGAffineTransform tmpAffine = [self nodeToParentTransform];
	CGAffineToGL(&tmpAffine, transfrom4x4.mat);
		
	// Update Z vertex manually
	transfrom4x4.mat[14] = vertexZ_;

	kmGLMultMatrix( &transfrom4x4 );


	// XXX: Expensive calls. Camera should be integrated into the cached affine matrix
	if ( camera_ && !(grid_ && grid_.active) )
	{	
		BOOL translate = (anchorPointInPoints_.x != 0.0f || anchorPointInPoints_.y != 0.0f);
		
		if( translate )
			kmGLTranslatef(RENDER_IN_SUBPIXEL(anchorPointInPoints_.x), RENDER_IN_SUBPIXEL(anchorPointInPoints_.y), 0 );
		
		[camera_ locate];
		
		if( translate )
			kmGLTranslatef(RENDER_IN_SUBPIXEL(-anchorPointInPoints_.x), RENDER_IN_SUBPIXEL(-anchorPointInPoints_.y), 0 );
	}
}

#pragma mark CCNode SceneManagement

-(void) onEnter
{
	[children_ makeObjectsPerformSelector:@selector(onEnter)];	
	[self resumeSchedulerAndActions];
	
	isRunning_ = YES;
}

-(void) onEnterTransitionDidFinish
{
	[children_ makeObjectsPerformSelector:@selector(onEnterTransitionDidFinish)];
}

-(void) onExit
{
	[self pauseSchedulerAndActions];
	isRunning_ = NO;	
	
	[children_ makeObjectsPerformSelector:@selector(onExit)];
}

#pragma mark CCNode Actions

-(CCAction*) runAction:(CCAction*) action
{
	NSAssert( action != nil, @"Argument must be non-nil");
	
	[[CCActionManager sharedManager] addAction:action target:self paused:!isRunning_];
	return action;
}

-(void) stopAllActions
{
	[[CCActionManager sharedManager] removeAllActionsFromTarget:self];
}

-(void) stopAction: (CCAction*) action
{
	[[CCActionManager sharedManager] removeAction:action];
}

-(void) stopActionByTag:(NSInteger)aTag
{
	NSAssert( aTag != kCCActionTagInvalid, @"Invalid tag");
	[[CCActionManager sharedManager] removeActionByTag:aTag target:self];
}

-(CCAction*) getActionByTag:(NSInteger) aTag
{
	NSAssert( aTag != kCCActionTagInvalid, @"Invalid tag");
	return [[CCActionManager sharedManager] getActionByTag:aTag target:self];
}

-(NSUInteger) numberOfRunningActions
{
	return [[CCActionManager sharedManager] numberOfRunningActionsInTarget:self];
}

#pragma mark CCNode - Scheduler

-(void) scheduleUpdate
{
	[self scheduleUpdateWithPriority:0];
}

-(void) scheduleUpdateWithPriority:(NSInteger)priority
{
	[[CCScheduler sharedScheduler] scheduleUpdateForTarget:self priority:priority paused:!isRunning_];
}

-(void) unscheduleUpdate
{
	[[CCScheduler sharedScheduler] unscheduleUpdateForTarget:self];
}

-(void) schedule:(SEL)selector
{
	[self schedule:selector interval:0 repeat:kCCRepeatForever delay:0];
}

-(void) schedule:(SEL)selector interval:(ccTime)interval
{
	[self schedule:selector interval:interval repeat:kCCRepeatForever delay:0];
}

-(void) schedule:(SEL)selector interval:(ccTime)interval repeat: (uint) repeat delay:(ccTime) delay
{
	NSAssert( selector != nil, @"Argument must be non-nil");
	NSAssert( interval >=0, @"Arguemnt must be positive");
	
	[[CCScheduler sharedScheduler] scheduleSelector:selector forTarget:self interval:interval paused:!isRunning_ repeat:repeat delay:delay];
}

- (void) scheduleOnce:(SEL) selector delay:(ccTime) delay
{
	[self schedule:selector interval:0.f repeat:0 delay:delay];	
}

-(void) unschedule:(SEL)selector
{
	// explicit nil handling
	if (selector == nil)
		return;
	
	[[CCScheduler sharedScheduler] unscheduleSelector:selector forTarget:self];
}

-(void) unscheduleAllSelectors
{
	[[CCScheduler sharedScheduler] unscheduleAllSelectorsForTarget:self];
}
- (void) resumeSchedulerAndActions
{
	[[CCScheduler sharedScheduler] resumeTarget:self];
	[[CCActionManager sharedManager] resumeTarget:self];
}

- (void) pauseSchedulerAndActions
{
	[[CCScheduler sharedScheduler] pauseTarget:self];
	[[CCActionManager sharedManager] pauseTarget:self];
}

#pragma mark CCNode Transform

- (CGAffineTransform)nodeToParentTransform
{
	if ( isTransformDirty_ ) {

		// Translate values
		float x = position_.x;
		float y = position_.y;
		
		if ( !isRelativeAnchorPoint_ ) {
			x += anchorPointInPoints_.x;
			y += anchorPointInPoints_.y;
		}

		// Rotation values
		float c = 1, s = 0;
		if( rotation_ ) {
			float radians = -CC_DEGREES_TO_RADIANS(rotation_);
			c = cosf(radians);
			s = sinf(radians);
		}
		
		BOOL needsSkewMatrix = ( skewX_ || skewY_ );

		
		// optimization:
		// inline anchor point calculation if skew is not needed
		if( !needsSkewMatrix && !CGPointEqualToPoint(anchorPointInPoints_, CGPointZero) ) {
			x += c * -anchorPointInPoints_.x * scaleX_ + -s * -anchorPointInPoints_.y * scaleY_;
			y += s * -anchorPointInPoints_.x * scaleX_ +  c * -anchorPointInPoints_.y * scaleY_;
		}

		
		// Build Transform Matrix
		transform_ = CGAffineTransformMake( c * scaleX_,  s * scaleX_,
										   -s * scaleY_, c * scaleY_,
										   x, y );

		// XXX: Try to inline skew
		// If skew is needed, apply skew and then anchor point
		if( needsSkewMatrix ) {
			CGAffineTransform skewMatrix = CGAffineTransformMake(1.0f, tanf(CC_DEGREES_TO_RADIANS(skewY_)),
																 tanf(CC_DEGREES_TO_RADIANS(skewX_)), 1.0f,
																 0.0f, 0.0f );
			transform_ = CGAffineTransformConcat(skewMatrix, transform_);
		
			// adjust anchor point
			if( ! CGPointEqualToPoint(anchorPointInPoints_, CGPointZero) )
				transform_ = CGAffineTransformTranslate(transform_, -anchorPointInPoints_.x, -anchorPointInPoints_.y);
		}

		isTransformDirty_ = NO;
	}
	
	return transform_;
}

- (CGAffineTransform)parentToNodeTransform
{
	if ( isInverseDirty_ ) {
		inverse_ = CGAffineTransformInvert([self nodeToParentTransform]);
		isInverseDirty_ = NO;
	}
	
	return inverse_;
}

- (CGAffineTransform)nodeToWorldTransform
{
	CGAffineTransform t = [self nodeToParentTransform];
	
	for (CCNode *p = parent_; p != nil; p = p.parent)
		t = CGAffineTransformConcat(t, [p nodeToParentTransform]);
	
	return t;
}

- (CGAffineTransform)worldToNodeTransform
{
	return CGAffineTransformInvert([self nodeToWorldTransform]);
}

- (CGPoint)convertToNodeSpace:(CGPoint)worldPoint
{
	CGPoint ret = CGPointApplyAffineTransform(worldPoint, [self worldToNodeTransform]);
	return ret;
}

- (CGPoint)convertToWorldSpace:(CGPoint)nodePoint
{
	CGPoint ret = CGPointApplyAffineTransform(nodePoint, [self nodeToWorldTransform]);
	return ret;
}

- (CGPoint)convertToNodeSpaceAR:(CGPoint)worldPoint
{
	CGPoint nodePoint = [self convertToNodeSpace:worldPoint];
	return ccpSub(nodePoint, anchorPointInPoints_);
}

- (CGPoint)convertToWorldSpaceAR:(CGPoint)nodePoint
{	
	nodePoint = ccpAdd(nodePoint, anchorPointInPoints_);
	return [self convertToWorldSpace:nodePoint];
}

- (CGPoint)convertToWindowSpace:(CGPoint)nodePoint
{
    CGPoint worldPoint = [self convertToWorldSpace:nodePoint];
	return [[CCDirector sharedDirector] convertToUI:worldPoint];
}

// convenience methods which take a UITouch instead of CGPoint

#ifdef __IPHONE_OS_VERSION_MAX_ALLOWED

- (CGPoint)convertTouchToNodeSpace:(UITouch *)touch
{
	CGPoint point = [touch locationInView: [touch view]];
	point = [[CCDirector sharedDirector] convertToGL: point];
	return [self convertToNodeSpace:point];
}

- (CGPoint)convertTouchToNodeSpaceAR:(UITouch *)touch
{
	CGPoint point = [touch locationInView: [touch view]];
	point = [[CCDirector sharedDirector] convertToGL: point];
	return [self convertToNodeSpaceAR:point];
}

#endif // __IPHONE_OS_VERSION_MAX_ALLOWED


@end<|MERGE_RESOLUTION|>--- conflicted
+++ resolved
@@ -54,8 +54,6 @@
 #define RENDER_IN_SUBPIXEL (NSInteger)
 #endif
 
-// XXX: Yes, nodes might have a sort problem once per year
-static NSUInteger globalOrderOfArrival = 0;
 
 @interface CCNode ()
 // lazy allocs
@@ -69,6 +67,7 @@
 
 @implementation CCNode
 
+// XXX: Yes, nodes might have a sort problem once every 15 days if the game runs at 60 FPS and each frame sprites are reordered.
 static NSUInteger globalOrderOfArrival = 1;
 
 @synthesize children = children_;
@@ -80,13 +79,9 @@
 @synthesize vertexZ = vertexZ_;
 @synthesize isRunning = isRunning_;
 @synthesize userData = userData_;
-<<<<<<< HEAD
 @synthesize	shaderProgram = shaderProgram_;
 @synthesize orderOfArrival = orderOfArrival_;
 @synthesize glServerState = glServerState_;
-=======
-@synthesize orderOfArrival = orderOfArrival;
->>>>>>> 884c9bda
 
 #pragma mark CCNode - Transform related properties
 
@@ -145,15 +140,11 @@
 		//initialize parent to nil
 		parent_ = nil;
 		
-<<<<<<< HEAD
 		shaderProgram_ = nil;
 		
 		orderOfArrival_ = 0;
 		
 		glServerState_ = CC_GL_BLEND;
-=======
-		orderOfArrival_=0;
->>>>>>> 884c9bda
 	}
 	
 	return self;
@@ -337,10 +328,6 @@
 	
 	[child setParent: self];
 	
-<<<<<<< HEAD
-=======
-	//CCDirector.sharedDirector->getorderOfArrival
->>>>>>> 884c9bda
 	[child setOrderOfArrival: globalOrderOfArrival++];
 	
 	if( isRunning_ ) {
@@ -452,12 +439,8 @@
 {
 	NSAssert( child != nil, @"Child must be non-nil");
 	
-<<<<<<< HEAD
 	isReorderChildDirty_ = YES;
 	
-=======
-	isReorderChildDirty_=YES;
->>>>>>> 884c9bda
 	[child setOrderOfArrival: globalOrderOfArrival++];
 	[child _setZOrder:z];
 }
@@ -466,13 +449,8 @@
 {
 	if (isReorderChildDirty_) 
 	{	
-<<<<<<< HEAD
 		NSInteger i,j,length = children_->data->num;
 		CCNode ** x = children_->data->arr;
-=======
-		NSInteger i,j,length=children_->data->num;
-		CCNode ** x=children_->data->arr;
->>>>>>> 884c9bda
 		CCNode *tempItem;
 		
 		// insertion sort
@@ -481,13 +459,8 @@
 			tempItem = x[i];
 			j = i-1;
 			
-<<<<<<< HEAD
 			//continue moving element downwards while zOrder is smaller or when zOrder is the same but mutatedIndex is smaller
 			while(j>=0 && ( tempItem.zOrder < x[j].zOrder || ( tempItem.zOrder== x[j].zOrder && tempItem.orderOfArrival < x[j].orderOfArrival ) ) ) 
-=======
-			//continue moving element downwards while zOrder is smaller or when zOrder is the same but orderOfArrival is smaller
-			while(j>=0 && ( tempItem.zOrder< x[j].zOrder || ( tempItem.zOrder == x[j].zOrder && tempItem.orderOfArrival < x[j].orderOfArrival ) ) )
->>>>>>> 884c9bda
 			{
 				x[j+1] = x[j];
 				j = j-1;
@@ -548,12 +521,8 @@
 	} else
 		[self draw];
 	
-<<<<<<< HEAD
 	// reset for next frame
 	orderOfArrival_ = 0;
-=======
-	orderOfArrival_=0;
->>>>>>> 884c9bda
 	
 	if ( grid_ && grid_.active)
 		[grid_ afterDraw:self];
