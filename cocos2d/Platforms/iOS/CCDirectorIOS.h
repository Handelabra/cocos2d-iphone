/*
 * cocos2d for iPhone: http://www.cocos2d-iphone.org
 *
 * Copyright (c) 2008-2010 Ricardo Quesada
 * Copyright (c) 2011 Zynga Inc.
 * 
 * Permission is hereby granted, free of charge, to any person obtaining a copy
 * of this software and associated documentation files (the "Software"), to deal
 * in the Software without restriction, including without limitation the rights
 * to use, copy, modify, merge, publish, distribute, sublicense, and/or sell
 * copies of the Software, and to permit persons to whom the Software is
 * furnished to do so, subject to the following conditions:
 * 
 * The above copyright notice and this permission notice shall be included in
 * all copies or substantial portions of the Software.
 * 
 * THE SOFTWARE IS PROVIDED "AS IS", WITHOUT WARRANTY OF ANY KIND, EXPRESS OR
 * IMPLIED, INCLUDING BUT NOT LIMITED TO THE WARRANTIES OF MERCHANTABILITY,
 * FITNESS FOR A PARTICULAR PURPOSE AND NONINFRINGEMENT. IN NO EVENT SHALL THE
 * AUTHORS OR COPYRIGHT HOLDERS BE LIABLE FOR ANY CLAIM, DAMAGES OR OTHER
 * LIABILITY, WHETHER IN AN ACTION OF CONTRACT, TORT OR OTHERWISE, ARISING FROM,
 * OUT OF OR IN CONNECTION WITH THE SOFTWARE OR THE USE OR OTHER DEALINGS IN
 * THE SOFTWARE.
 */


// Only compile this code on iOS. These files should NOT be included on your Mac project.
// But in case they are included, it won't be compiled.
#import <Availability.h>
#ifdef __IPHONE_OS_VERSION_MAX_ALLOWED

#import "../../CCDirector.h"

/** @typedef ccDeviceOrientation
 Possible device orientations
 */
typedef enum {
	/// Device oriented vertically, home button on the bottom
	kCCDeviceOrientationPortrait = UIDeviceOrientationPortrait,	
	/// Device oriented vertically, home button on the top
    kCCDeviceOrientationPortraitUpsideDown = UIDeviceOrientationPortraitUpsideDown,
	/// Device oriented horizontally, home button on the right
    kCCDeviceOrientationLandscapeLeft = UIDeviceOrientationLandscapeLeft,
	/// Device oriented horizontally, home button on the left
    kCCDeviceOrientationLandscapeRight = UIDeviceOrientationLandscapeRight,
	
	// Backward compatibility stuff
	CCDeviceOrientationPortrait = kCCDeviceOrientationPortrait,
	CCDeviceOrientationPortraitUpsideDown = kCCDeviceOrientationPortraitUpsideDown,
	CCDeviceOrientationLandscapeLeft = kCCDeviceOrientationLandscapeLeft,
	CCDeviceOrientationLandscapeRight = kCCDeviceOrientationLandscapeRight,
} ccDeviceOrientation;

/** @typedef ccDirectorType
 Possible Director Types.
 @since v0.8.2
 */
typedef enum {
	/** Will use a Director that triggers the main loop from an NSTimer object
	 *
	 * Features and Limitations:
	 * - Integrates OK with UIKit objects
	 * - It the slowest director
	 * - The invertal update is customizable from 1 to 60
	 */
	kCCDirectorTypeNSTimer,
	
	/** will use a Director that triggers the main loop from a custom main loop.
	 *
	 * Features and Limitations:
	 * - Faster than NSTimer Director
	 * - It doesn't integrate well with UIKit objecgts
	 * - The interval update can't be customizable
	 */
	kCCDirectorTypeMainLoop,
	
	/** Will use a Director that triggers the main loop from a thread, but the main loop will be executed on the main thread.
	 *
	 * Features and Limitations:
	 * - Faster than NSTimer Director
	 * - It doesn't integrate well with UIKit objecgts
	 * - The interval update can't be customizable
	 */
	kCCDirectorTypeThreadMainLoop,
	
	/** Will use a Director that synchronizes timers with the refresh rate of the display.
	 *
	 * Features and Limitations:
	 * - Faster than NSTimer Director
	 * - Only available on 3.1+
	 * - Scheduled timers & drawing are synchronizes with the refresh rate of the display
	 * - Integrates OK with UIKit objects
	 * - The interval update can be 1/60, 1/30, 1/15
	 */	
	kCCDirectorTypeDisplayLink,
	
	/** Default director is the NSTimer directory */
	kCCDirectorTypeDefault = kCCDirectorTypeNSTimer,
	
	// backward compatibility stuff
	CCDirectorTypeNSTimer = kCCDirectorTypeNSTimer,
	CCDirectorTypeMainLoop = kCCDirectorTypeMainLoop,
	CCDirectorTypeThreadMainLoop = kCCDirectorTypeThreadMainLoop,
	CCDirectorTypeDisplayLink = kCCDirectorTypeDisplayLink,
	CCDirectorTypeDefault = kCCDirectorTypeDefault,
	
	
} ccDirectorType;

/** CCDirector extensions for iPhone
 */
@interface CCDirector (iOSExtension)

// rotates the screen if an orientation differnent than Portrait is used
-(void) applyOrientation;

/** Sets the device orientation.
 If the orientation is going to be controlled by an UIViewController, then the orientation should be Portrait
 */
-(void) setDeviceOrientation:(ccDeviceOrientation)orientation;

/** returns the device orientation */
-(ccDeviceOrientation) deviceOrientation;

/** The size in pixels of the surface. It could be different than the screen size.
 High-res devices might have a higher surface size than the screen size.
 In non High-res device the contentScale will be emulated.

 The recommend way to enable Retina Display is by using the "enableRetinaDisplay:(BOOL)enabled" method.

 @since v0.99.4
 */
-(void) setContentScaleFactor:(CGFloat)scaleFactor;

/** Will enable Retina Display on devices that supports it.
 It will enable Retina Display on iPhone4 and iPod Touch 4.
 It will return YES, if it could enabled it, otherwise it will return NO.
 
 This is the recommened way to enable Retina Display.
 @since v0.99.5
 */
-(BOOL) enableRetinaDisplay:(BOOL)enable;

/** returns the content scale factor */
-(CGFloat) contentScaleFactor;
@end

@interface CCDirector (iOSExtensionClassMethods)

/** There are 4 types of Director.
 - kCCDirectorTypeNSTimer (default)
 - kCCDirectorTypeMainLoop
 - kCCDirectorTypeThreadMainLoop
 - kCCDirectorTypeDisplayLink
 
 Each Director has it's own benefits, limitations.
 If you are using SDK 3.1 or newer it is recommed to use the DisplayLink director
 
 This method should be called before any other call to the director.
 
 It will return NO if the director type is kCCDirectorTypeDisplayLink and the running SDK is < 3.1. Otherwise it will return YES.
 
 @since v0.8.2
 */
+(BOOL) setDirectorType:(ccDirectorType) directorType;
@end

#pragma mark -
#pragma mark CCDirectorIOS

/** CCDirectorIOS: Base class of iOS directors
 @since v0.99.5
 */
@interface CCDirectorIOS : CCDirector
{
	/* orientation */
	ccDeviceOrientation	deviceOrientation_;
	
	/* contentScaleFactor could be simulated */
	BOOL	isContentScaleSupported_;
	
}
@end

/** FastDirector is a Director that triggers the main loop as fast as possible.
 *
 * Features and Limitations:
 *  - Faster than "normal" director
 *  - Consumes more battery than the "normal" director
 *  - It has some issues while using UIKit objects
 */
@interface CCDirectorFast : CCDirectorIOS
{
	BOOL isRunning;
<<<<<<< HEAD
=======
	
	id autoreleasePool;
>>>>>>> 795bf976
}
-(void) mainLoop;
@end

/** ThreadedFastDirector is a Director that triggers the main loop from a thread.
 *
 * Features and Limitations:
 *  - Faster than "normal" director
 *  - Consumes more battery than the "normal" director
 *  - It can be used with UIKit objects
 *
 * @since v0.8.2
 */
@interface CCDirectorFastThreaded : CCDirectorIOS
{
	BOOL isRunning;	
}
-(void) mainLoop;
@end

/** DisplayLinkDirector is a Director that synchronizes timers with the refresh rate of the display.
 *
 * Features and Limitations:
 * - Only available on 3.1+
 * - Scheduled timers & drawing are synchronizes with the refresh rate of the display
 * - Only supports animation intervals of 1/60 1/30 & 1/15
 *
 * It is the recommended Director if the SDK is 3.1 or newer
 *
 * @since v0.8.2
 */
@interface CCDirectorDisplayLink : CCDirectorIOS
{
	id displayLink;
}
-(void) mainLoop:(id)sender;
@end

/** TimerDirector is a Director that calls the main loop from an NSTimer object
 *
 * Features and Limitations:
 * - Integrates OK with UIKit objects
 * - It the slowest director
 * - The invertal update is customizable from 1 to 60
 *
 * It is the default Director.
 */
@interface CCDirectorTimer : CCDirectorIOS
{
	NSTimer *animationTimer;
}
-(void) mainLoop;
@end

// optimization. Should only be used to read it. Never to write it.
extern CGFloat	__ccContentScaleFactor;

#endif // __IPHONE_OS_VERSION_MAX_ALLOWED<|MERGE_RESOLUTION|>--- conflicted
+++ resolved
@@ -192,11 +192,8 @@
 @interface CCDirectorFast : CCDirectorIOS
 {
 	BOOL isRunning;
-<<<<<<< HEAD
-=======
 	
 	id autoreleasePool;
->>>>>>> 795bf976
 }
 -(void) mainLoop;
 @end
