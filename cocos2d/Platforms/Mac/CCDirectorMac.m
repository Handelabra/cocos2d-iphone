/*
 * cocos2d for iPhone: http://www.cocos2d-iphone.org
 *
 * Copyright (c) 2010 Ricardo Quesada
 * Copyright (c) 2011 Zynga Inc.
 * 
 * Permission is hereby granted, free of charge, to any person obtaining a copy
 * of this software and associated documentation files (the "Software"), to deal
 * in the Software without restriction, including without limitation the rights
 * to use, copy, modify, merge, publish, distribute, sublicense, and/or sell
 * copies of the Software, and to permit persons to whom the Software is
 * furnished to do so, subject to the following conditions:
 * 
 * The above copyright notice and this permission notice shall be included in
 * all copies or substantial portions of the Software.
 * 
 * THE SOFTWARE IS PROVIDED "AS IS", WITHOUT WARRANTY OF ANY KIND, EXPRESS OR
 * IMPLIED, INCLUDING BUT NOT LIMITED TO THE WARRANTIES OF MERCHANTABILITY,
 * FITNESS FOR A PARTICULAR PURPOSE AND NONINFRINGEMENT. IN NO EVENT SHALL THE
 * AUTHORS OR COPYRIGHT HOLDERS BE LIABLE FOR ANY CLAIM, DAMAGES OR OTHER
 * LIABILITY, WHETHER IN AN ACTION OF CONTRACT, TORT OR OTHERWISE, ARISING FROM,
 * OUT OF OR IN CONNECTION WITH THE SOFTWARE OR THE USE OR OTHER DEALINGS IN
 * THE SOFTWARE.
 */

// Only compile this code on Mac. These files should not be included on your iOS project.
// But in case they are included, it won't be compiled.
#import <Availability.h>
#ifdef __IPHONE_OS_VERSION_MAX_ALLOWED
#elif defined(__MAC_OS_X_VERSION_MAX_ALLOWED)

#import <sys/time.h>

#import "CCDirectorMac.h"
#import "CCEventDispatcher.h"
#import "MacGLView.h"

#import "../../CCNode.h"
#import "../../CCScheduler.h"
#import "../../ccMacros.h"
#import "../../GLProgram.h"
#import "../../ccGLState.h"

// external
#import "kazmath/kazmath.h"
#import "kazmath/GL/matrix.h"

#pragma mark -
#pragma mark Director Mac extensions


@interface CCDirector ()
-(void) setNextScene;
-(void) showFPS;
-(void) calculateDeltaTime;
@end

@implementation CCDirector (MacExtension)
-(CGPoint) convertEventToGL:(NSEvent*)event
{
	NSPoint point = [openGLView_ convertPoint:[event locationInWindow] fromView:nil];
	CGPoint p = NSPointToCGPoint(point);
	
	return  [(CCDirectorMac*)self convertToLogicalCoordinates:p];
}

@end

#pragma mark -
#pragma mark Director Mac

@implementation CCDirectorMac

@synthesize isFullScreen = isFullScreen_;
@synthesize originalWinSize = originalWinSize_;

-(id) init
{
	if( (self = [super init]) ) {
		isFullScreen_ = NO;
		resizeMode_ = kCCDirectorResize_AutoScale;
		
        originalWinSize_ = CGSizeZero;
		fullScreenWindow_ = nil;
		windowGLView_ = nil;
		winOffset_ = CGPointZero;
	}
	
	return self;
}

- (void) dealloc
{
    [superViewGLView_ release];
	[fullScreenWindow_ release];
	[windowGLView_ release];
	[super dealloc];
}

//
// setFullScreen code taken from GLFullScreen example by Apple
//
- (void) setFullScreen:(BOOL)fullscreen
{
	// Mac OS X 10.6 and later offer a simplified mechanism to create full-screen contexts
#if MAC_OS_X_VERSION_MIN_REQUIRED > MAC_OS_X_VERSION_10_5
	
    if (isFullScreen_ == fullscreen) return;
    
    if( fullscreen ) {
        originalWinRect_ = [openGLView_ frame];
		
        // Cache normal window and superview of openGLView
        if(!windowGLView_)
            windowGLView_ = [[openGLView_ window] retain];
        
        [superViewGLView_ release];
        superViewGLView_ = [[openGLView_ superview] retain];
        
		
        // Get screen size
        NSRect displayRect = [[NSScreen mainScreen] frame];
        
        // Create a screen-sized window on the display you want to take over
        fullScreenWindow_ = [[MacWindow alloc] initWithFrame:displayRect fullscreen:YES];
        
        // Remove glView from window
        [openGLView_ removeFromSuperview];
        
        // Set new frame
        [openGLView_ setFrame:displayRect];
        
        // Attach glView to fullscreen window
        [fullScreenWindow_ setContentView:openGLView_];
        
        // Show the fullscreen window
        [fullScreenWindow_ makeKeyAndOrderFront:self];
		[fullScreenWindow_ makeMainWindow];
        
    } else {
        
        // Remove glView from fullscreen window
        [openGLView_ removeFromSuperview];
        
        // Release fullscreen window
        [fullScreenWindow_ release];
        fullScreenWindow_ = nil;
        
        // Attach glView to superview
        [superViewGLView_ addSubview:openGLView_];
        
        // Set new frame
        [openGLView_ setFrame:originalWinRect_];
        
        // Show the window
        [windowGLView_ makeKeyAndOrderFront:self];
		[windowGLView_ makeMainWindow];
    }
    isFullScreen_ = fullscreen;
    
    [openGLView_ retain]; // Retain +1
    
    // re-configure glView
    [self setOpenGLView:openGLView_];
    
    [openGLView_ release]; // Retain -1
    
    [openGLView_ setNeedsDisplay:YES];
#else
#error Full screen is not supported for Mac OS 10.5 or older yet
#error If you don't want FullScreen support, you can safely remove these 2 lines
#endif
}

-(void) setOpenGLView:(MacGLView *)view
{
	[super setOpenGLView:view];
	
	// cache the NSWindow and NSOpenGLView created from the NIB
	if( !isFullScreen_ && CGSizeEqualToSize(originalWinSize_, CGSizeZero))
    {
		originalWinSize_ = winSizeInPixels_;
	}
}

-(int) resizeMode
{
	return resizeMode_;
}

-(void) setResizeMode:(int)mode
{
	if( mode != resizeMode_ ) {
		
		resizeMode_ = mode;
		
        [self setProjection:projection_];
        [openGLView_ setNeedsDisplay: YES];
	}
}

-(void) setProjection:(ccDirectorProjection)projection
{
	CGSize size = winSizeInPixels_;
	
	CGPoint offset = CGPointZero;
	float widthAspect = size.width;
	float heightAspect = size.height;
	
	
	if( resizeMode_ == kCCDirectorResize_AutoScale && ! CGSizeEqualToSize(originalWinSize_, CGSizeZero ) ) {
		
		size = originalWinSize_;
		
		float aspect = originalWinSize_.width / originalWinSize_.height;
		widthAspect = winSizeInPixels_.width;
		heightAspect = winSizeInPixels_.width / aspect;
		
		if( heightAspect > winSizeInPixels_.height ) {
			widthAspect = winSizeInPixels_.height * aspect;
			heightAspect = winSizeInPixels_.height;			
		}
		
		winOffset_.x = (winSizeInPixels_.width - widthAspect) / 2;
		winOffset_.y =  (winSizeInPixels_.height - heightAspect) / 2;
		
		offset = winOffset_;
		
	}
	
	switch (projection) {
		case kCCDirectorProjection2D:
			
			glViewport(offset.x, offset.y, widthAspect, heightAspect);
			kmGLMatrixMode(KM_GL_PROJECTION);
			kmGLLoadIdentity();
			
			kmMat4 orthoMatrix;
			kmMat4OrthographicProjection(&orthoMatrix, 0, size.width, 0, size.height, -1024, 1024);			
			kmGLMultMatrix( &orthoMatrix );
			
			kmGLMatrixMode(KM_GL_MODELVIEW);
			kmGLLoadIdentity();
			break;			
			
			
		case kCCDirectorProjection3D:
		{
			
			glViewport(offset.x, offset.y, widthAspect, heightAspect);
			kmGLMatrixMode(KM_GL_PROJECTION);
			kmGLLoadIdentity();
			
			kmMat4 matrixPerspective, matrixLookup;
			kmMat4PerspectiveProjection( &matrixPerspective, 60, (GLfloat)widthAspect/heightAspect, 0.1f, 1500.0f);
			kmGLMultMatrix(&matrixPerspective);
			
			
			kmGLMatrixMode(KM_GL_MODELVIEW);	
			kmGLLoadIdentity();
			kmVec3 eye, center, up;
			
			float eyeZ = size.height * [self getZEye] / winSizeInPixels_.height;
			
			kmVec3Fill( &eye, size.width/2, size.height/2, eyeZ );
			kmVec3Fill( &center, size.width/2, size.height/2, 0 );
			kmVec3Fill( &up, 0, 1, 0);
			kmMat4LookAt(&matrixLookup, &eye, &center, &up);
			kmGLMultMatrix(&matrixLookup);
			break;
		}
			
		case kCCDirectorProjectionCustom:
			if( projectionDelegate_ )
				[projectionDelegate_ updateProjection];
			break;
			
		default:
			CCLOG(@"cocos2d: Director: unrecognized projecgtion");
			break;
	}
	
	projection_ = projection;
	
	ccSetProjectionMatrixDirty();
}


// If scaling is supported, then it should always return the original size
// otherwise it should return the "real" size.
-(CGSize) winSize
{
	if( resizeMode_ == kCCDirectorResize_AutoScale )
		return originalWinSize_;
    
	return winSizeInPixels_;
}

-(CGSize) winSizeInPixels
{
	return [self winSize];
}

- (CGPoint) convertToLogicalCoordinates:(CGPoint)coords
{
	CGPoint ret;
	
	if( resizeMode_ == kCCDirectorResize_NoScale )
		ret = coords;
	
	else {
		
		float x_diff = originalWinSize_.width / (winSizeInPixels_.width - winOffset_.x * 2);
		float y_diff = originalWinSize_.height / (winSizeInPixels_.height - winOffset_.y * 2);
		
		float adjust_x = (winSizeInPixels_.width * x_diff - originalWinSize_.width ) / 2;
		float adjust_y = (winSizeInPixels_.height * y_diff - originalWinSize_.height ) / 2;
		
		ret = CGPointMake( (x_diff * coords.x) - adjust_x, ( y_diff * coords.y ) - adjust_y );		
	}
	
	return ret;
}
@end


#pragma mark -
#pragma mark DirectorDisplayLink


@implementation CCDirectorDisplayLink

- (CVReturn) getFrameForTime:(const CVTimeStamp*)outputTime
{
#if CC_DIRECTOR_MAC_USE_DISPLAY_LINK_THREAD
	if( ! runningThread_ )
		runningThread_ = [NSThread currentThread];
	
	NSAutoreleasePool *pool = [[NSAutoreleasePool alloc] init];
	
	[self drawScene];
	[[CCEventDispatcher sharedDispatcher] dispatchQueuedEvents];
	
	[[NSRunLoop currentRunLoop] runMode:NSDefaultRunLoopMode beforeDate:nil];
	
	[pool release];
	
#else
	[self performSelector:@selector(drawScene) onThread:runningThread_ withObject:nil waitUntilDone:YES];
#endif
	
    return kCVReturnSuccess;
}

// This is the renderer output callback function
static CVReturn MyDisplayLinkCallback(CVDisplayLinkRef displayLink, const CVTimeStamp* now, const CVTimeStamp* outputTime, CVOptionFlags flagsIn, CVOptionFlags* flagsOut, void* displayLinkContext)
{
    CVReturn result = [(CCDirectorDisplayLink*)displayLinkContext getFrameForTime:outputTime];
    return result;
}

- (void) startAnimation
{
#if ! CC_DIRECTOR_MAC_USE_DISPLAY_LINK_THREAD
	runningThread_ = [[NSThread alloc] initWithTarget:self selector:@selector(mainLoop) object:nil];
	[runningThread_ start];	
#endif
	
	gettimeofday( &lastUpdate_, NULL);
	
	// Create a display link capable of being used with all active displays
	CVDisplayLinkCreateWithActiveCGDisplays(&displayLink);
	
	// Set the renderer output callback function
	CVDisplayLinkSetOutputCallback(displayLink, &MyDisplayLinkCallback, self);
	
	// Set the display link for the current renderer
	CGLContextObj cglContext = [[openGLView_ openGLContext] CGLContextObj];
	CGLPixelFormatObj cglPixelFormat = [[openGLView_ pixelFormat] CGLPixelFormatObj];
	CVDisplayLinkSetCurrentCGDisplayFromOpenGLContext(displayLink, cglContext, cglPixelFormat);
	
	// Activate the display link
	CVDisplayLinkStart(displayLink);
}

- (void) stopAnimation
{
	if( displayLink ) {
		CVDisplayLinkStop(displayLink);
		CVDisplayLinkRelease(displayLink);
		displayLink = NULL;
		
#if ! CC_DIRECTOR_MAC_USE_DISPLAY_LINK_THREAD
		[runningThread_ cancel];
		[runningThread_ release];
		runningThread_ = nil;
#endif
	}
}

-(void) dealloc
{
	if( displayLink ) {
		CVDisplayLinkStop(displayLink);
		CVDisplayLinkRelease(displayLink);
	}
	[super dealloc];
}

//
// Mac Director has its own thread
//
-(void) mainLoop
{
	while( ![[NSThread currentThread] isCancelled] ) {
		// There is no autorelease pool when this method is called because it will be called from a background thread
		// It's important to create one or you will leak objects
		NSAutoreleasePool *pool = [[NSAutoreleasePool alloc] init];
		
		[[NSRunLoop currentRunLoop] run];
		
		[pool release];
	}
}

//
// Draw the Scene
//
- (void) drawScene
{    
	// We draw on a secondary thread through the display link
	// When resizing the view, -reshape is called automatically on the main thread
	// Add a mutex around to avoid the threads accessing the context simultaneously	when resizing
	CGLLockContext([[openGLView_ openGLContext] CGLContextObj]);
	[[openGLView_ openGLContext] makeCurrentContext];
	
	/* calculate "global" dt */
	[self calculateDeltaTime];
	
	/* tick before glClear: issue #533 */
	if( ! isPaused_ ) {
		[[CCScheduler sharedScheduler] tick: dt];	
	}
	
	glClear(GL_COLOR_BUFFER_BIT | GL_DEPTH_BUFFER_BIT);
	
	/* to avoid flickr, nextScene MUST be here: after tick and before draw.
	 XXX: Which bug is this one. It seems that it can't be reproduced with v0.9 */
	if( nextScene_ )
		[self setNextScene];
	
	kmGLPushMatrix();
	
	
	// By default enable VertexArray, ColorArray, TextureCoordArray and Texture2D
	CC_ENABLE_DEFAULT_GL_STATES();
	
	/* draw the scene */
	[runningScene_ visit];
	
	/* draw the notification node */
	[notificationNode_ visit];
	
	if( displayFPS_ )
		[self showFPS];
	
#if CC_ENABLE_PROFILERS
	[self showProfilers];
#endif
	
	CC_DISABLE_DEFAULT_GL_STATES();
	
<<<<<<< HEAD
	kmGLPopMatrix();
	
=======
	glPopMatrix();
		
	totalFrames_++;

>>>>>>> ee4cabc2
	[[openGLView_ openGLContext] flushBuffer];	
	CGLUnlockContext([[openGLView_ openGLContext] CGLContextObj]);	
}

// set the event dispatcher
-(void) setOpenGLView:(MacGLView *)view
{
	if( view != openGLView_ ) {
		
		[super setOpenGLView:view];
		
		CCEventDispatcher *eventDispatcher = [CCEventDispatcher sharedDispatcher];
		[openGLView_ setEventDelegate: eventDispatcher];
		[eventDispatcher setDispatchEvents: YES];
		
		// Enable Touches. Default no.
		[view setAcceptsTouchEvents:NO];
//		[view setAcceptsTouchEvents:YES];
		
		
		// Synchronize buffer swaps with vertical refresh rate
		[[view openGLContext] makeCurrentContext];
		GLint swapInt = 1;
		[[view openGLContext] setValues:&swapInt forParameter:NSOpenGLCPSwapInterval]; 
	}
}

@end

#endif // __MAC_OS_X_VERSION_MAX_ALLOWED<|MERGE_RESOLUTION|>--- conflicted
+++ resolved
@@ -470,15 +470,10 @@
 	
 	CC_DISABLE_DEFAULT_GL_STATES();
 	
-<<<<<<< HEAD
 	kmGLPopMatrix();
 	
-=======
-	glPopMatrix();
-		
 	totalFrames_++;
 
->>>>>>> ee4cabc2
 	[[openGLView_ openGLContext] flushBuffer];	
 	CGLUnlockContext([[openGLView_ openGLContext] CGLContextObj]);	
 }
