--- conflicted
+++ resolved
@@ -35,66 +35,23 @@
 /** CCParticleSystemQuad is a subclass of CCParticleSystem
  
  It includes all the features of ParticleSystem.
-<<<<<<< HEAD
 
  Special features and Limitations:
   - Particle size can be any float number.
   - The system can be scaled
   - The particles can be rotated
-  - On 1st and 2nd gen iPhones: It is only a bit slower that CCParticleSystemPoint
-  - On 3rd gen iPhone and iPads: It is MUCH faster than CCParticleSystemPoint
-  - It consumes more RAM and more GPU memory than CCParticleSystemPoint
   - It supports subrects
-=======
- 
- Special features and Limitations:	
- - Particle size can be any float number.
- - The system can be scaled
- - The particles can be rotated
- - On 1st and 2nd gen iPhones: It is only a bit slower that CCParticleSystemPoint
- - On 3rd gen iPhone and iPads: It is MUCH faster than CCParticleSystemPoint
- - It consumes more RAM and more GPU memory than CCParticleSystemPoint
- - It supports subrects
- - It supports batched rendering since 1.1
->>>>>>> 8bb5fcb9
+  - It supports batched rendering since 1.1
  @since v0.8
  */
 @interface CCParticleSystemQuad : CCParticleSystem
 {
 	ccV3F_C4B_T2F_Quad	*quads_;		// quads to be rendered
 	GLushort			*indices_;		// indices
-<<<<<<< HEAD
 	GLuint				VAOname_;
 	GLuint				buffersVBO_[2]; //0: vertex  1: indices
 }
 
-=======
-	CGRect				textureRect_;
-#if CC_USES_VBO
-	GLuint				quadsID_;		// VBO id
-#endif
-	
-	CGPoint particleAnchorPoint_;
-	CCAnimation			*particleAnimation_;
-}
-
-@property (nonatomic, readwrite) ccV3F_C4B_T2F_Quad* quads;
-/** animation that holds the sprite frames 
- @since 1.1
- */
-@property (nonatomic, retain) CCAnimation* particleAnimation;
-
-/** create system with properties from plist, batchnode and rect on the sprite sheet 
- use nil for batchNode to not use batch rendering 
- if rect is (0.0f,0.0f,0.0f,0.0f) the whole texture width and height will be used
- */ 
-+(id) particleWithFile:(NSString*) plistFile batchNode:(CCParticleBatchNode*) batchNode rect:(CGRect) rect;
-
--(id) initWithFile:(NSString *)plistFile batchNode:(CCParticleBatchNode*) batchNode rect:(CGRect) rect;
-
--(id) initWithTotalParticles:(NSUInteger)numberOfParticles batchNode:(CCParticleBatchNode*) batchNode rect:(CGRect) rect;
-
->>>>>>> 8bb5fcb9
 /** initialices the indices for the vertices */
 -(void) initIndices;
 
@@ -112,20 +69,4 @@
  */
 -(void) setTexture:(CCTexture2D *)texture withRect:(CGRect)rect;
 
-<<<<<<< HEAD
 @end
-=======
-/** sets a animation that will be used for each particle, default particle anchorpoint of (0.5,0.5)
- @since 1.1
- 
- */
--(void) setAnimation:(CCAnimation*) animation;
-
-/** sets a animation that will be used for each particle, and the anchor point for each particle
- Note, offsets of sprite frames are not used
- @since 1.1
- */
--(void) setAnimation:(CCAnimation*) anim withAnchorPoint:(CGPoint) particleAP;
-
-@end
->>>>>>> 8bb5fcb9
