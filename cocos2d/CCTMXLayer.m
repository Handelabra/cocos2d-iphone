/*
 * cocos2d for iPhone: http://www.cocos2d-iphone.org
 *
 * Copyright (c) 2009-2010 Ricardo Quesada
 * Copyright (c) 2011 Zynga Inc.
 *
 * Permission is hereby granted, free of charge, to any person obtaining a copy
 * of this software and associated documentation files (the "Software"), to deal
 * in the Software without restriction, including without limitation the rights
 * to use, copy, modify, merge, publish, distribute, sublicense, and/or sell
 * copies of the Software, and to permit persons to whom the Software is
 * furnished to do so, subject to the following conditions:
 *
 * The above copyright notice and this permission notice shall be included in
 * all copies or substantial portions of the Software.
 *
 * THE SOFTWARE IS PROVIDED "AS IS", WITHOUT WARRANTY OF ANY KIND, EXPRESS OR
 * IMPLIED, INCLUDING BUT NOT LIMITED TO THE WARRANTIES OF MERCHANTABILITY,
 * FITNESS FOR A PARTICULAR PURPOSE AND NONINFRINGEMENT. IN NO EVENT SHALL THE
 * AUTHORS OR COPYRIGHT HOLDERS BE LIABLE FOR ANY CLAIM, DAMAGES OR OTHER
 * LIABILITY, WHETHER IN AN ACTION OF CONTRACT, TORT OR OTHERWISE, ARISING FROM,
 * OUT OF OR IN CONNECTION WITH THE SOFTWARE OR THE USE OR OTHER DEALINGS IN
 * THE SOFTWARE.
 *
 *
 * TMX Tiled Map support:
 * http://www.mapeditor.org
 *
 */

#import "CCTMXLayer.h"
#import "CCTMXTiledMap.h"
#import "CCTMXXMLParser.h"
#import "CCSprite.h"
#import "CCSpriteBatchNode.h"
#import "CCTextureCache.h"
#import "CCShaderCache.h"
#import "CCGLProgram.h"
#import "Support/CGPointExtension.h"


#pragma mark -
#pragma mark CCTMXLayer

int compareInts (const void * a, const void * b);


@interface CCTMXLayer ()
-(CGPoint) positionForIsoAt:(CGPoint)pos;
-(CGPoint) positionForOrthoAt:(CGPoint)pos;
-(CGPoint) positionForHexAt:(CGPoint)pos;

-(CGPoint) calculateLayerOffset:(CGPoint)offset;

/* optimization methos */
-(CCSprite*) appendTileForGID:(uint32_t)gid at:(CGPoint)pos;
-(CCSprite*) insertTileForGID:(uint32_t)gid at:(CGPoint)pos;
-(CCSprite*) updateTileForGID:(uint32_t)gid at:(CGPoint)pos;

/* The layer recognizes some special properties, like cc_vertez */
-(void) parseInternalProperties;
- (void) setupTileSprite:(CCSprite*) sprite position:(CGPoint)pos withGID:(uint32_t)gid;

-(NSInteger) vertexZForPos:(CGPoint)pos;

// index
-(NSUInteger) atlasIndexForExistantZ:(NSUInteger)z;
-(NSUInteger) atlasIndexForNewZ:(NSUInteger)z;
@end

@implementation CCTMXLayer
@synthesize layerSize = layerSize_, layerName = layerName_, tiles = tiles_;
@synthesize tileset = tileset_;
@synthesize layerOrientation = layerOrientation_;
@synthesize mapTileSize = mapTileSize_;
@synthesize properties = properties_;

#pragma mark CCTMXLayer - init & alloc & dealloc

+(id) layerWithTilesetInfo:(CCTMXTilesetInfo*)tilesetInfo layerInfo:(CCTMXLayerInfo*)layerInfo mapInfo:(CCTMXMapInfo*)mapInfo
{
	return [[[self alloc] initWithTilesetInfo:tilesetInfo layerInfo:layerInfo mapInfo:mapInfo] autorelease];
}

-(id) initWithTilesetInfo:(CCTMXTilesetInfo*)tilesetInfo layerInfo:(CCTMXLayerInfo*)layerInfo mapInfo:(CCTMXMapInfo*)mapInfo
{
	// XXX: is 35% a good estimate ?
	CGSize size = layerInfo.layerSize;
	float totalNumberOfTiles = size.width * size.height;
	float capacity = totalNumberOfTiles * 0.35f + 1; // 35 percent is occupied ?

	CCTexture2D *tex = nil;
	if( tilesetInfo )
		tex = [[CCTextureCache sharedTextureCache] addImage:tilesetInfo.sourceImage];

	if((self = [super initWithTexture:tex capacity:capacity])) {

		// layerInfo
		self.layerName = layerInfo.name;
		layerSize_ = size;
		tiles_ = layerInfo.tiles;
		minGID_ = layerInfo.minGID;
		maxGID_ = layerInfo.maxGID;
		opacity_ = layerInfo.opacity;
		self.properties = [NSMutableDictionary dictionaryWithDictionary:layerInfo.properties];

		// tilesetInfo
		self.tileset = tilesetInfo;

		// mapInfo
		mapTileSize_ = mapInfo.tileSize;
		layerOrientation_ = mapInfo.orientation;

		// offset (after layer orientation is set);
		CGPoint offset = [self calculateLayerOffset:layerInfo.offset];
		[self setPosition:CC_POINT_PIXELS_TO_POINTS(offset)];

		atlasIndexArray_ = ccCArrayNew(totalNumberOfTiles);

		[self setContentSize:CC_SIZE_PIXELS_TO_POINTS(CGSizeMake( layerSize_.width * mapTileSize_.width, layerSize_.height * mapTileSize_.height ))];

		useAutomaticVertexZ_= NO;
		vertexZvalue_ = 0;
	}

	return self;
}

- (void) dealloc
{
	[layerName_ release];
	[tileset_ release];
	[reusedTile_ release];
	[properties_ release];

	if( atlasIndexArray_ ) {
		ccCArrayFree(atlasIndexArray_);
		atlasIndexArray_ = NULL;
	}

	if( tiles_ ) {
		free(tiles_);
		tiles_ = NULL;
	}

	[super dealloc];
}

-(void) releaseMap
{
	if( tiles_) {
		free( tiles_);
		tiles_ = NULL;
	}

	if( atlasIndexArray_ ) {
		ccCArrayFree(atlasIndexArray_);
		atlasIndexArray_ = NULL;
	}
}

#pragma mark CCTMXLayer - setup Tiles

-(void) setupTiles
{
	// Optimization: quick hack that sets the image size on the tileset
	tileset_.imageSize = [textureAtlas_.texture contentSizeInPixels];

	// By default all the tiles are aliased
	// pros:
	//  - easier to render
	// cons:
	//  - difficult to scale / rotate / etc.
	[textureAtlas_.texture setAliasTexParameters];

	CFByteOrder o = CFByteOrderGetCurrent();

	// Parse cocos2d properties
	[self parseInternalProperties];

	for( NSUInteger y = 0; y < layerSize_.height; y++ ) {
		for( NSUInteger x = 0; x < layerSize_.width; x++ ) {

			NSUInteger pos = x + layerSize_.width * y;
			uint32_t gid = tiles_[ pos ];

			// gid are stored in little endian.
			// if host is big endian, then swap
			if( o == CFByteOrderBigEndian )
				gid = CFSwapInt32( gid );

			// XXX: gid == 0 --> empty tile
			if( gid != 0 ) {
				[self appendTileForGID:gid at:ccp(x,y)];

				// Optimization: update min and max GID rendered by the layer
				minGID_ = MIN(gid, minGID_);
				maxGID_ = MAX(gid, maxGID_);
//				minGID_ = MIN((gid & kFlippedMask), minGID_);
//				maxGID_ = MAX((gid & kFlippedMask), maxGID_);
			}
		}
	}

	NSAssert( maxGID_ >= tileset_.firstGid &&
			 minGID_ >= tileset_.firstGid, @"TMX: Only 1 tilset per layer is supported");
}

#pragma mark CCTMXLayer - Properties

-(id) propertyNamed:(NSString *)propertyName
{
	return [properties_ valueForKey:propertyName];
}

-(void) parseInternalProperties
{
	// if cc_vertex=automatic, then tiles will be rendered using vertexz

	NSString *vertexz = [self propertyNamed:@"cc_vertexz"];
	if( vertexz ) {

		// If "automatic" is on, then parse the "cc_alpha_func" too
		if( [vertexz isEqualToString:@"automatic"] ) {
			useAutomaticVertexZ_ = YES;

			NSString *alphaFuncVal = [self propertyNamed:@"cc_alpha_func"];
			float alphaFuncValue = [alphaFuncVal floatValue];

			self.shaderProgram = [[CCShaderCache sharedShaderCache] programForKey:kCCShader_PositionTextureColorAlphaTest];

			GLint alphaValueLocation = glGetUniformLocation(self.shaderProgram->program_, kCCUniformAlphaTestValue);

			// NOTE: alpha test shader is hard-coded to use the equivalent of a glAlphaFunc(GL_GREATER) comparison
			glUniform1f(alphaValueLocation, alphaFuncValue);
		}
		else
			vertexZvalue_ = [vertexz intValue];
	}
}

#pragma mark CCTMXLayer - obtaining tiles/gids

-(CCSprite*) tileAt:(CGPoint)pos
{
	NSAssert( pos.x < layerSize_.width && pos.y < layerSize_.height && pos.x >=0 && pos.y >=0, @"TMXLayer: invalid position");
	NSAssert( tiles_ && atlasIndexArray_, @"TMXLayer: the tiles map has been released");

	CCSprite *tile = nil;
	uint32_t gid = [self tileGIDAt:pos];

	// if GID == 0, then no tile is present
	if( gid ) {
		int z = pos.x + pos.y * layerSize_.width;
		tile = (CCSprite*) [self getChildByTag:z];

		// tile not created yet. create it
		if( ! tile ) {
			CGRect rect = [tileset_ rectForGID:gid];
			rect = CC_RECT_PIXELS_TO_POINTS(rect);
			tile = [[CCSprite alloc] initWithBatchNode:self rect:rect];

            CGPoint p = [self positionAt:pos];
            [tile setPosition:p];
			[tile setVertexZ: [self vertexZForPos:pos]];
			tile.anchorPoint = CGPointZero;
			[tile setOpacity:opacity_];

			NSUInteger indexForZ = [self atlasIndexForExistantZ:z];
			[self addSpriteWithoutQuad:tile z:indexForZ tag:z];
			[tile release];
		}
	}
	return tile;
}

-(uint32_t) tileGIDAt:(CGPoint)pos
{
	return [self tileGIDAt:pos withFlags:NO];
}

-(uint32_t) tileGIDAt:(CGPoint)pos withFlags:(BOOL) flags
{
	NSAssert( pos.x < layerSize_.width && pos.y < layerSize_.height && pos.x >=0 && pos.y >=0, @"TMXLayer: invalid position");
	NSAssert( tiles_ && atlasIndexArray_, @"TMXLayer: the tiles map has been released");

	NSInteger idx = pos.x + pos.y * layerSize_.width;

	// Bits on the far end of the 32-bit global tile ID are used for tile flags
<<<<<<< HEAD
	return (tiles_[ idx ] & kCCFlippedMask);
=======
	// issue1264, flipped tiles can be changed dynamically
	if (flags) 
		return (tiles_[ idx ]);
	else 
		return (tiles_[ idx ] & kFlippedMask);
>>>>>>> 3331b199
}

#pragma mark CCTMXLayer - adding helper methods

- (void) setupTileSprite:(CCSprite*) sprite position:(CGPoint)pos withGID:(uint32_t)gid
{
<<<<<<< HEAD
	[reusedTile_ setPosition: [self positionAt:pos]];
	[reusedTile_ setVertexZ: [self vertexZForPos:pos]];
	reusedTile_.anchorPoint = CGPointZero;
	[reusedTile_ setOpacity:opacity_];

	if (gid & kCCFlippedHorizontallyFlag)
		reusedTile_.flipX = YES;
	if (gid & kCCFlippedVerticallyFlag)
		reusedTile_.flipY = YES;
	if( gid & kCCFlippedAntiDiagonallyFlag )
		NSAssert(NO, @"Tiled Anti-Diagonally Flip not supported yet");
=======
	[sprite setPositionInPixels: [self positionAt:pos]];
	[sprite setVertexZ: [self vertexZForPos:pos]];
	sprite.anchorPoint = CGPointZero;
	[sprite setOpacity:opacity_];
	
	//issue 1264, flip can be undone as well
	if (gid & kFlippedHorizontallyFlag)
		sprite.flipX = YES;
	else 
		sprite.flipX = NO;
	
	if (gid & kFlippedVerticallyFlag)
		sprite.flipY = YES;
	else
		sprite.flipY = NO;
>>>>>>> 3331b199
}

-(CCSprite*) insertTileForGID:(uint32_t)gid at:(CGPoint)pos
{
	CGRect rect = [tileset_ rectForGID:gid];
	rect = CC_RECT_PIXELS_TO_POINTS(rect);

	NSInteger z = pos.x + pos.y * layerSize_.width;

	if( ! reusedTile_ )
		reusedTile_ = [[CCSprite alloc] initWithBatchNode:self rect:rect];
	else
<<<<<<< HEAD
		[reusedTile_ initWithBatchNode:self rect:rect];

	[self setupReusedTile:pos withGID:gid];

=======
		[reusedTile_ initWithBatchNode:self rectInPixels:rect];
	
	[self setupTileSprite:reusedTile_ position:pos withGID:gid];
	
>>>>>>> 3331b199
	// get atlas index
	NSUInteger indexForZ = [self atlasIndexForNewZ:z];

	// Optimization: add the quad without adding a child
	[self addQuadFromSprite:reusedTile_ quadIndex:indexForZ];

	// insert it into the local atlasindex array
	ccCArrayInsertValueAtIndex(atlasIndexArray_, (void*)z, indexForZ);

	// update possible children
	CCSprite *sprite;
	CCARRAY_FOREACH(children_, sprite) {
		NSUInteger ai = [sprite atlasIndex];
		if( ai >= indexForZ)
			[sprite setAtlasIndex: ai+1];
	}

	tiles_[z] = gid;

	return reusedTile_;
}

-(CCSprite*) updateTileForGID:(uint32_t)gid at:(CGPoint)pos
{
	CGRect rect = [tileset_ rectForGID:gid];
	rect = CC_RECT_PIXELS_TO_POINTS(rect);

	int z = pos.x + pos.y * layerSize_.width;

	if( ! reusedTile_ )
		reusedTile_ = [[CCSprite alloc] initWithBatchNode:self rect:rect];
	else
<<<<<<< HEAD
		[reusedTile_ initWithBatchNode:self rect:rect];

	[self setupReusedTile:pos withGID:gid];

=======
		[reusedTile_ initWithBatchNode:self rectInPixels:rect];
	
	[self setupTileSprite:reusedTile_ position:pos withGID:gid];
	
>>>>>>> 3331b199
	// get atlas index
	NSUInteger indexForZ = [self atlasIndexForExistantZ:z];

	[reusedTile_ setAtlasIndex:indexForZ];
	[reusedTile_ setDirty:YES];
	[reusedTile_ updateTransform];
	tiles_[z] = gid;

	return reusedTile_;
}


// used only when parsing the map. useless after the map was parsed
// since lot's of assumptions are no longer true
-(CCSprite*) appendTileForGID:(uint32_t)gid at:(CGPoint)pos
{
	CGRect rect = [tileset_ rectForGID:gid];
	rect = CC_RECT_PIXELS_TO_POINTS(rect);

	NSInteger z = pos.x + pos.y * layerSize_.width;

	if( ! reusedTile_ )
		reusedTile_ = [[CCSprite alloc] initWithBatchNode:self rect:rect];
	else
<<<<<<< HEAD
		[reusedTile_ initWithBatchNode:self rect:rect];

	[self setupReusedTile:pos withGID:gid];

=======
		[reusedTile_ initWithBatchNode:self rectInPixels:rect];
	
	[self setupTileSprite:reusedTile_ position:pos withGID:gid];
	
>>>>>>> 3331b199
	// optimization:
	// The difference between appendTileForGID and insertTileforGID is that append is faster, since
	// it appends the tile at the end of the texture atlas
	NSUInteger indexForZ = atlasIndexArray_->num;


	// don't add it using the "standard" way.
	[self addQuadFromSprite:reusedTile_ quadIndex:indexForZ];


	// append should be after addQuadFromSprite since it modifies the quantity values
	ccCArrayInsertValueAtIndex(atlasIndexArray_, (void*)z, indexForZ);

	return reusedTile_;
}

#pragma mark CCTMXLayer - atlasIndex and Z

int compareInts (const void * a, const void * b)
{
	return ( *(int*)a - *(int*)b );
}

-(NSUInteger) atlasIndexForExistantZ:(NSUInteger)z
{
	NSInteger key = z;
	NSInteger *item = bsearch((void*)&key, (void*)&atlasIndexArray_->arr[0], atlasIndexArray_->num, sizeof(void*), compareInts);

	NSAssert( item, @"TMX atlas index not found. Shall not happen");

	NSUInteger index = ((NSInteger)item - (NSInteger)atlasIndexArray_->arr) / sizeof(void*);
	return index;
}

-(NSUInteger)atlasIndexForNewZ:(NSUInteger)z
{
	// XXX: This can be improved with a sort of binary search
	NSUInteger i = 0;
	for(i = 0; i< atlasIndexArray_->num; i++) {
		NSUInteger val = (NSUInteger) atlasIndexArray_->arr[i];
		if( z < val )
			break;
	}
	return i;
}

#pragma mark CCTMXLayer - adding / remove tiles
-(void) setTileGID:(uint32_t)gid at:(CGPoint)pos
{
	[self setTileGID:gid at:pos withFlags:NO];	
}

-(void) setTileGID:(uint32_t)gid at:(CGPoint)pos withFlags:(BOOL) flags
{
	NSAssert( pos.x < layerSize_.width && pos.y < layerSize_.height && pos.x >=0 && pos.y >=0, @"TMXLayer: invalid position");
	NSAssert( tiles_ && atlasIndexArray_, @"TMXLayer: the tiles map has been released");
	NSAssert( gid == 0 || gid >= tileset_.firstGid, @"TMXLayer: invalid gid" );

<<<<<<< HEAD
	uint32_t currentGID = [self tileGIDAt:pos];

	if( currentGID != gid ) {

=======
	uint32_t currentGID = [self tileGIDAt:pos withFlags:flags];
	
	if (currentGID != gid) 
	{
>>>>>>> 3331b199
		// setting gid=0 is equal to remove the tile
		if( gid == 0 )
			[self removeTileAt:pos];

		// empty tile. create a new one
		else if( currentGID == 0 )
			[self insertTileForGID:gid at:pos];

		// modifying an existing tile with a non-empty tile
		else {

			NSUInteger z = pos.x + pos.y * layerSize_.width;
			id sprite = [self getChildByTag:z];
			if( sprite ) {
				CGRect rect = [tileset_ rectForGID:gid];
<<<<<<< HEAD
				rect = CC_RECT_PIXELS_TO_POINTS(rect);

				[sprite setTextureRect:rect rotated:NO untrimmedSize:rect.size];
=======
				[sprite setTextureRectInPixels:rect rotated:NO untrimmedSize:rect.size];
				
				if (flags) 
					[self setupTileSprite:sprite position:[sprite position] withGID:gid];
				
>>>>>>> 3331b199
				tiles_[z] = gid;
			} else
				[self updateTileForGID:gid at:pos];
		}
	}
}

-(void) addChild: (CCNode*)node z:(NSInteger)z tag:(NSInteger)tag
{
	NSAssert(NO, @"addChild: is not supported on CCTMXLayer. Instead use setTileGID:at:/tileAt:");
}

-(void) removeChild:(CCSprite*)sprite cleanup:(BOOL)cleanup
{
	// allows removing nil objects
	if( ! sprite )
		return;

	NSAssert( [children_ containsObject:sprite], @"Tile does not belong to TMXLayer");

	NSUInteger atlasIndex = [sprite atlasIndex];
	NSUInteger zz = (NSUInteger) atlasIndexArray_->arr[atlasIndex];
	tiles_[zz] = 0;
	ccCArrayRemoveValueAtIndex(atlasIndexArray_, atlasIndex);
	[super removeChild:sprite cleanup:cleanup];
}

-(void) removeTileAt:(CGPoint)pos
{
	NSAssert( pos.x < layerSize_.width && pos.y < layerSize_.height && pos.x >=0 && pos.y >=0, @"TMXLayer: invalid position");
	NSAssert( tiles_ && atlasIndexArray_, @"TMXLayer: the tiles map has been released");

	uint32_t gid = [self tileGIDAt:pos];

	if( gid ) {

		NSUInteger z = pos.x + pos.y * layerSize_.width;
		NSUInteger atlasIndex = [self atlasIndexForExistantZ:z];

		// remove tile from GID map
		tiles_[z] = 0;

		// remove tile from atlas position array
		ccCArrayRemoveValueAtIndex(atlasIndexArray_, atlasIndex);

		// remove it from sprites and/or texture atlas
		id sprite = [self getChildByTag:z];
		if( sprite )
			[super removeChild:sprite cleanup:YES];
		else {
			[textureAtlas_ removeQuadAtIndex:atlasIndex];

			// update possible children
			CCARRAY_FOREACH(children_, sprite) {
				NSUInteger ai = [sprite atlasIndex];
				if( ai >= atlasIndex) {
					[sprite setAtlasIndex: ai-1];
				}
			}
		}
	}
}

#pragma mark CCTMXLayer - obtaining positions, offset

-(CGPoint) calculateLayerOffset:(CGPoint)pos
{
	CGPoint ret = CGPointZero;
	switch( layerOrientation_ ) {
		case CCTMXOrientationOrtho:
			ret = ccp( pos.x * mapTileSize_.width, -pos.y *mapTileSize_.height);
			break;
		case CCTMXOrientationIso:
			ret = ccp( (mapTileSize_.width /2) * (pos.x - pos.y),
					  (mapTileSize_.height /2 ) * (-pos.x - pos.y) );
			break;
		case CCTMXOrientationHex:
			NSAssert(CGPointEqualToPoint(pos, CGPointZero), @"offset for hexagonal map not implemented yet");
			break;
	}
	return ret;
}

-(CGPoint) positionAt:(CGPoint)pos
{
	CGPoint ret = CGPointZero;
	switch( layerOrientation_ ) {
		case CCTMXOrientationOrtho:
			ret = [self positionForOrthoAt:pos];
			break;
		case CCTMXOrientationIso:
			ret = [self positionForIsoAt:pos];
			break;
		case CCTMXOrientationHex:
			ret = [self positionForHexAt:pos];
			break;
	}

	ret = CC_POINT_PIXELS_TO_POINTS( ret );
	return ret;
}

-(CGPoint) positionForOrthoAt:(CGPoint)pos
{
	CGPoint xy = {
		pos.x * mapTileSize_.width,
		(layerSize_.height - pos.y - 1) * mapTileSize_.height,
	};
	return xy;
}

-(CGPoint) positionForIsoAt:(CGPoint)pos
{
	CGPoint xy = {
		mapTileSize_.width /2 * ( layerSize_.width + pos.x - pos.y - 1),
		mapTileSize_.height /2 * (( layerSize_.height * 2 - pos.x - pos.y) - 2),
	};
	return xy;
}

-(CGPoint) positionForHexAt:(CGPoint)pos
{
	float diffY = 0;
	if( (int)pos.x % 2 == 1 )
		diffY = -mapTileSize_.height/2 ;

	CGPoint xy = {
		pos.x * mapTileSize_.width*3/4,
		(layerSize_.height - pos.y - 1) * mapTileSize_.height + diffY
	};
	return xy;
}

-(NSInteger) vertexZForPos:(CGPoint)pos
{
	NSInteger ret = 0;
	NSUInteger maxVal = 0;
	if( useAutomaticVertexZ_ ) {
		switch( layerOrientation_ ) {
			case CCTMXOrientationIso:
				maxVal = layerSize_.width + layerSize_.height;
				ret = -(maxVal - (pos.x + pos.y));
				break;
			case CCTMXOrientationOrtho:
				ret = -(layerSize_.height-pos.y);
				break;
			case CCTMXOrientationHex:
				NSAssert(NO,@"TMX Hexa zOrder not supported");
				break;
			default:
				NSAssert(NO,@"TMX invalid value");
				break;
		}
	} else
		ret = vertexZvalue_;

	return ret;
}

@end
<|MERGE_RESOLUTION|>--- conflicted
+++ resolved
@@ -276,10 +276,10 @@
 
 -(uint32_t) tileGIDAt:(CGPoint)pos
 {
-	return [self tileGIDAt:pos withFlags:NO];
-}
-
--(uint32_t) tileGIDAt:(CGPoint)pos withFlags:(BOOL) flags
+	return [self tileGIDAt:pos withFlags:NULL];
+}
+
+-(uint32_t) tileGIDAt:(CGPoint)pos withFlags:(ccTMXTileFlags*)flags
 {
 	NSAssert( pos.x < layerSize_.width && pos.y < layerSize_.height && pos.x >=0 && pos.y >=0, @"TMXLayer: invalid position");
 	NSAssert( tiles_ && atlasIndexArray_, @"TMXLayer: the tiles map has been released");
@@ -287,50 +287,38 @@
 	NSInteger idx = pos.x + pos.y * layerSize_.width;
 
 	// Bits on the far end of the 32-bit global tile ID are used for tile flags
-<<<<<<< HEAD
-	return (tiles_[ idx ] & kCCFlippedMask);
-=======
+
+	uint32_t tile = tiles_[idx];
+	
 	// issue1264, flipped tiles can be changed dynamically
-	if (flags) 
-		return (tiles_[ idx ]);
-	else 
-		return (tiles_[ idx ] & kFlippedMask);
->>>>>>> 3331b199
+	if (flags)
+		*flags = tile & kCCFlipedAll;
+
+	return ( tile & kCCFlippedMask);
 }
 
 #pragma mark CCTMXLayer - adding helper methods
 
 - (void) setupTileSprite:(CCSprite*) sprite position:(CGPoint)pos withGID:(uint32_t)gid
 {
-<<<<<<< HEAD
-	[reusedTile_ setPosition: [self positionAt:pos]];
-	[reusedTile_ setVertexZ: [self vertexZForPos:pos]];
-	reusedTile_.anchorPoint = CGPointZero;
-	[reusedTile_ setOpacity:opacity_];
-
-	if (gid & kCCFlippedHorizontallyFlag)
-		reusedTile_.flipX = YES;
-	if (gid & kCCFlippedVerticallyFlag)
-		reusedTile_.flipY = YES;
-	if( gid & kCCFlippedAntiDiagonallyFlag )
-		NSAssert(NO, @"Tiled Anti-Diagonally Flip not supported yet");
-=======
-	[sprite setPositionInPixels: [self positionAt:pos]];
+	[sprite setPosition: [self positionAt:pos]];
 	[sprite setVertexZ: [self vertexZForPos:pos]];
 	sprite.anchorPoint = CGPointZero;
 	[sprite setOpacity:opacity_];
 	
 	//issue 1264, flip can be undone as well
-	if (gid & kFlippedHorizontallyFlag)
+	if (gid & kCCTMXTileHorizontalFlag)
 		sprite.flipX = YES;
 	else 
 		sprite.flipX = NO;
 	
-	if (gid & kFlippedVerticallyFlag)
+	if (gid & kCCTMXTileVerticalFlag)
 		sprite.flipY = YES;
 	else
 		sprite.flipY = NO;
->>>>>>> 3331b199
+	
+	if( gid & kCCTMXTileDiagonalFlag)
+		NSAssert(NO, @"Tiled Anti-Diagonally Flip not supported yet");
 }
 
 -(CCSprite*) insertTileForGID:(uint32_t)gid at:(CGPoint)pos
@@ -343,17 +331,10 @@
 	if( ! reusedTile_ )
 		reusedTile_ = [[CCSprite alloc] initWithBatchNode:self rect:rect];
 	else
-<<<<<<< HEAD
 		[reusedTile_ initWithBatchNode:self rect:rect];
 
-	[self setupReusedTile:pos withGID:gid];
-
-=======
-		[reusedTile_ initWithBatchNode:self rectInPixels:rect];
-	
 	[self setupTileSprite:reusedTile_ position:pos withGID:gid];
-	
->>>>>>> 3331b199
+
 	// get atlas index
 	NSUInteger indexForZ = [self atlasIndexForNewZ:z];
 
@@ -386,17 +367,10 @@
 	if( ! reusedTile_ )
 		reusedTile_ = [[CCSprite alloc] initWithBatchNode:self rect:rect];
 	else
-<<<<<<< HEAD
 		[reusedTile_ initWithBatchNode:self rect:rect];
 
-	[self setupReusedTile:pos withGID:gid];
-
-=======
-		[reusedTile_ initWithBatchNode:self rectInPixels:rect];
-	
 	[self setupTileSprite:reusedTile_ position:pos withGID:gid];
-	
->>>>>>> 3331b199
+
 	// get atlas index
 	NSUInteger indexForZ = [self atlasIndexForExistantZ:z];
 
@@ -421,17 +395,10 @@
 	if( ! reusedTile_ )
 		reusedTile_ = [[CCSprite alloc] initWithBatchNode:self rect:rect];
 	else
-<<<<<<< HEAD
 		[reusedTile_ initWithBatchNode:self rect:rect];
 
-	[self setupReusedTile:pos withGID:gid];
-
-=======
-		[reusedTile_ initWithBatchNode:self rectInPixels:rect];
-	
 	[self setupTileSprite:reusedTile_ position:pos withGID:gid];
-	
->>>>>>> 3331b199
+
 	// optimization:
 	// The difference between appendTileForGID and insertTileforGID is that append is faster, since
 	// it appends the tile at the end of the texture atlas
@@ -484,52 +451,44 @@
 	[self setTileGID:gid at:pos withFlags:NO];	
 }
 
--(void) setTileGID:(uint32_t)gid at:(CGPoint)pos withFlags:(BOOL) flags
+-(void) setTileGID:(uint32_t)gid at:(CGPoint)pos withFlags:(ccTMXTileFlags)flags
 {
 	NSAssert( pos.x < layerSize_.width && pos.y < layerSize_.height && pos.x >=0 && pos.y >=0, @"TMXLayer: invalid position");
 	NSAssert( tiles_ && atlasIndexArray_, @"TMXLayer: the tiles map has been released");
 	NSAssert( gid == 0 || gid >= tileset_.firstGid, @"TMXLayer: invalid gid" );
 
-<<<<<<< HEAD
-	uint32_t currentGID = [self tileGIDAt:pos];
-
-	if( currentGID != gid ) {
-
-=======
-	uint32_t currentGID = [self tileGIDAt:pos withFlags:flags];
+	ccTMXTileFlags currentFlags;
+	uint32_t currentGID = [self tileGIDAt:pos withFlags:&currentFlags];
 	
-	if (currentGID != gid) 
+	if (currentGID != gid || currentFlags != flags )
 	{
->>>>>>> 3331b199
+		uint32_t gidAndFlags = gid | flags;
+
 		// setting gid=0 is equal to remove the tile
 		if( gid == 0 )
 			[self removeTileAt:pos];
 
 		// empty tile. create a new one
 		else if( currentGID == 0 )
-			[self insertTileForGID:gid at:pos];
+			[self insertTileForGID:gidAndFlags at:pos];
 
 		// modifying an existing tile with a non-empty tile
 		else {
 
 			NSUInteger z = pos.x + pos.y * layerSize_.width;
-			id sprite = [self getChildByTag:z];
+			CCSprite *sprite = (CCSprite*)[self getChildByTag:z];
 			if( sprite ) {
 				CGRect rect = [tileset_ rectForGID:gid];
-<<<<<<< HEAD
 				rect = CC_RECT_PIXELS_TO_POINTS(rect);
 
 				[sprite setTextureRect:rect rotated:NO untrimmedSize:rect.size];
-=======
-				[sprite setTextureRectInPixels:rect rotated:NO untrimmedSize:rect.size];
-				
+
 				if (flags) 
-					[self setupTileSprite:sprite position:[sprite position] withGID:gid];
-				
->>>>>>> 3331b199
-				tiles_[z] = gid;
+					[self setupTileSprite:sprite position:[sprite position] withGID:gidAndFlags];
+
+				tiles_[z] = gidAndFlags;
 			} else
-				[self updateTileForGID:gid at:pos];
+				[self updateTileForGID:gidAndFlags at:pos];
 		}
 	}
 }
