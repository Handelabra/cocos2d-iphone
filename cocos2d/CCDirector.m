/*
 * cocos2d for iPhone: http://www.cocos2d-iphone.org
 *
 * Copyright (c) 2008-2010 Ricardo Quesada
 * 
 * Permission is hereby granted, free of charge, to any person obtaining a copy
 * of this software and associated documentation files (the "Software"), to deal
 * in the Software without restriction, including without limitation the rights
 * to use, copy, modify, merge, publish, distribute, sublicense, and/or sell
 * copies of the Software, and to permit persons to whom the Software is
 * furnished to do so, subject to the following conditions:
 * 
 * The above copyright notice and this permission notice shall be included in
 * all copies or substantial portions of the Software.
 * 
 * THE SOFTWARE IS PROVIDED "AS IS", WITHOUT WARRANTY OF ANY KIND, EXPRESS OR
 * IMPLIED, INCLUDING BUT NOT LIMITED TO THE WARRANTIES OF MERCHANTABILITY,
 * FITNESS FOR A PARTICULAR PURPOSE AND NONINFRINGEMENT. IN NO EVENT SHALL THE
 * AUTHORS OR COPYRIGHT HOLDERS BE LIABLE FOR ANY CLAIM, DAMAGES OR OTHER
 * LIABILITY, WHETHER IN AN ACTION OF CONTRACT, TORT OR OTHERWISE, ARISING FROM,
 * OUT OF OR IN CONNECTION WITH THE SOFTWARE OR THE USE OR OTHER DEALINGS IN
 * THE SOFTWARE.
 */


/* Idea of decoupling Window from Director taken from OC3D project: http://code.google.com/p/oc3d/
 */

#import <unistd.h>
#import <Availability.h>

// cocos2d imports
#import "CCDirector.h"
#import "CCScheduler.h"
#import "CCActionManager.h"
#import "CCTextureCache.h"
#import "CCAnimationCache.h"
#import "CCLabelAtlas.h"
#import "ccMacros.h"
#import "CCTransition.h"
#import "CCScene.h"
#import "CCSpriteFrameCache.h"
#import "CCTexture2D.h"
#import "CCLabelBMFont.h"
#import "CCLayer.h"

// support imports
#import "Platforms/CCGL.h"
#import "Platforms/CCNS.h"

#import "Support/OpenGL_Internal.h"
#import "Support/CGPointExtension.h"

#ifdef __IPHONE_OS_VERSION_MAX_ALLOWED
#import "Platforms/iOS/CCDirectorIOS.h"
#define CC_DIRECTOR_DEFAULT CCDirectorTimer
#elif defined(__MAC_OS_X_VERSION_MAX_ALLOWED)
#import "Platforms/Mac/CCDirectorMac.h"
#define CC_DIRECTOR_DEFAULT CCDirectorDisplayLink
#endif

#import "Support/CCProfiling.h"

#define kDefaultFPS		60.0	// 60 frames per second

extern NSString * cocos2dVersion(void);

kmMat4 ccProjectionMatrix;

@interface CCDirector (Private)
-(void) setNextScene;
// shows the FPS in the screen
-(void) showFPS;
// calculates delta time since last time it was called
-(void) calculateDeltaTime;
@end

@implementation CCDirector

@synthesize animationInterval = animationInterval_;
@synthesize runningScene = runningScene_;
@synthesize displayFPS = displayFPS_;
@synthesize nextDeltaTimeZero = nextDeltaTimeZero_;
@synthesize isPaused = isPaused_;
@synthesize sendCleanupToScene = sendCleanupToScene_;
@synthesize runningThread = runningThread_;
@synthesize notificationNode = notificationNode_;
@synthesize projectionDelegate = projectionDelegate_;
//
// singleton stuff
//
static CCDirector *_sharedDirector = nil;

+ (CCDirector *)sharedDirector
{
	if (!_sharedDirector) {

		//
		// Default Director is TimerDirector
		// 
		if( [ [CCDirector class] isEqual:[self class]] )
			_sharedDirector = [[CC_DIRECTOR_DEFAULT alloc] init];
		else
			_sharedDirector = [[self alloc] init];
	}
		
	return _sharedDirector;
}

+(id)alloc
{
	NSAssert(_sharedDirector == nil, @"Attempted to allocate a second instance of a singleton.");
	return [super alloc];
}

- (id) init
{  
	CCLOG(@"cocos2d: %@", cocos2dVersion() );

	if( (self=[super init]) ) {

		CCLOG(@"cocos2d: Using Director Type:%@", [self class]);
		
		// scenes
		runningScene_ = nil;
		nextScene_ = nil;
		
		notificationNode_ = nil;
		
		oldAnimationInterval_ = animationInterval_ = 1.0 / kDefaultFPS;
		scenesStack_ = [[NSMutableArray alloc] initWithCapacity:10];
		
		// Set default projection (3D)
		projection_ = kCCDirectorProjectionDefault;

		// projection delegate if "Custom" projection is used
		projectionDelegate_ = nil;

		// FPS
		displayFPS_ = NO;
		frames_ = 0;
		
		// paused ?
		isPaused_ = NO;
		
		// running thread
		runningThread_ = nil;
		
		winSizeInPixels_ = winSizeInPoints_ = CGSizeZero;
	}

	return self;
}

- (void) dealloc
{
	CCLOGINFO(@"cocos2d: deallocing %@", self);

#if CC_DIRECTOR_FAST_FPS
	[FPSLabel_ release];
#endif
	[runningScene_ release];
	[notificationNode_ release];
	[scenesStack_ release];
	
	[projectionDelegate_ release];
	
	_sharedDirector = nil;
	
	[super dealloc];
}

-(void) setGLDefaultValues
{
	// This method SHOULD be called only after openGLView_ was initialized
	NSAssert( openGLView_, @"openGLView_ must be initialized");

	[self setAlphaBlending: YES];
	[self setDepthTest: YES];
	[self setProjection: projection_];
	
	// set other opengl default values
	glClearColor(0.0f, 0.0f, 0.0f, 1.0f);
	
#if CC_DIRECTOR_FAST_FPS
    if (!FPSLabel_) {
		CCTexture2DPixelFormat currentFormat = [CCTexture2D defaultAlphaPixelFormat];
		[CCTexture2D setDefaultAlphaPixelFormat:kCCTexture2DPixelFormat_RGBA4444];
		FPSLabel_ = [[CCLabelAtlas labelWithString:@"00.0" charMapFile:@"fps_images.png" itemWidth:16 itemHeight:24 startCharMap:'.'] retain];
		[CCTexture2D setDefaultAlphaPixelFormat:currentFormat];		
	}
#endif	// CC_DIRECTOR_FAST_FPS
}

//
// Draw the Scene
//
- (void) drawScene
{ 
	// Override me
}

-(void) calculateDeltaTime
{
	struct timeval now;
	
	if( gettimeofday( &now, NULL) != 0 ) {
		CCLOG(@"cocos2d: error in gettimeofday");
		dt = 0;
		return;
	}
	
	// new delta time
	if( nextDeltaTimeZero_ ) {
		dt = 0;
		nextDeltaTimeZero_ = NO;
	} else {
		dt = (now.tv_sec - lastUpdate_.tv_sec) + (now.tv_usec - lastUpdate_.tv_usec) / 1000000.0f;
		dt = MAX(0,dt);
	}
	
	lastUpdate_ = now;	
}

#pragma mark Director - Memory Helper

-(void) purgeCachedData
{
	[CCLabelBMFont purgeCachedData];	
	[[CCTextureCache sharedTextureCache] removeUnusedTextures];
}

#pragma mark Director - Scene OpenGL Helper

-(ccDirectorProjection) projection
{
	return projection_;
}

-(float) getZEye
{
	return ( winSizeInPixels_.height / 1.1566f );
}

-(void) setProjection:(ccDirectorProjection)projection
{
	CCLOG(@"cocos2d: override me");
}

- (void) setAlphaBlending: (BOOL) on
{
	if (on) {
		glEnable(GL_BLEND);
		glBlendFunc(CC_BLEND_SRC, CC_BLEND_DST);
		
	} else
		glDisable(GL_BLEND);
	
	CHECK_GL_ERROR_DEBUG();
}

- (void) setDepthTest: (BOOL) on
{
	if (on) {
		ccglClearDepth(1.0f);

		glEnable(GL_DEPTH_TEST);

		glDepthFunc(GL_LEQUAL);
<<<<<<< HEAD

//		glHint(GL_PERSPECTIVE_CORRECTION_HINT, GL_NICEST);

=======
//		glHint(GL_PERSPECTIVE_CORRECTION_HINT, GL_NICEST);
>>>>>>> 1a24f221
	} else
		glDisable( GL_DEPTH_TEST );

	CHECK_GL_ERROR_DEBUG();
}

#pragma mark Director Integration with a UIKit view

-(CC_GLVIEW*) openGLView
{
	return openGLView_;
}

-(void) setOpenGLView:(CC_GLVIEW *)view
{
	NSAssert( view, @"OpenGLView must be non-nil");

	if( view != openGLView_ ) {
		[openGLView_ release];
		openGLView_ = [view retain];
		
		// set size
		winSizeInPixels_ = winSizeInPoints_ = CCNSSizeToCGSize( [view bounds].size );

		[self setGLDefaultValues];
	}
	
	CHECK_GL_ERROR_DEBUG();
}

#pragma mark Director Scene Landscape

-(CGPoint)convertToGL:(CGPoint)uiPoint
{
	CCLOG(@"CCDirector#convertToGL: OVERRIDE ME.");
	return CGPointZero;
}

-(CGPoint)convertToUI:(CGPoint)glPoint
{
	CCLOG(@"CCDirector#convertToUI: OVERRIDE ME.");
	return CGPointZero;
}

-(CGSize)winSize
{
	return winSizeInPoints_;
}

-(CGSize)winSizeInPixels
{
	return winSizeInPixels_;
}

-(CGSize)displaySizeInPixels
{
	return winSizeInPixels_;
}

-(void) reshapeProjection:(CGSize)newWindowSize
{
	winSizeInPixels_ = winSizeInPoints_ = newWindowSize;
	[self setProjection:projection_];
}

#pragma mark Director Scene Management

- (void)runWithScene:(CCScene*) scene
{
	NSAssert( scene != nil, @"Argument must be non-nil");
	NSAssert( runningScene_ == nil, @"You can't run an scene if another Scene is running. Use replaceScene or pushScene instead");
	
	[self pushScene:scene];
	[self startAnimation];	
}

-(void) replaceScene: (CCScene*) scene
{
	NSAssert( scene != nil, @"Argument must be non-nil");

	NSUInteger index = [scenesStack_ count];
	
	sendCleanupToScene_ = YES;
	[scenesStack_ replaceObjectAtIndex:index-1 withObject:scene];
	nextScene_ = scene;	// nextScene_ is a weak ref
}

- (void) pushScene: (CCScene*) scene
{
	NSAssert( scene != nil, @"Argument must be non-nil");

	sendCleanupToScene_ = NO;

	[scenesStack_ addObject: scene];
	nextScene_ = scene;	// nextScene_ is a weak ref
}

-(void) popScene
{	
	NSAssert( runningScene_ != nil, @"A running Scene is needed");

	[scenesStack_ removeLastObject];
	NSUInteger c = [scenesStack_ count];
	
	if( c == 0 )
		[self end];
	else {
		sendCleanupToScene_ = YES;
		nextScene_ = [scenesStack_ objectAtIndex:c-1];
	}
}

-(void) end
{
	[runningScene_ onExit];
	[runningScene_ cleanup];
	[runningScene_ release];

	runningScene_ = nil;
	nextScene_ = nil;
	
	// remove all objects, but don't release it.
	// runWithScene might be executed after 'end'.
	[scenesStack_ removeAllObjects];
	
	[self stopAnimation];
	
#if CC_DIRECTOR_FAST_FPS
	[FPSLabel_ release];
	FPSLabel_ = nil;
#endif	

	[projectionDelegate_ release];
	projectionDelegate_ = nil;
	
	// Purge bitmap cache
	[CCLabelBMFont purgeCachedData];

	// Purge all managers
	[CCAnimationCache purgeSharedAnimationCache];
	[CCSpriteFrameCache purgeSharedSpriteFrameCache];
	[CCScheduler purgeSharedScheduler];
	[CCActionManager purgeSharedManager];
	[CCTextureCache purgeSharedTextureCache];
	
	
	// OpenGL view
	
	// Since the director doesn't attach the openglview to the window
	// it shouldn't remove it from the window too.
//	[openGLView_ removeFromSuperview];

	[openGLView_ release];
	openGLView_ = nil;	
}

-(void) setNextScene
{
	Class transClass = [CCTransitionScene class];
	BOOL runningIsTransition = [runningScene_ isKindOfClass:transClass];
	BOOL newIsTransition = [nextScene_ isKindOfClass:transClass];

	// If it is not a transition, call onExit/cleanup
	if( ! newIsTransition ) {
		[runningScene_ onExit];

		// issue #709. the root node (scene) should receive the cleanup message too
		// otherwise it might be leaked.
		if( sendCleanupToScene_)
			[runningScene_ cleanup];
	}

	[runningScene_ release];
	
	runningScene_ = [nextScene_ retain];
	nextScene_ = nil;

	if( ! runningIsTransition ) {
		[runningScene_ onEnter];
		[runningScene_ onEnterTransitionDidFinish];
	}
}

-(void) pause
{
	if( isPaused_ )
		return;

	oldAnimationInterval_ = animationInterval_;
	
	// when paused, don't consume CPU
	[self setAnimationInterval:1/4.0];
	isPaused_ = YES;
}

-(void) resume
{
	if( ! isPaused_ )
		return;
	
	[self setAnimationInterval: oldAnimationInterval_];

	if( gettimeofday( &lastUpdate_, NULL) != 0 ) {
		CCLOG(@"cocos2d: Director: Error in gettimeofday");
	}
	
	isPaused_ = NO;
	dt = 0;
}

- (void)startAnimation
{
	CCLOG(@"cocos2d: Director#startAnimation. Override me");
}

- (void)stopAnimation
{
	CCLOG(@"cocos2d: Director#stopAnimation. Override me");
}

- (void)setAnimationInterval:(NSTimeInterval)interval
{
	CCLOG(@"cocos2d: Director#setAnimationInterval. Override me");
}

#if CC_DIRECTOR_FAST_FPS

// display the FPS using a LabelAtlas
// updates the FPS every frame
-(void) showFPS
{
	frames_++;
	accumDt_ += dt;
	
	if ( accumDt_ > CC_DIRECTOR_FPS_INTERVAL)  {
		frameRate_ = frames_/accumDt_;
		frames_ = 0;
		accumDt_ = 0;

//		sprintf(format,"%.1f",frameRate);
//		[FPSLabel setCString:format];

		NSString *str = [[NSString alloc] initWithFormat:@"%.1f", frameRate_];
		[FPSLabel_ setString:str];
		[str release];
	}
	[FPSLabel_ visit];
}
#else
// display the FPS using a manually generated Texture (very slow)
// updates the FPS 3 times per second aprox.
-(void) showFPS
{
	frames_++;
	accumDt_ += dt;
	
	if ( accumDt_ > CC_DIRECTOR_FPS_INTERVAL)  {
		frameRate_ = frames_/accumDt_;
		frames_ = 0;
		accumDt_ = 0;
	}
	
	NSString *str = [NSString stringWithFormat:@"%.2f",frameRate_];
	CCTexture2D *texture = [[CCTexture2D alloc] initWithString:str dimensions:CGSizeMake(100,30) alignment:CCTextAlignmentLeft fontName:@"Arial" fontSize:24];

	// Default GL states: GL_TEXTURE_2D, GL_VERTEX_ARRAY, GL_COLOR_ARRAY, GL_TEXTURE_COORD_ARRAY
	// Needed states: GL_TEXTURE_2D, GL_VERTEX_ARRAY, GL_TEXTURE_COORD_ARRAY
	// Unneeded states: GL_COLOR_ARRAY
	glDisableClientState(GL_COLOR_ARRAY);
	
	glBlendFunc(GL_SRC_ALPHA, GL_ONE_MINUS_SRC_ALPHA);
	
	glColor4ub(224,224,244,200);
	[texture drawAtPoint: ccp(5,2)];
	[texture release];
	
	glBlendFunc(CC_BLEND_SRC, CC_BLEND_DST);
	
	// restore default GL state
	glEnableClientState(GL_COLOR_ARRAY);
}
#endif

- (void) showProfilers {
#if CC_ENABLE_PROFILERS
	accumDtForProfiler_ += dt;
	if (accumDtForProfiler_ > 1.0f) {
		accumDtForProfiler_ = 0;
		[[CCProfiler sharedProfiler] displayTimers];
	}
#endif // CC_ENABLE_PROFILERS
}

@end
<|MERGE_RESOLUTION|>--- conflicted
+++ resolved
@@ -265,15 +265,8 @@
 		ccglClearDepth(1.0f);
 
 		glEnable(GL_DEPTH_TEST);
-
 		glDepthFunc(GL_LEQUAL);
-<<<<<<< HEAD
-
 //		glHint(GL_PERSPECTIVE_CORRECTION_HINT, GL_NICEST);
-
-=======
-//		glHint(GL_PERSPECTIVE_CORRECTION_HINT, GL_NICEST);
->>>>>>> 1a24f221
 	} else
 		glDisable( GL_DEPTH_TEST );
 
