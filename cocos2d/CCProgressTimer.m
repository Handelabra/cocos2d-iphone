--- conflicted
+++ resolved
@@ -138,35 +138,6 @@
 		type_ = newType;
 	}
 }
-<<<<<<< HEAD
-
-#pragma mark CCRGBAProtocol implementation
-
--(void)setColor:(ccColor3B)color
-{
-	[sprite_ setColor:color];
-	[self updateColor];
-}
-
--(ccColor3B)color
-{
-	return sprite_.color;
-}
-
--(GLubyte)opacity
-{
-	return sprite_.opacity;
-}
-
--(void)setOpacity:(GLubyte)opacity
-{
-	[sprite_ setOpacity:opacity];
-	[self updateColor];
-}
-
-@end
-=======
->>>>>>> 02cebb53
 
 -(void)setReverseProgress:(BOOL)reverse
 {
@@ -211,21 +182,6 @@
 ///
 -(ccTex2F)textureCoordFromAlphaPoint:(CGPoint) alpha
 {
-<<<<<<< HEAD
-	CGPoint tmp;
-	ccVertex2F ret;
-	if (sprite_.texture) {
-		CCTexture2D *texture = [sprite_ texture];
-		CGSize texSize = [texture contentSizeInPixels];
-		tmp = ccp(texSize.width * texCoord.x/texture.maxS,
-                  texSize.height * (1 - (texCoord.y/texture.maxT)));
-	} else
-		tmp = CGPointZero;
-	
-	ret.x = tmp.x;
-	ret.y = tmp.y;
-	return ret;
-=======
 	if (!sprite_) {
 		return (ccTex2F){0,0};
 	}
@@ -248,24 +204,12 @@
 	CGPoint min = (CGPoint){quad.bl.vertices.x,quad.bl.vertices.y};
 	CGPoint max = (CGPoint){quad.tr.vertices.x,quad.tr.vertices.y};
 	return (ccVertex2F){min.x * (1.f - alpha.x) + max.x * alpha.x, min.y * (1.f - alpha.y) + max.y * alpha.y};
->>>>>>> 02cebb53
 }
 
 -(void)updateColor
 {
-<<<<<<< HEAD
-	GLubyte op = sprite_.opacity;
-	ccColor3B c3b = sprite_.color;
-	
-	ccColor4B color = { c3b.r, c3b.g, c3b.b, op };
-	if([sprite_.texture hasPremultipliedAlpha]){
-		color.r *= op/255.f;
-		color.g *= op/255.f;
-		color.b *= op/255.f;
-=======
 	if (!sprite_) {
 		return;
->>>>>>> 02cebb53
 	}
 	if(vertexData_){
 		ccColor4B sc = sprite_.quad.tl.colors;
