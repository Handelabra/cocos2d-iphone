--- conflicted
+++ resolved
@@ -35,21 +35,7 @@
 typedef struct _hashElement
 {
 	struct ccArray	*actions;
-<<<<<<< HEAD
-#if defined(__has_feature) && __has_feature(objc_arc)
-	__unsafe_unretained id				target;
-#else
-	id				target;
-#endif
 	NSUInteger		actionIndex;
-#if defined(__has_feature) && __has_feature(objc_arc)
-	__unsafe_unretained CCAction		*currentAction;
-#else
-	CCAction		*currentAction;
-#endif
-=======
-	NSUInteger		actionIndex;
->>>>>>> 795bf976
 	BOOL			currentActionSalvaged;
 	BOOL			paused;	
 	UT_hash_handle	hh;
