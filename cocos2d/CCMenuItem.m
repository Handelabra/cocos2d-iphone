--- conflicted
+++ resolved
@@ -372,9 +372,11 @@
 	return self;
 }
 
-<<<<<<< HEAD
-+(id) itemFromString: (NSString*) value block:(void(^)(id sender))block {
-=======
++(id) itemFromString: (NSString*) value block:(void(^)(id sender))block
+{
+	return [[[self alloc] initFromString:value block:block] autorelease];
+}
+
 -(void) recreateLabel
 {
 	CCLabelTTF *label = [CCLabelTTF labelWithString:[label_ string] fontName:fontName_ fontSize:fontSize_];
@@ -404,13 +406,6 @@
 -(NSString*) fontName
 {
 	return fontName_;
-}
-
-#if NS_BLOCKS_AVAILABLE
-+(id) itemFromString: (NSString*) value block:(void(^)(id sender))block
-{
->>>>>>> 537c6528
-	return [[[self alloc] initFromString:value block:block] autorelease];
 }
 
 -(id) initFromString: (NSString*) value block:(void(^)(id sender))block
