/*
 * cocos2d for iPhone: http://www.cocos2d-iphone.org
 *
 * Copyright (c) 2008-2010 Ricardo Quesada
 * Copyright (c) 2011 Zynga Inc.
 * 
 * Permission is hereby granted, free of charge, to any person obtaining a copy
 * of this software and associated documentation files (the "Software"), to deal
 * in the Software without restriction, including without limitation the rights
 * to use, copy, modify, merge, publish, distribute, sublicense, and/or sell
 * copies of the Software, and to permit persons to whom the Software is
 * furnished to do so, subject to the following conditions:
 * 
 * The above copyright notice and this permission notice shall be included in
 * all copies or substantial portions of the Software.
 * 
 * THE SOFTWARE IS PROVIDED "AS IS", WITHOUT WARRANTY OF ANY KIND, EXPRESS OR
 * IMPLIED, INCLUDING BUT NOT LIMITED TO THE WARRANTIES OF MERCHANTABILITY,
 * FITNESS FOR A PARTICULAR PURPOSE AND NONINFRINGEMENT. IN NO EVENT SHALL THE
 * AUTHORS OR COPYRIGHT HOLDERS BE LIABLE FOR ANY CLAIM, DAMAGES OR OTHER
 * LIABILITY, WHETHER IN AN ACTION OF CONTRACT, TORT OR OTHERWISE, ARISING FROM,
 * OUT OF OR IN CONNECTION WITH THE SOFTWARE OR THE USE OR OTHER DEALINGS IN
 * THE SOFTWARE.
 *
 */


#import <stdarg.h>

#import "Platforms/CCGL.h"

#import "CCLayer.h"
#import "CCDirector.h"
#import "ccMacros.h"
#import "CCShaderCache.h"
#import "GLProgram.h"
#import "ccGLState.h"
#import "Support/TransformUtils.h"
#import "Support/CGPointExtension.h"

#ifdef __IPHONE_OS_VERSION_MAX_ALLOWED
#import "Platforms/iOS/CCTouchDispatcher.h"
#import "Platforms/iOS/CCDirectorIOS.h"
#elif defined(__MAC_OS_X_VERSION_MAX_ALLOWED)
#import "Platforms/Mac/CCEventDispatcher.h"
#endif

// extern
#import "kazmath/GL/matrix.h"

#pragma mark -
#pragma mark Layer

@implementation CCLayer

#pragma mark Layer - Init
-(id) init
{
	if( (self=[super init]) ) {
	
		CGSize s = [[CCDirector sharedDirector] winSize];
		anchorPoint_ = ccp(0.5f, 0.5f);
		[self setContentSize:s];
		self.isRelativeAnchorPoint = NO;

		isTouchEnabled_ = NO;

#ifdef __IPHONE_OS_VERSION_MAX_ALLOWED
		isAccelerometerEnabled_ = NO;
#elif defined(__MAC_OS_X_VERSION_MAX_ALLOWED)
		isMouseEnabled_ = NO;
		isKeyboardEnabled_ = NO;
#endif
	}
	
	return self;
}

#pragma mark Layer - Touch and Accelerometer related

#ifdef __IPHONE_OS_VERSION_MAX_ALLOWED
-(void) registerWithTouchDispatcher
{
	[[CCTouchDispatcher sharedDispatcher] addStandardDelegate:self priority:0];
}

-(BOOL) isAccelerometerEnabled
{
	return isAccelerometerEnabled_;
}

-(void) setIsAccelerometerEnabled:(BOOL)enabled
{
	if( enabled != isAccelerometerEnabled_ ) {
		isAccelerometerEnabled_ = enabled;
		if( isRunning_ ) {
			if( enabled )
				[[UIAccelerometer sharedAccelerometer] setDelegate:self];
			else
				[[UIAccelerometer sharedAccelerometer] setDelegate:nil];
		}
	}
}

-(BOOL) isTouchEnabled
{
	return isTouchEnabled_;
}

-(void) setIsTouchEnabled:(BOOL)enabled
{
	if( isTouchEnabled_ != enabled ) {
		isTouchEnabled_ = enabled;
		if( isRunning_ ) {
			if( enabled )
				[self registerWithTouchDispatcher];
			else
				[[CCTouchDispatcher sharedDispatcher] removeDelegate:self];
		}
	}
}

#elif defined(__MAC_OS_X_VERSION_MAX_ALLOWED)

#pragma mark CCLayer - Mouse, Keyboard & Touch events

-(NSInteger) mouseDelegatePriority
{
	return 0;
}

-(BOOL) isMouseEnabled
{
	return isMouseEnabled_;
}

-(void) setIsMouseEnabled:(BOOL)enabled
{
	if( isMouseEnabled_ != enabled ) {
		isMouseEnabled_ = enabled;
		
		if( isRunning_ ) {
			if( enabled )
				[[CCEventDispatcher sharedDispatcher] addMouseDelegate:self priority:[self mouseDelegatePriority]];
			else
				[[CCEventDispatcher sharedDispatcher] removeMouseDelegate:self];
		}
	}
}

-(NSInteger) keyboardDelegatePriority
{
	return 0;
}

-(BOOL) isKeyboardEnabled
{
	return isKeyboardEnabled_;
}

-(void) setIsKeyboardEnabled:(BOOL)enabled
{
	if( isKeyboardEnabled_ != enabled ) {
		isKeyboardEnabled_ = enabled;
		
		if( isRunning_ ) {
			if( enabled )
				[[CCEventDispatcher sharedDispatcher] addKeyboardDelegate:self priority:[self keyboardDelegatePriority] ];
			else
				[[CCEventDispatcher sharedDispatcher] removeKeyboardDelegate:self];
		}
	}
}

-(NSInteger) touchDelegatePriority
{
	return 0;
}

-(BOOL) isTouchEnabled
{
	return isTouchEnabled_;
}

-(void) setIsTouchEnabled:(BOOL)enabled
{
	if( isTouchEnabled_ != enabled ) {
		isTouchEnabled_ = enabled;
		if( isRunning_ ) {
			if( enabled )
				[[CCEventDispatcher sharedDispatcher] addTouchDelegate:self priority:[self touchDelegatePriority]];
			else
				[[CCEventDispatcher sharedDispatcher] removeTouchDelegate:self];
		}
	}
}


#endif // Mac


#pragma mark Layer - Callbacks
-(void) onEnter
{
#ifdef __IPHONE_OS_VERSION_MAX_ALLOWED
	// register 'parent' nodes first
	// since events are propagated in reverse order
	if (isTouchEnabled_)
		[self registerWithTouchDispatcher];

#elif defined(__MAC_OS_X_VERSION_MAX_ALLOWED)
	if( isMouseEnabled_ )
		[[CCEventDispatcher sharedDispatcher] addMouseDelegate:self priority:[self mouseDelegatePriority]];
	
	if( isKeyboardEnabled_)
		[[CCEventDispatcher sharedDispatcher] addKeyboardDelegate:self priority:[self keyboardDelegatePriority]];

	if( isTouchEnabled_)
		[[CCEventDispatcher sharedDispatcher] addTouchDelegate:self priority:[self touchDelegatePriority]];

#endif
	
	// then iterate over all the children
	[super onEnter];
}

// issue #624.
// Can't register mouse, touches here because of #issue #1018, and #1021
-(void) onEnterTransitionDidFinish
{
#ifdef __IPHONE_OS_VERSION_MAX_ALLOWED
	if( isAccelerometerEnabled_ )
		[[UIAccelerometer sharedAccelerometer] setDelegate:self];
#endif
	
	[super onEnterTransitionDidFinish];
}


-(void) onExit
{
#ifdef __IPHONE_OS_VERSION_MAX_ALLOWED
	if( isTouchEnabled_ )
		[[CCTouchDispatcher sharedDispatcher] removeDelegate:self];
	
	if( isAccelerometerEnabled_ )
		[[UIAccelerometer sharedAccelerometer] setDelegate:nil];

#elif defined(__MAC_OS_X_VERSION_MAX_ALLOWED)
	if( isMouseEnabled_ )
		[[CCEventDispatcher sharedDispatcher] removeMouseDelegate:self];
	
	if( isKeyboardEnabled_ )
		[[CCEventDispatcher sharedDispatcher] removeKeyboardDelegate:self];

	if( isTouchEnabled_ )
		[[CCEventDispatcher sharedDispatcher] removeTouchDelegate:self];

#endif
	
	[super onExit];
}

#ifdef __IPHONE_OS_VERSION_MAX_ALLOWED
-(BOOL) ccTouchBegan:(UITouch *)touch withEvent:(UIEvent *)event
{
	NSAssert(NO, @"Layer#ccTouchBegan override me");
	return YES;
}
#endif
@end

#pragma mark -
#pragma mark LayerColor

@interface CCLayerColor (Private)
-(void) updateColor;
@end

@implementation CCLayerColor

// Opacity and RGB color protocol
@synthesize opacity = opacity_, color = color_;
@synthesize blendFunc = blendFunc_;


+ (id) layerWithColor:(ccColor4UB)color width:(GLfloat)w  height:(GLfloat) h
{
	return [[[self alloc] initWithColor:color width:w height:h] autorelease];
}

+ (id) layerWithColor:(ccColor4UB)color
{
	return [[(CCLayerColor*)[self alloc] initWithColor:color] autorelease];
}

- (id) initWithColor:(ccColor4UB)color width:(GLfloat)w  height:(GLfloat) h
{
	if( (self=[super init]) ) {
		
		// default blend function
		blendFunc_ = (ccBlendFunc) { GL_SRC_ALPHA, GL_ONE_MINUS_SRC_ALPHA };
		
		color_.r = color.r;
		color_.g = color.g;
		color_.b = color.b;
		opacity_ = color.a;
		
		for (NSUInteger i = 0; i<sizeof(squareVertices_) / sizeof( squareVertices_[0]); i++ ) {
			squareVertices_[i].x = 0.0f;
			squareVertices_[i].y = 0.0f;
		}
				
		[self updateColor];
		[self setContentSize:CGSizeMake(w, h) ];
		
		self.shaderProgram = [[CCShaderCache sharedShaderCache] programForKey:kCCShader_PositionColor];
	}
	return self;
}

- (id) initWithColor:(ccColor4UB)color
{
	CGSize s = [[CCDirector sharedDirector] winSize];
	return [self initWithColor:color width:s.width height:s.height];
}

// override contentSize
-(void) setContentSize: (CGSize) size
{
	squareVertices_[1].x = size.width;
	squareVertices_[2].y = size.height;
	squareVertices_[3].x = size.width;
	squareVertices_[3].y = size.height;
	
	[super setContentSize:size];
}

- (void) changeWidth: (GLfloat) w height:(GLfloat) h
{
	[self setContentSize:CGSizeMake(w, h)];
}

-(void) changeWidth: (GLfloat) w
{
	[self setContentSize:CGSizeMake(w, contentSize_.height)];
}

-(void) changeHeight: (GLfloat) h
{
	[self setContentSize:CGSizeMake(contentSize_.width, h)];
}

- (void) updateColor
{
	for( NSUInteger i = 0; i < 4; i++ )
	{
		squareColors_[i].r = color_.r / 255.0f;
		squareColors_[i].g = color_.g / 255.0f;
		squareColors_[i].b = color_.b / 255.0f;
		squareColors_[i].a = opacity_ / 255.0f;
	}
}

<<<<<<< HEAD
- (void) draw
{
	//
	// Attributes
	//
	glVertexAttribPointer(kCCAttribPosition, 2, GL_FLOAT, GL_FALSE, 0, squareVertices_);
	glVertexAttribPointer(kCCAttribColor, 4, GL_FLOAT, GL_FALSE, 0, squareColors_);
=======
- (void)draw
{		
	[super draw];

	// Default GL states: GL_TEXTURE_2D, GL_VERTEX_ARRAY, GL_COLOR_ARRAY, GL_TEXTURE_COORD_ARRAY
	// Needed states: GL_VERTEX_ARRAY, GL_COLOR_ARRAY
	// Unneeded states: GL_TEXTURE_2D, GL_TEXTURE_COORD_ARRAY
	glDisableClientState(GL_TEXTURE_COORD_ARRAY);
	glDisable(GL_TEXTURE_2D);
>>>>>>> 537c6528

	ccGLBlendFunc( blendFunc_.src, blendFunc_.dst );
	
	ccGLUseProgram( shaderProgram_->program_ );
	ccGLUniformProjectionMatrix( shaderProgram_ );
	ccGLUniformModelViewMatrix( shaderProgram_ );
	
	glDrawArrays(GL_TRIANGLE_STRIP, 0, 4);	
}

#pragma mark Protocols
// Color Protocol

-(void) setColor:(ccColor3UB)color
{
	color_ = color;
	[self updateColor];
}

-(void) setOpacity: (GLubyte) o
{
	opacity_ = o;
	[self updateColor];
}
@end


#pragma mark -
#pragma mark LayerGradient

@implementation CCLayerGradient

@synthesize startOpacity = startOpacity_;
@synthesize endColor = endColor_, endOpacity = endOpacity_;
@synthesize vector = vector_;

+ (id) layerWithColor: (ccColor4UB) start fadingTo: (ccColor4UB) end
{
    return [[[self alloc] initWithColor:start fadingTo:end] autorelease];
}

+ (id) layerWithColor: (ccColor4UB) start fadingTo: (ccColor4UB) end alongVector: (CGPoint) v
{
    return [[[self alloc] initWithColor:start fadingTo:end alongVector:v] autorelease];
}

- (id) initWithColor: (ccColor4UB) start fadingTo: (ccColor4UB) end
{
    return [self initWithColor:start fadingTo:end alongVector:ccp(0, -1)];
}

- (id) initWithColor: (ccColor4UB) start fadingTo: (ccColor4UB) end alongVector: (CGPoint) v
{
	endColor_.r = end.r;
	endColor_.g = end.g;
	endColor_.b = end.b;
	
	endOpacity_		= end.a;
	startOpacity_	= start.a;
	vector_ = v;
	
	start.a	= 255;
	compressedInterpolation_ = YES;

	return [super initWithColor:start];
}

- (void) updateColor
{
    [super updateColor];

	float h = ccpLength(vector_);
    if (h == 0)
		return;

	float c = sqrtf(2);
    CGPoint u = ccp(vector_.x / h, vector_.y / h);

	// Compressed Interpolation mode
	if( compressedInterpolation_ ) {
		float h2 = 1 / ( fabsf(u.x) + fabsf(u.y) );
		u = ccpMult(u, h2 * (float)c);
	}
	
	float opacityf = (float)opacity_/255.0f;
	
    ccColor4F S = {
		color_.r / 255.0f,
		color_.g / 255.0f,
		color_.b / 255.0f,
		startOpacity_*opacityf / 255.0f,
	};

    ccColor4F E = {
		endColor_.r / 255.0f,
		endColor_.g / 255.0f,
		endColor_.b / 255.0f,
		endOpacity_*opacityf / 255.0f,
	};


    // (-1, -1)
	squareColors_[0].r = E.r + (S.r - E.r) * ((c + u.x + u.y) / (2.0f * c));
	squareColors_[0].g = E.g + (S.g - E.g) * ((c + u.x + u.y) / (2.0f * c));
	squareColors_[0].b = E.b + (S.b - E.b) * ((c + u.x + u.y) / (2.0f * c));
	squareColors_[0].a = E.a + (S.a - E.a) * ((c + u.x + u.y) / (2.0f * c));
    // (1, -1)
	squareColors_[1].r = E.r + (S.r - E.r) * ((c - u.x + u.y) / (2.0f * c));
	squareColors_[1].g = E.g + (S.g - E.g) * ((c - u.x + u.y) / (2.0f * c));
	squareColors_[1].b = E.b + (S.b - E.b) * ((c - u.x + u.y) / (2.0f * c));
	squareColors_[1].a = E.a + (S.a - E.a) * ((c - u.x + u.y) / (2.0f * c));
	// (-1, 1)
	squareColors_[2].r = E.r + (S.r - E.r) * ((c + u.x - u.y) / (2.0f * c));
	squareColors_[2].g = E.g + (S.g - E.g) * ((c + u.x - u.y) / (2.0f * c));
	squareColors_[2].b = E.b + (S.b - E.b) * ((c + u.x - u.y) / (2.0f * c));
	squareColors_[2].a = E.a + (S.a - E.a) * ((c + u.x - u.y) / (2.0f * c));
	// (1, 1)
	squareColors_[3].r = E.r + (S.r - E.r) * ((c - u.x - u.y) / (2.0f * c));
	squareColors_[3].g = E.g + (S.g - E.g) * ((c - u.x - u.y) / (2.0f * c));
	squareColors_[3].b = E.b + (S.b - E.b) * ((c - u.x - u.y) / (2.0f * c));
	squareColors_[3].a = E.a + (S.a - E.a) * ((c - u.x - u.y) / (2.0f * c));
}

-(ccColor3UB) startColor
{
	return color_;
}

-(void) setStartColor:(ccColor3UB)colors
{
	[self setColor:colors];
}

-(void) setEndColor:(ccColor3UB)colors
{
    endColor_ = colors;
    [self updateColor];
}

-(void) setStartOpacity: (GLubyte) o
{
	startOpacity_ = o;
    [self updateColor];
}

-(void) setEndOpacity: (GLubyte) o
{
    endOpacity_ = o;
    [self updateColor];
}

-(void) setVector: (CGPoint) v
{
    vector_ = v;
    [self updateColor];
}

-(BOOL) compressedInterpolation
{
	return compressedInterpolation_;
}

-(void) setCompressedInterpolation:(BOOL)compress
{
	compressedInterpolation_ = compress;
	[self updateColor];
}
@end

#pragma mark -
#pragma mark MultiplexLayer

@implementation CCLayerMultiplex
+(id) layerWithLayers: (CCLayer*) layer, ... 
{
	va_list args;
	va_start(args,layer);
	
	id s = [[[self alloc] initWithLayers: layer vaList:args] autorelease];
	
	va_end(args);
	return s;
}

-(id) initWithLayers: (CCLayer*) layer vaList:(va_list) params
{
	if( (self=[super init]) ) {
	
		layers_ = [[NSMutableArray arrayWithCapacity:5] retain];
		
		[layers_ addObject: layer];
		
		CCLayer *l = va_arg(params,CCLayer*);
		while( l ) {
			[layers_ addObject: l];
			l = va_arg(params,CCLayer*);
		}
		
		enabledLayer_ = 0;
		[self addChild: [layers_ objectAtIndex: enabledLayer_]];
	}
	
	return self;
}

-(void) dealloc
{
	[layers_ release];
	[super dealloc];
}

-(void) switchTo: (unsigned int) n
{
	NSAssert( n < [layers_ count], @"Invalid index in MultiplexLayer switchTo message" );
		
	[self removeChild: [layers_ objectAtIndex:enabledLayer_] cleanup:YES];
	
	enabledLayer_ = n;
	
	[self addChild: [layers_ objectAtIndex:n]];		
}

-(void) switchToAndReleaseMe: (unsigned int) n
{
	NSAssert( n < [layers_ count], @"Invalid index in MultiplexLayer switchTo message" );
	
	[self removeChild: [layers_ objectAtIndex:enabledLayer_] cleanup:YES];
	
	[layers_ replaceObjectAtIndex:enabledLayer_ withObject:[NSNull null]];
	
	enabledLayer_ = n;
	
	[self addChild: [layers_ objectAtIndex:n]];		
}
@end<|MERGE_RESOLUTION|>--- conflicted
+++ resolved
@@ -362,25 +362,15 @@
 	}
 }
 
-<<<<<<< HEAD
 - (void) draw
 {
+	[super draw];
+
 	//
 	// Attributes
 	//
 	glVertexAttribPointer(kCCAttribPosition, 2, GL_FLOAT, GL_FALSE, 0, squareVertices_);
 	glVertexAttribPointer(kCCAttribColor, 4, GL_FLOAT, GL_FALSE, 0, squareColors_);
-=======
-- (void)draw
-{		
-	[super draw];
-
-	// Default GL states: GL_TEXTURE_2D, GL_VERTEX_ARRAY, GL_COLOR_ARRAY, GL_TEXTURE_COORD_ARRAY
-	// Needed states: GL_VERTEX_ARRAY, GL_COLOR_ARRAY
-	// Unneeded states: GL_TEXTURE_2D, GL_TEXTURE_COORD_ARRAY
-	glDisableClientState(GL_TEXTURE_COORD_ARRAY);
-	glDisable(GL_TEXTURE_2D);
->>>>>>> 537c6528
 
 	ccGLBlendFunc( blendFunc_.src, blendFunc_.dst );
 	
