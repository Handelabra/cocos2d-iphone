--- conflicted
+++ resolved
@@ -36,17 +36,11 @@
  A convience macro to iterate over a CCArray using. It is faster than the "fast enumeration" interface.
  @since v0.99.4
  */
-<<<<<<< HEAD
-#define CCARRAY_FOREACH(__array__, __object__) \
-if (__array__) \
-for(id *arr = __array__->data->arr, *end = __array__->data->arr + __array__->data->num; arr < end && ((__object__ = *arr) != nil || true); arr++)
-=======
 #define CCARRAY_FOREACH(__array__, __object__)													\
 	if (__array__)																				\
 	for(id *arr = __array__->data->arr, *end = __array__->data->arr + __array__->data->num;		\
 			arr < end && ((__object__ = *arr) != nil || true);									\
 			arr++)
->>>>>>> 6acddb50
 
 @interface CCArray : NSObject <NSFastEnumeration, NSCoding>
 {
