--- conflicted
+++ resolved
@@ -61,19 +61,6 @@
 
 typedef struct ccArray {
 	NSUInteger num, max;
-<<<<<<< HEAD
-#if defined(__has_feature) && __has_feature(objc_arc)
-	__unsafe_unretained id *arr;
-#else
-	id *arr;
-#endif
-} ccArray;
-
-/** Allocates and initializes a new array with specified capacity */
-inline ccArray* ccArrayNew(NSUInteger capacity);
-
-inline void ccArrayRemoveAllObjects(ccArray *arr);
-=======
 	CCARRAY_ID *arr;
 } ccArray;
 
@@ -90,16 +77,12 @@
 	return arr;
 }
 
-static inline void ccArrayRemoveAllObjects(ccArray *arr);
->>>>>>> 795bf976
+inline void ccArrayRemoveAllObjects(ccArray *arr);
 
 /** Frees array after removing all remaining objects. Silently ignores nil arr. */
 inline void ccArrayFree(ccArray *arr);
 
 /** Doubles array capacity */
-<<<<<<< HEAD
-inline void ccArrayDoubleCapacity(ccArray *arr);
-=======
 static inline void ccArrayDoubleCapacity(ccArray *arr)
 {
 	arr->max *= 2;
@@ -108,15 +91,11 @@
     NSCAssert(newArr != NULL, @"ccArrayDoubleCapacity failed. Not enough memory");
 	arr->arr = newArr;
 }
->>>>>>> 795bf976
 
 /** Increases array capacity such that max >= num + extra. */
 inline void ccArrayEnsureExtraCapacity(ccArray *arr, NSUInteger extra);
 
 /** shrinks the array so the memory footprint corresponds with the number of items */
-<<<<<<< HEAD
-inline void ccArrayShrink(ccArray *arr);
-=======
 static inline void ccArrayShrink(ccArray *arr)
 {
     NSUInteger newSize;
@@ -139,7 +118,6 @@
 		NSCAssert(arr->arr!=NULL,@"could not reallocate the memory");
 	}
 } 
->>>>>>> 795bf976
 
 /** Returns index of first occurence of object, NSNotFound if object not found. */
 inline NSUInteger ccArrayGetIndexOfObject(ccArray *arr, id object);
@@ -148,15 +126,11 @@
 inline BOOL ccArrayContainsObject(ccArray *arr, id object);
 
 /** Appends an object. Bahaviour undefined if array doesn't have enough capacity. */
-<<<<<<< HEAD
-inline void ccArrayAppendObject(ccArray *arr, id object);
-=======
 static inline void ccArrayAppendObject(ccArray *arr, id object)
 {
 	arr->arr[arr->num] = CC_ARC_RETAIN(object);
 	arr->num++;
 }
->>>>>>> 795bf976
 
 /** Appends an object. Capacity of arr is increased if needed. */
 inline void ccArrayAppendObjectWithResize(ccArray *arr, id object);
@@ -169,9 +143,6 @@
 inline void ccArrayAppendArrayWithResize(ccArray *arr, ccArray *plusArr);
 
 /** Inserts an object at index */
-<<<<<<< HEAD
-inline void ccArrayInsertObjectAtIndex(ccArray *arr, id object, NSUInteger index);
-=======
 static inline void ccArrayInsertObjectAtIndex(ccArray *arr, id object, NSUInteger index)
 {
 	NSCAssert(index<=arr->num, @"Invalid index. Out of bounds");
@@ -185,19 +156,11 @@
 	arr->arr[index] = CC_ARC_RETAIN(object);
 	arr->num++;
 }
->>>>>>> 795bf976
 
 /** Swaps two objects */
 inline void ccArraySwapObjectsAtIndexes(ccArray *arr, NSUInteger index1, NSUInteger index2);
 
 /** Removes all objects from arr */
-<<<<<<< HEAD
-inline void ccArrayRemoveAllObjects(ccArray *arr);
-
-/** Removes object at specified index and pushes back all subsequent objects.
- Behaviour undefined if index outside [0, num-1]. */
-inline void ccArrayRemoveObjectAtIndex(ccArray *arr, NSUInteger index);
-=======
 static inline void ccArrayRemoveAllObjects(ccArray *arr)
 {
 	while( arr->num > 0 )
@@ -215,16 +178,10 @@
 	if(remaining>0)
 		memmove((void *)&arr->arr[index], (void *)&arr->arr[index+1], remaining * sizeof(id));
 }
->>>>>>> 795bf976
 
 /** Removes object at specified index and fills the gap with the last object,
  thereby avoiding the need to push back subsequent objects.
  Behaviour undefined if index outside [0, num-1]. */
-<<<<<<< HEAD
-inline void ccArrayFastRemoveObjectAtIndex(ccArray *arr, NSUInteger index);
-
-inline void ccArrayFastRemoveObject(ccArray *arr, id object);
-=======
 static inline void ccArrayFastRemoveObjectAtIndex(ccArray *arr, NSUInteger index)
 {
 	CC_ARC_RELEASE(arr->arr[index]);
@@ -232,13 +189,7 @@
 	arr->arr[index] = arr->arr[last];
 }
 
-static inline void ccArrayFastRemoveObject(ccArray *arr, id object)
-{
-	NSUInteger index = ccArrayGetIndexOfObject(arr, object);
-	if (index != NSNotFound)
-		ccArrayFastRemoveObjectAtIndex(arr, index);
-}
->>>>>>> 795bf976
+inline void ccArrayFastRemoveObject(ccArray *arr, id object);
 
 /** Searches for the first occurance of object and removes it. If object is not
  found the function has no effect. */
@@ -250,14 +201,6 @@
 
 /** Removes from arr all objects in minusArr. For each object in minusArr, all
  matching instances in arr will be removed. */
-<<<<<<< HEAD
-inline void ccArrayFullRemoveArray(ccArray *arr, ccArray *minusArr);
-
-/** Sends to each object in arr the message identified by given selector. */
-inline void ccArrayMakeObjectsPerformSelector(ccArray *arr, SEL sel);
-
-inline void ccArrayMakeObjectsPerformSelectorWithObject(ccArray *arr, SEL sel, id object);
-=======
 static inline void ccArrayFullRemoveArray(ccArray *arr, ccArray *minusArr)
 {
 	NSUInteger back = 0;
@@ -300,7 +243,6 @@
 		[object performSelector:sel withObject:arr->arr[i]];
 #pragma clang diagnostic pop
 }
->>>>>>> 795bf976
 
 
 #pragma mark -
@@ -311,9 +253,6 @@
 inline void ccCArrayRemoveAllValues(ccCArray *arr);
 
 /** Allocates and initializes a new C array with specified capacity */
-<<<<<<< HEAD
-inline ccCArray* ccCArrayNew(NSUInteger capacity);
-=======
 static inline ccCArray* ccCArrayNew(NSUInteger capacity) {
 	if (capacity == 0)
 		capacity = 1; 
@@ -325,7 +264,6 @@
 	
 	return arr;
 }
->>>>>>> 795bf976
 
 /** Frees C array after removing all remaining values. Silently ignores nil arr. */
 inline void ccCArrayFree(ccCArray *arr);
@@ -337,21 +275,6 @@
 inline void ccCArrayEnsureExtraCapacity(ccCArray *arr, NSUInteger extra);
 
 /** Returns index of first occurence of value, NSNotFound if value not found. */
-<<<<<<< HEAD
-inline NSUInteger ccCArrayGetIndexOfValue(ccCArray *arr, void* value);
-
-/** Returns a Boolean value that indicates whether value is present in the C array. */
-inline BOOL ccCArrayContainsValue(ccCArray *arr, void* value);
-
-/** Inserts a value at a certain position. Behaviour undefined if aray doesn't have enough capacity */
-inline void ccCArrayInsertValueAtIndex( ccCArray *arr, void *value, NSUInteger index);
-
-/** Appends an value. Bahaviour undefined if array doesn't have enough capacity. */
-inline void ccCArrayAppendValue(ccCArray *arr, void* value);
-
-/** Appends an value. Capacity of arr is increased if needed. */
-inline void ccCArrayAppendValueWithResize(ccCArray *arr, void* value);
-=======
 static inline NSUInteger ccCArrayGetIndexOfValue(ccCArray *arr, CCARRAY_ID value)
 {
 	for( NSUInteger i = 0; i < arr->num; i++)
@@ -395,7 +318,6 @@
 	ccCArrayEnsureExtraCapacity(arr, 1);
 	ccCArrayAppendValue(arr, value);
 }
->>>>>>> 795bf976
 
 /** Appends values from plusArr to arr. Behaviour undefined if arr doesn't have
  enough capacity. */
@@ -423,16 +345,12 @@
 /** Searches for the first occurance of value and removes it. If value is not found the function has no effect.
  @since v0.99.4
  */
-<<<<<<< HEAD
-inline void ccCArrayRemoveValue(ccCArray *arr, void* value);
-=======
 static inline void ccCArrayRemoveValue(ccCArray *arr, CCARRAY_ID value)
 {
 	NSUInteger index = ccCArrayGetIndexOfValue(arr, value);
 	if (index != NSNotFound)
 		ccCArrayRemoveValueAtIndex(arr, index);
 }
->>>>>>> 795bf976
 
 /** Removes from arr all values in minusArr. For each Value in minusArr, the first matching instance in arr will be removed.
  @since v0.99.4
@@ -442,9 +360,6 @@
 /** Removes from arr all values in minusArr. For each value in minusArr, all matching instances in arr will be removed.
  @since v0.99.4
  */
-<<<<<<< HEAD
-inline void ccCArrayFullRemoveArray(ccCArray *arr, ccCArray *minusArr);
-=======
 static inline void ccCArrayFullRemoveArray(ccCArray *arr, ccCArray *minusArr)
 {
 	NSUInteger back = 0;
@@ -545,6 +460,5 @@
 		}
 	}
 }
->>>>>>> 795bf976
 
 #endif // CC_ARRAY_H