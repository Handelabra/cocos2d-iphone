/*
 * cocos2d for iPhone: http://www.cocos2d-iphone.org
 *
 * Copyright (c) 2008-2010 Ricardo Quesada
 * Copyright (c) 2011 Zynga Inc.
 *
 * Permission is hereby granted, free of charge, to any person obtaining a copy
 * of this software and associated documentation files (the "Software"), to deal
 * in the Software without restriction, including without limitation the rights
 * to use, copy, modify, merge, publish, distribute, sublicense, and/or sell
 * copies of the Software, and to permit persons to whom the Software is
 * furnished to do so, subject to the following conditions:
 *
 * The above copyright notice and this permission notice shall be included in
 * all copies or substantial portions of the Software.
 *
 * THE SOFTWARE IS PROVIDED "AS IS", WITHOUT WARRANTY OF ANY KIND, EXPRESS OR
 * IMPLIED, INCLUDING BUT NOT LIMITED TO THE WARRANTIES OF MERCHANTABILITY,
 * FITNESS FOR A PARTICULAR PURPOSE AND NONINFRINGEMENT. IN NO EVENT SHALL THE
 * AUTHORS OR COPYRIGHT HOLDERS BE LIABLE FOR ANY CLAIM, DAMAGES OR OTHER
 * LIABILITY, WHETHER IN AN ACTION OF CONTRACT, TORT OR OTHERWISE, ARISING FROM,
 * OUT OF OR IN CONNECTION WITH THE SOFTWARE OR THE USE OR OTHER DEALINGS IN
 * THE SOFTWARE.
 */


#import "ccConfig.h"
#import "ccTypes.h"
#import "ccMacros.h"

#import "CCProtocols.h"
#import "Platforms/CCGL.h"
#import "kazmath/mat4.h"

/** @typedef ccDirectorProjection
 Possible OpenGL projections used by director
 */
typedef enum {
	/// sets a 2D projection (orthogonal projection).
	kCCDirectorProjection2D,

	/// sets a 3D projection with a fovy=60, znear=0.5f and zfar=1500.
	kCCDirectorProjection3D,

	/// it calls "updateProjection" on the projection delegate.
	kCCDirectorProjectionCustom,

	/// Detault projection is 3D projection
	kCCDirectorProjectionDefault = kCCDirectorProjection3D,

} ccDirectorProjection;


@class CCLabelAtlas;
@class CCScene;
@class CCScheduler;
@class CCActionManager;


#ifdef __CC_PLATFORM_IOS
#define CC_VIEWCONTROLLER UIViewController
#elif defined(__CC_PLATFORM_MAC)
#define CC_VIEWCONTROLLER NSObject
#endif

/**Class that creates and handle the main Window and manages how
and when to execute the Scenes.

 The CCDirector is also resposible for:
  - initializing the OpenGL ES context
  - setting the OpenGL pixel format (default on is RGB565)
  - setting the OpenGL buffer depth (default one is 0-bit)
  - setting the projection (default one is 3D)

 Since the CCDirector is a singleton, the standard way to use it is by calling:
  - [[CCDirector sharedDirector] methodName];

 The CCDirector also sets the default OpenGL context:
  - GL_TEXTURE_2D is enabled
  - GL_VERTEX_ARRAY is enabled
  - GL_COLOR_ARRAY is enabled
  - GL_TEXTURE_COORD_ARRAY is enabled
*/
@interface CCDirector : CC_VIEWCONTROLLER
{
<<<<<<< HEAD
	CC_GLVIEW	*openGLView_;
    CC_GLVIEW	*externalOpenGLView_;

=======
>>>>>>> 02cebb53
	// internal timer
	NSTimeInterval animationInterval_;
	NSTimeInterval oldAnimationInterval_;

	/* stats */
	BOOL	displayStats_;

	NSUInteger frames_;
	NSUInteger totalFrames_;
	ccTime secondsPerFrame_;

	ccTime		accumDt_;
	ccTime		frameRate_;
	CCLabelAtlas *FPSLabel_;
	CCLabelAtlas *SPFLabel_;
	CCLabelAtlas *drawsLabel_;

	/* is the running scene paused */
	BOOL isPaused_;
    
    /* Is the director running */
    BOOL isAnimating_;

	/* The running scene */
	CCScene *runningScene_;

	/* This object will be visited after the scene. Useful to hook a notification node */
	id notificationNode_;

	/* will be the next 'runningScene' in the next frame
	 nextScene is a weak reference. */
	CCScene *nextScene_;

	/* If YES, then "old" scene will receive the cleanup message */
	BOOL	sendCleanupToScene_;

	/* scheduled scenes */
	NSMutableArray *scenesStack_;

	/* last time the main loop was updated */
	struct timeval lastUpdate_;
	/* delta time since last tick to main loop */
	ccTime dt;
	/* whether or not the next delta time will be zero */
	BOOL nextDeltaTimeZero_;

	/* projection used */
	ccDirectorProjection projection_;

	/* CCDirector delegate */
	id<CCDirectorDelegate>	delegate_;

	/* window size in points */
	CGSize	winSizeInPoints_;

	/* window size in pixels */
	CGSize	winSizeInPixels_;

	/* the cocos2d running thread */
	NSThread	*runningThread_;
<<<<<<< HEAD
    
    NSUInteger videoFrameNumber;

	// profiler
#if CC_ENABLE_PROFILERS
	ccTime accumDtForProfiler_;
#endif
=======

	/* scheduler associated with this director */
	CCScheduler *scheduler_;

	/* action manager associated with this director */
	CCActionManager *actionManager_;
	
	/*  OpenGLView. On iOS it is a copy of self.view */
	CCGLView		*view_;
>>>>>>> 02cebb53
}

/** returns the cocos2d thread.
 If you want to run any cocos2d task, run it in this thread.
 On iOS usually it is the main thread.
 @since v0.99.5
 */
@property (readonly, nonatomic ) NSThread *runningThread;
/** The current running Scene. Director can only run one Scene at the time */
@property (nonatomic,readonly) CCScene* runningScene;
/** The FPS value */
@property (nonatomic,readwrite, assign) NSTimeInterval animationInterval;
<<<<<<< HEAD
/** Whether or not to display the FPS on the bottom-left corner */
@property (nonatomic,readwrite, assign) BOOL displayFPS;

/** If greater than zero, use a fixed FPS */
@property (nonatomic,readwrite, assign) float fixedFrameRate;

/** The OpenGLView, where everything is rendered */
@property (nonatomic,readwrite,retain) CC_GLVIEW *openGLView;

/** The external OpenGLView, where everything is rendered again */
@property (nonatomic,readwrite,retain) CC_GLVIEW *externalOpenGLView;


=======
/** Whether or not to display director statistics */
@property (nonatomic, readwrite, assign) BOOL displayStats;
>>>>>>> 02cebb53
/** whether or not the next delta time will be zero */
@property (nonatomic,readwrite,assign) BOOL nextDeltaTimeZero;
/** Whether or not the Director is paused */
@property (nonatomic,readonly) BOOL isPaused;
/** Whether or not the Director is active (animating) */
@property (nonatomic,readonly) BOOL isAnimating;
/** Sets an OpenGL projection */
@property (nonatomic,readwrite) ccDirectorProjection projection;
/** How many frames were called since the director started */
@property (nonatomic,readonly) NSUInteger	totalFrames;
/** seconds per frame */
@property (nonatomic, readonly) ccTime secondsPerFrame;

/** Whether or not the replaced scene will receive the cleanup message.
 If the new scene is pushed, then the old scene won't receive the "cleanup" message.
 If the new scene replaces the old one, the it will receive the "cleanup" message.
 @since v0.99.0
 */
@property (nonatomic, readonly) BOOL sendCleanupToScene;

/** This object will be visited after the main scene is visited.
 This object MUST implement the "visit" selector.
 Useful to hook a notification object, like CCNotifications (http://github.com/manucorporat/CCNotifications)
 @since v0.99.5
 */
@property (nonatomic, readwrite, retain) id	notificationNode;

/** CCDirector delegate. It shall implemente the CCDirectorDelegate protocol
 @since v0.99.5
 */
@property (nonatomic, readwrite, retain) id<CCDirectorDelegate> delegate;

/** CCScheduler associated with this director
 @since v2.0
 */
@property (nonatomic,readwrite,retain) CCScheduler *scheduler;

/** CCActionManager associated with this director
 @since v2.0
 */
@property (nonatomic,readwrite,retain) CCActionManager *actionManager;

/** returns a shared instance of the director */
+(CCDirector*)sharedDirector;


#pragma mark Director - Stats

#pragma mark Director - Win Size
/** returns the size of the OpenGL view in points */
- (CGSize) winSize;

/** returns the size of the OpenGL view in pixels.
 On Mac winSize and winSizeInPixels return the same value.
 */
- (CGSize) winSizeInPixels;

/** changes the projection size */
-(void) reshapeProjection:(CGSize)newWindowSize;

/** converts a UIKit coordinate to an OpenGL coordinate
 Useful to convert (multi) touchs coordinates to the current layout (portrait or landscape)
 */
-(CGPoint) convertToGL: (CGPoint) p;
/** converts an OpenGL coordinate to a UIKit coordinate
 Useful to convert node points to window points for calls such as glScissor
 */
-(CGPoint) convertToUI:(CGPoint)p;

/// XXX: missing description
-(float) getZEye;

#pragma mark Director - Scene Management

/**Enters the Director's main loop with the given Scene.
 * Call it to run only your FIRST scene.
 * Don't call it if there is already a running scene.
 *
 * It will call pushScene: and then it will call startAnimation
 */
- (void) runWithScene:(CCScene*) scene;

/**Suspends the execution of the running scene, pushing it on the stack of suspended scenes.
 * The new scene will be executed.
 * Try to avoid big stacks of pushed scenes to reduce memory allocation.
 * ONLY call it if there is a running scene.
 */
- (void) pushScene:(CCScene*) scene;

/**Pops out a scene from the queue.
 * This scene will replace the running one.
 * The running scene will be deleted. If there are no more scenes in the stack the execution is terminated.
 * ONLY call it if there is a running scene.
 */
- (void) popScene;

/**Pops out all scenes from the queue until the root scene in the queue.
 * This scene will replace the running one.
 * The running scene will be deleted. If there are no more scenes in the stack the execution is terminated.
 * ONLY call it if there is a running scene.
 */
- (void) popToRootScene;

/** Replaces the running scene with a new one. The running scene is terminated.
 * ONLY call it if there is a running scene.
 */
-(void) replaceScene: (CCScene*) scene;

/** Ends the execution, releases the running scene.
 It doesn't remove the OpenGL view from its parent. You have to do it manually.
 */
-(void) end;

/** Pauses the running scene.
 The running scene will be _drawed_ but all scheduled timers will be paused
 While paused, the draw rate will be 4 FPS to reduce CPU consuption
 */
-(void) pause;

/** Resumes the paused scene
 The scheduled timers will be activated again.
 The "delta time" will be 0 (as if the game wasn't paused)
 */
-(void) resume;

/** Stops the animation. Nothing will be drawn. The main loop won't be triggered anymore.
 If you wan't to pause your animation call [pause] instead.
 */
-(void) stopAnimation;

/** The main loop is triggered again.
 Call this function only if [stopAnimation] was called earlier
 @warning Dont' call this function to start the main loop. To run the main loop call runWithScene
 */
-(void) startAnimation;

/** Draw the scene.
 This method is called every frame. Don't call it manually.
 */
-(void) drawScene;


// XXX: Hack. Should be placed on CCDirectorMac.h. Refactoring needed
#if defined(__CC_PLATFORM_MAC)
/** sets the openGL view */
-(void) setView:(CCGLView*)view;

/** returns the OpenGL view */
-(CCGLView*) view;
#endif

#pragma mark Director - Memory Helper

/** Removes all the cocos2d data that was cached automatically.
 It will purge the CCTextureCache, CCLabelBMFont cache.
 IMPORTANT: The CCSpriteFrameCache won't be purged. If you want to purge it, you have to purge it manually.
 @since v0.99.3
 */
-(void) purgeCachedData;

// OpenGL Helper

/** sets the OpenGL default values */
-(void) setGLDefaultValues;
/** enables/disables OpenGL alpha blending */
- (void) setAlphaBlending: (BOOL) on;
/** enables/disables OpenGL depth test */
- (void) setDepthTest: (BOOL) on;

// helper
/** creates the Stats labels */
-(void) createStatsLabel;
@end

// optimization. Should only be used to read it. Never to write it.
extern NSUInteger __ccNumberOfDraws;<|MERGE_RESOLUTION|>--- conflicted
+++ resolved
@@ -83,12 +83,6 @@
 */
 @interface CCDirector : CC_VIEWCONTROLLER
 {
-<<<<<<< HEAD
-	CC_GLVIEW	*openGLView_;
-    CC_GLVIEW	*externalOpenGLView_;
-
-=======
->>>>>>> 02cebb53
 	// internal timer
 	NSTimeInterval animationInterval_;
 	NSTimeInterval oldAnimationInterval_;
@@ -102,6 +96,7 @@
 
 	ccTime		accumDt_;
 	ccTime		frameRate_;
+	ccTime		fixedFrameRate_;
 	CCLabelAtlas *FPSLabel_;
 	CCLabelAtlas *SPFLabel_;
 	CCLabelAtlas *drawsLabel_;
@@ -149,15 +144,6 @@
 
 	/* the cocos2d running thread */
 	NSThread	*runningThread_;
-<<<<<<< HEAD
-    
-    NSUInteger videoFrameNumber;
-
-	// profiler
-#if CC_ENABLE_PROFILERS
-	ccTime accumDtForProfiler_;
-#endif
-=======
 
 	/* scheduler associated with this director */
 	CCScheduler *scheduler_;
@@ -167,7 +153,6 @@
 	
 	/*  OpenGLView. On iOS it is a copy of self.view */
 	CCGLView		*view_;
->>>>>>> 02cebb53
 }
 
 /** returns the cocos2d thread.
@@ -180,24 +165,8 @@
 @property (nonatomic,readonly) CCScene* runningScene;
 /** The FPS value */
 @property (nonatomic,readwrite, assign) NSTimeInterval animationInterval;
-<<<<<<< HEAD
-/** Whether or not to display the FPS on the bottom-left corner */
-@property (nonatomic,readwrite, assign) BOOL displayFPS;
-
-/** If greater than zero, use a fixed FPS */
-@property (nonatomic,readwrite, assign) float fixedFrameRate;
-
-/** The OpenGLView, where everything is rendered */
-@property (nonatomic,readwrite,retain) CC_GLVIEW *openGLView;
-
-/** The external OpenGLView, where everything is rendered again */
-@property (nonatomic,readwrite,retain) CC_GLVIEW *externalOpenGLView;
-
-
-=======
 /** Whether or not to display director statistics */
 @property (nonatomic, readwrite, assign) BOOL displayStats;
->>>>>>> 02cebb53
 /** whether or not the next delta time will be zero */
 @property (nonatomic,readwrite,assign) BOOL nextDeltaTimeZero;
 /** Whether or not the Director is paused */
@@ -211,6 +180,8 @@
 /** seconds per frame */
 @property (nonatomic, readonly) ccTime secondsPerFrame;
 
+@property (nonatomic, assign) ccTime fixedFrameRate;
+
 /** Whether or not the replaced scene will receive the cleanup message.
  If the new scene is pushed, then the old scene won't receive the "cleanup" message.
  If the new scene replaces the old one, the it will receive the "cleanup" message.
