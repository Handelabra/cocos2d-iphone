--- conflicted
+++ resolved
@@ -314,8 +314,6 @@
 //! ccResolutionType
 typedef enum
 {
-<<<<<<< HEAD
-
 	//! Unknonw resolution type
 	kCCResolutionUnknown,
 #ifdef __CC_PLATFORM_IOS
@@ -336,19 +334,6 @@
 	kCCResolutionMacRetinaDisplay,
 #endif // platform
 
-=======
-    //! Unknonw resolution type
-    kCCResolutionUnknown,
-    //! iPhone resolution type
-    kCCResolutioniPhone,
-    //! RetinaDisplay resolution type
-    kCCResolutioniPhoneRetinaDisplay,
-    //! iPad resolution type
-    kCCResolutioniPad,
-    //! iPad Retina Display resolution type
-    kCCResolutioniPadRetinaDisplay,
-    
->>>>>>> 8bb5fcb9
 } ccResolutionType;
 
 // XXX: If any of these enums are edited and/or reordered, udpate CCTexture2D.m
