--- conflicted
+++ resolved
@@ -42,12 +42,7 @@
  The progress can be Radial, Horizontal or vertical.
  @since v0.99.1
  */
-<<<<<<< HEAD
-@interface CCProgressTimer : CCNode<CCRGBAProtocol>
-{
-=======
 @interface CCProgressTimer : CCNode<CCRGBAProtocol> {
->>>>>>> 02cebb53
 	CCProgressTimerType	type_;
 	float				percentage_;
 	CCSprite			*sprite_;
