--- conflicted
+++ resolved
@@ -317,16 +317,7 @@
 	batchNode_ = batchNode; // weak ref
 }
 
-<<<<<<< HEAD
--(void) initAnimationDictionary
-{
-	animations_ = [[NSMutableDictionary alloc] initWithCapacity:2];
-}
-
--(void) setTextureRect:(CGRect) rect
-=======
 -(void)setTextureRect:(CGRect)rect
->>>>>>> cf6ceee5
 {
 	CGRect rectInPixels = CC_RECT_POINTS_TO_PIXELS( rect );
 	[self setTextureRectInPixels:rectInPixels rotated:NO untrimmedSize:rectInPixels.size];
