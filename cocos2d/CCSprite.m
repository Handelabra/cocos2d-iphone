/*
 * cocos2d for iPhone: http://www.cocos2d-iphone.org
 *
 * Copyright (c) 2008-2010 Ricardo Quesada
 * Copyright (c) 2011 Zynga Inc.
 *
 * Permission is hereby granted, free of charge, to any person obtaining a copy
 * of this software and associated documentation files (the "Software"), to deal
 * in the Software without restriction, including without limitation the rights
 * to use, copy, modify, merge, publish, distribute, sublicense, and/or sell
 * copies of the Software, and to permit persons to whom the Software is
 * furnished to do so, subject to the following conditions:
 *
 * The above copyright notice and this permission notice shall be included in
 * all copies or substantial portions of the Software.
 *
 * THE SOFTWARE IS PROVIDED "AS IS", WITHOUT WARRANTY OF ANY KIND, EXPRESS OR
 * IMPLIED, INCLUDING BUT NOT LIMITED TO THE WARRANTIES OF MERCHANTABILITY,
 * FITNESS FOR A PARTICULAR PURPOSE AND NONINFRINGEMENT. IN NO EVENT SHALL THE
 * AUTHORS OR COPYRIGHT HOLDERS BE LIABLE FOR ANY CLAIM, DAMAGES OR OTHER
 * LIABILITY, WHETHER IN AN ACTION OF CONTRACT, TORT OR OTHERWISE, ARISING FROM,
 * OUT OF OR IN CONNECTION WITH THE SOFTWARE OR THE USE OR OTHER DEALINGS IN
 * THE SOFTWARE.
 *
 */

#import "ccConfig.h"
#import "CCSpriteBatchNode.h"
#import "CCSprite.h"
#import "CCSpriteFrame.h"
#import "CCSpriteFrameCache.h"
#import "CCAnimation.h"
#import "CCAnimationCache.h"
#import "CCTextureCache.h"
#import "CCDrawingPrimitives.h"
#import "CCShaderCache.h"
#import "ccGLState.h"
#import "CCGLProgram.h"
#import "CCDirector.h"
#import "Support/CGPointExtension.h"
#import "Support/TransformUtils.h"
#import "Support/CCProfiling.h"
#import "Support/OpenGL_Internal.h"

// external
#import "kazmath/GL/matrix.h"

#pragma mark -
#pragma mark CCSprite

#if CC_SPRITEBATCHNODE_RENDER_SUBPIXEL
#define RENDER_IN_SUBPIXEL
#else
#define RENDER_IN_SUBPIXEL(__A__) ( (int)(__A__))
#endif


@interface CCSprite ()
-(void) setTextureCoords:(CGRect)rect;
-(void) updateBlendFunc;
-(void) setReorderChildDirtyRecursively;
@end

@implementation CCSprite

@synthesize dirty = dirty_;
@synthesize quad = quad_;
@synthesize atlasIndex = atlasIndex_;
@synthesize textureRect = rect_;
@synthesize textureRectRotated = rectRotated_;
@synthesize blendFunc = blendFunc_;
@synthesize textureAtlas = textureAtlas_;
@synthesize offsetPosition = offsetPosition_;


+(id)spriteWithTexture:(CCTexture2D*)texture
{
	return [[[self alloc] initWithTexture:texture] autorelease];
}

+(id)spriteWithTexture:(CCTexture2D*)texture rect:(CGRect)rect
{
	return [[[self alloc] initWithTexture:texture rect:rect] autorelease];
}

+(id)spriteWithFile:(NSString*)filename
{
	return [[[self alloc] initWithFile:filename] autorelease];
}

+(id)spriteWithFile:(NSString*)filename rect:(CGRect)rect
{
	return [[[self alloc] initWithFile:filename rect:rect] autorelease];
}

+(id)spriteWithSpriteFrame:(CCSpriteFrame*)spriteFrame
{
	return [[[self alloc] initWithSpriteFrame:spriteFrame] autorelease];
}

+(id)spriteWithSpriteFrameName:(NSString*)spriteFrameName
{
	CCSpriteFrame *frame = [[CCSpriteFrameCache sharedSpriteFrameCache] spriteFrameByName:spriteFrameName];

	NSAssert1(frame!=nil, @"Invalid spriteFrameName: %@", spriteFrameName);
	return [self spriteWithSpriteFrame:frame];
}

+(id)spriteWithCGImage:(CGImageRef)image key:(NSString*)key
{
	return [[[self alloc] initWithCGImage:image key:key] autorelease];
}

-(id) init
{
	return [self initWithTexture:nil rect:CGRectZero];
}

// designated initializer
-(id) initWithTexture:(CCTexture2D*)texture rect:(CGRect)rect rotated:(BOOL)rotated
{
	if( (self = [super init]) )
	{
		// shader program
		self.shaderProgram = [[CCShaderCache sharedShaderCache] programForKey:kCCShader_PositionTextureColor];

		dirty_ = recursiveDirty_ = NO;

		opacityModifyRGB_			= YES;
		opacity_					= 255;
		color_ = colorUnmodified_	= ccWHITE;

		blendFunc_.src = CC_BLEND_SRC;
		blendFunc_.dst = CC_BLEND_DST;

		flipY_ = flipX_ = NO;

		// default transform anchor: center
		anchorPoint_ =  ccp(0.5f, 0.5f);

		// zwoptex default values
		offsetPosition_ = CGPointZero;

		hasChildren_ = NO;
		batchNode_ = nil;

		// clean the Quad
		bzero(&quad_, sizeof(quad_));

		// Atlas: Color
		ccColor4B tmpColor = {255,255,255,255};
		quad_.bl.colors = tmpColor;
		quad_.br.colors = tmpColor;
		quad_.tl.colors = tmpColor;
		quad_.tr.colors = tmpColor;

		[self setTexture:texture];
		[self setTextureRect:rect rotated:rotated untrimmedSize:rect.size];


		// by default use "Self Render".
		// if the sprite is added to a batchnode, then it will automatically switch to "batchnode Render"
		[self setBatchNode:nil];

	}
	return self;
}

-(id) initWithTexture:(CCTexture2D*)texture rect:(CGRect)rect
{
	return [self initWithTexture:texture rect:rect rotated:NO];
}

-(id) initWithTexture:(CCTexture2D*)texture
{
	NSAssert(texture!=nil, @"Invalid texture for sprite");

	CGRect rect = CGRectZero;
	rect.size = texture.contentSize;
	return [self initWithTexture:texture rect:rect];
}

-(id) initWithFile:(NSString*)filename
{
	NSAssert(filename != nil, @"Invalid filename for sprite");

	CCTexture2D *texture = [[CCTextureCache sharedTextureCache] addImage: filename];
	if( texture ) {
		CGRect rect = CGRectZero;
		rect.size = texture.contentSize;
		return [self initWithTexture:texture rect:rect];
	}

	[self release];
	return nil;
}

-(id) initWithFile:(NSString*)filename rect:(CGRect)rect
{
	NSAssert(filename!=nil, @"Invalid filename for sprite");

	CCTexture2D *texture = [[CCTextureCache sharedTextureCache] addImage: filename];
	if( texture )
		return [self initWithTexture:texture rect:rect];

	[self release];
	return nil;
}

- (id) initWithSpriteFrame:(CCSpriteFrame*)spriteFrame
{
	NSAssert(spriteFrame!=nil, @"Invalid spriteFrame for sprite");

	id ret = [self initWithTexture:spriteFrame.texture rect:spriteFrame.rect];
	[self setDisplayFrame:spriteFrame];
	return ret;
}

-(id)initWithSpriteFrameName:(NSString*)spriteFrameName
{
	NSAssert(spriteFrameName!=nil, @"Invalid spriteFrameName for sprite");

	CCSpriteFrame *frame = [[CCSpriteFrameCache sharedSpriteFrameCache] spriteFrameByName:spriteFrameName];
	return [self initWithSpriteFrame:frame];
}

- (id) initWithCGImage:(CGImageRef)image key:(NSString*)key
{
	NSAssert(image!=nil, @"Invalid CGImageRef for sprite");

	// XXX: possible bug. See issue #349. New API should be added
	CCTexture2D *texture = [[CCTextureCache sharedTextureCache] addCGImage:image forKey:key];

	CGRect rect = CGRectZero;
	rect.size = texture.contentSize;

	return [self initWithTexture:texture rect:rect];
}

- (NSString*) description
{
	return [NSString stringWithFormat:@"<%@ = %08X | Rect = (%.2f,%.2f,%.2f,%.2f) | tag = %i | atlasIndex = %i>", [self class], self,
			rect_.origin.x, rect_.origin.y, rect_.size.width, rect_.size.height,
			tag_,
			atlasIndex_
	];
}

- (void) dealloc
{
	[texture_ release];
	[super dealloc];
}

-(CCSpriteBatchNode*) batchNode
{
	return batchNode_;
}

-(void) setBatchNode:(CCSpriteBatchNode *)batchNode
{
	batchNode_ = batchNode; // weak reference

	// self render
	if( ! batchNode ) {
		atlasIndex_ = CCSpriteIndexNotInitialized;
		textureAtlas_ = nil;
		dirty_ = recursiveDirty_ = NO;

		float x1 = offsetPosition_.x;
		float y1 = offsetPosition_.y;
		float x2 = x1 + rect_.size.width;
		float y2 = y1 + rect_.size.height;
		quad_.bl.vertices = (ccVertex3F) { x1, y1, 0 };
		quad_.br.vertices = (ccVertex3F) { x2, y1, 0 };
		quad_.tl.vertices = (ccVertex3F) { x1, y2, 0 };
		quad_.tr.vertices = (ccVertex3F) { x2, y2, 0 };

	} else {

		// using batch
		transformToBatch_ = CGAffineTransformIdentity;
		textureAtlas_ = [batchNode textureAtlas]; // weak ref
	}
}

-(void) setTextureRect:(CGRect)rect
{
	[self setTextureRect:rect rotated:NO untrimmedSize:rect.size];
}

-(void) setTextureRect:(CGRect)rect rotated:(BOOL)rotated untrimmedSize:(CGSize)untrimmedSize
{
	rectRotated_ = rotated;

	[self setContentSize:untrimmedSize];
	[self setVertexRect:rect];
	[self setTextureCoords:rect];

	CGPoint relativeOffset = unflippedOffsetPositionFromCenter_;

	// issue #732
	if( flipX_ )
		relativeOffset.x = -relativeOffset.x;
	if( flipY_ )
		relativeOffset.y = -relativeOffset.y;


	offsetPosition_.x = relativeOffset.x + (contentSize_.width - rect_.size.width) / 2;
	offsetPosition_.y = relativeOffset.y + (contentSize_.height - rect_.size.height) / 2;


	// rendering using batch node
	if( batchNode_ ) {
		// update dirty_, don't update recursiveDirty_
		dirty_ = YES;
	}

	// self rendering
	else
	{
		// Atlas: Vertex
		float x1 = offsetPosition_.x;
		float y1 = offsetPosition_.y;
		float x2 = x1 + rect_.size.width;
		float y2 = y1 + rect_.size.height;

		// Don't update Z.
		quad_.bl.vertices = (ccVertex3F) { x1, y1, 0 };
		quad_.br.vertices = (ccVertex3F) { x2, y1, 0 };
		quad_.tl.vertices = (ccVertex3F) { x1, y2, 0 };
		quad_.tr.vertices = (ccVertex3F) { x2, y2, 0 };
	}
}

// override this method to generate "double scale" sprites
-(void) setVertexRect:(CGRect)rect
{
	rect_ = rect;
}

-(void) setTextureCoords:(CGRect)rect
{
	rect = CC_RECT_POINTS_TO_PIXELS(rect);

	CCTexture2D *tex	= (batchNode_) ? [textureAtlas_ texture] : texture_;
	if(!tex)
		return;

	float atlasWidth = (float)tex.pixelsWide;
	float atlasHeight = (float)tex.pixelsHigh;

	float left, right ,top , bottom;

	if(rectRotated_)
    {
#if CC_FIX_ARTIFACTS_BY_STRECHING_TEXEL
		left	= (2*rect.origin.x+1)/(2*atlasWidth);
		right	= left+(rect.size.height*2-2)/(2*atlasWidth);
		top		= (2*rect.origin.y+1)/(2*atlasHeight);
		bottom	= top+(rect.size.width*2-2)/(2*atlasHeight);
#else
		left	= rect.origin.x/atlasWidth;
		right	= left+(rect.size.height/atlasWidth);
		top		= rect.origin.y/atlasHeight;
		bottom	= top+(rect.size.width/atlasHeight);
#endif // ! CC_FIX_ARTIFACTS_BY_STRECHING_TEXEL

		if( flipX_)
			CC_SWAP(top,bottom);
		if( flipY_)
			CC_SWAP(left,right);

		quad_.bl.texCoords.u = left;
		quad_.bl.texCoords.v = top;
		quad_.br.texCoords.u = left;
		quad_.br.texCoords.v = bottom;
		quad_.tl.texCoords.u = right;
		quad_.tl.texCoords.v = top;
		quad_.tr.texCoords.u = right;
		quad_.tr.texCoords.v = bottom;
	} else {
#if CC_FIX_ARTIFACTS_BY_STRECHING_TEXEL
		left	= (2*rect.origin.x+1)/(2*atlasWidth);
		right	= left + (rect.size.width*2-2)/(2*atlasWidth);
		top		= (2*rect.origin.y+1)/(2*atlasHeight);
		bottom	= top + (rect.size.height*2-2)/(2*atlasHeight);
#else
		left	= rect.origin.x/atlasWidth;
		right	= left + rect.size.width/atlasWidth;
		top		= rect.origin.y/atlasHeight;
		bottom	= top + rect.size.height/atlasHeight;
#endif // ! CC_FIX_ARTIFACTS_BY_STRECHING_TEXEL

		if( flipX_)
			CC_SWAP(left,right);
		if( flipY_)
			CC_SWAP(top,bottom);

		quad_.bl.texCoords.u = left;
		quad_.bl.texCoords.v = bottom;
		quad_.br.texCoords.u = right;
		quad_.br.texCoords.v = bottom;
		quad_.tl.texCoords.u = left;
		quad_.tl.texCoords.v = top;
		quad_.tr.texCoords.u = right;
		quad_.tr.texCoords.v = top;
	}
}

-(void)updateTransform
{
	NSAssert( batchNode_, @"updateTransform is only valid when CCSprite is being rendered using an CCSpriteBatchNode");

	// recaculate matrix only if it is dirty
	if( self.dirty ) {

		// If it is not visible, or one of its ancestors is not visible, then do nothing:
		if( !visible_ || ( parent_ && parent_ != batchNode_ && ((CCSprite*)parent_)->shouldBeHidden_) ) {
			quad_.br.vertices = quad_.tl.vertices = quad_.tr.vertices = quad_.bl.vertices = (ccVertex3F){0,0,0};
			shouldBeHidden_ = YES;
		}

		else {

			shouldBeHidden_ = NO;

			if( ! parent_ || parent_ == batchNode_ )
				transformToBatch_ = [self nodeToParentTransform];

			else {
				NSAssert( [parent_ isKindOfClass:[CCSprite class]], @"Logic error in CCSprite. Parent must be a CCSprite");

				transformToBatch_ = CGAffineTransformConcat( [self nodeToParentTransform] , ((CCSprite*)parent_)->transformToBatch_ );
			}

			//
			// calculate the Quad based on the Affine Matrix
			//

			CGSize size = rect_.size;

			float x1 = offsetPosition_.x;
			float y1 = offsetPosition_.y;

			float x2 = x1 + size.width;
			float y2 = y1 + size.height;
			float x = transformToBatch_.tx;
			float y = transformToBatch_.ty;

			float cr = transformToBatch_.a;
			float sr = transformToBatch_.b;
			float cr2 = transformToBatch_.d;
			float sr2 = -transformToBatch_.c;
			float ax = x1 * cr - y1 * sr2 + x;
			float ay = x1 * sr + y1 * cr2 + y;

			float bx = x2 * cr - y1 * sr2 + x;
			float by = x2 * sr + y1 * cr2 + y;

			float cx = x2 * cr - y2 * sr2 + x;
			float cy = x2 * sr + y2 * cr2 + y;

			float dx = x1 * cr - y2 * sr2 + x;
			float dy = x1 * sr + y2 * cr2 + y;

			quad_.bl.vertices = (ccVertex3F) { RENDER_IN_SUBPIXEL(ax), RENDER_IN_SUBPIXEL(ay), vertexZ_ };
			quad_.br.vertices = (ccVertex3F) { RENDER_IN_SUBPIXEL(bx), RENDER_IN_SUBPIXEL(by), vertexZ_ };
			quad_.tl.vertices = (ccVertex3F) { RENDER_IN_SUBPIXEL(dx), RENDER_IN_SUBPIXEL(dy), vertexZ_ };
			quad_.tr.vertices = (ccVertex3F) { RENDER_IN_SUBPIXEL(cx), RENDER_IN_SUBPIXEL(cy), vertexZ_ };
		}

		[textureAtlas_ updateQuad:&quad_ atIndex:atlasIndex_];
		dirty_ = recursiveDirty_ = NO;
	}

	// recursively iterate over children
	if( hasChildren_ )
		[children_ makeObjectsPerformSelector:@selector(updateTransform)];

#if CC_SPRITE_DEBUG_DRAW
	// draw bounding box
	CGPoint vertices[4] = {
		ccp( quad_.bl.vertices.x, quad_.bl.vertices.y ),
		ccp( quad_.br.vertices.x, quad_.br.vertices.y ),
		ccp( quad_.tr.vertices.x, quad_.tr.vertices.y ),
		ccp( quad_.tl.vertices.x, quad_.tl.vertices.y ),
	};
	ccDrawPoly(vertices, 4, YES);
#endif // CC_SPRITE_DEBUG_DRAW

}

#pragma mark CCSprite - draw

-(void) draw
{
	CC_PROFILER_START_CATEGORY(kCCProfilerCategorySprite, @"CCSprite - draw");

	NSAssert(!batchNode_, @"If CCSprite is being rendered by CCSpriteBatchNode, CCSprite#draw SHOULD NOT be called");

	CC_NODE_DRAW_SETUP();

	ccGLBlendFunc( blendFunc_.src, blendFunc_.dst );

	ccGLBindTexture2D( [texture_ name] );

	//
	// Attributes
	//

	ccGLEnableVertexAttribs( kCCVertexAttribFlag_PosColorTex );

#define kQuadSize sizeof(quad_.bl)
	long offset = (long)&quad_;

	// vertex
	NSInteger diff = offsetof( ccV3F_C4B_T2F, vertices);
	glVertexAttribPointer(kCCVertexAttrib_Position, 3, GL_FLOAT, GL_FALSE, kQuadSize, (void*) (offset + diff));

	// texCoods
	diff = offsetof( ccV3F_C4B_T2F, texCoords);
	glVertexAttribPointer(kCCVertexAttrib_TexCoords, 2, GL_FLOAT, GL_FALSE, kQuadSize, (void*)(offset + diff));

	// color
	diff = offsetof( ccV3F_C4B_T2F, colors);
	glVertexAttribPointer(kCCVertexAttrib_Color, 4, GL_UNSIGNED_BYTE, GL_TRUE, kQuadSize, (void*)(offset + diff));


	glDrawArrays(GL_TRIANGLE_STRIP, 0, 4);

	CHECK_GL_ERROR_DEBUG();


#if CC_SPRITE_DEBUG_DRAW == 1
	// draw bounding box
	CGPoint vertices[4]={
		ccp(quad_.tl.vertices.x,quad_.tl.vertices.y),
		ccp(quad_.bl.vertices.x,quad_.bl.vertices.y),
		ccp(quad_.br.vertices.x,quad_.br.vertices.y),
		ccp(quad_.tr.vertices.x,quad_.tr.vertices.y),
	};
	ccDrawPoly(vertices, 4, YES);
#elif CC_SPRITE_DEBUG_DRAW == 2
	// draw texture box
	CGSize s = self.textureRect.size;
	CGPoint offsetPix = self.offsetPosition;
	CGPoint vertices[4] = {
		ccp(offsetPix.x,offsetPix.y), ccp(offsetPix.x+s.width,offsetPix.y),
		ccp(offsetPix.x+s.width,offsetPix.y+s.height), ccp(offsetPix.x,offsetPix.y+s.height)
	};
	ccDrawPoly(vertices, 4, YES);
#endif // CC_SPRITE_DEBUG_DRAW

	CC_INCREMENT_GL_DRAWS(1);

	CC_PROFILER_STOP_CATEGORY(kCCProfilerCategorySprite, @"CCSprite - draw");
}

#pragma mark CCSprite - CCNode overrides

-(void) addChild:(CCSprite*)child z:(NSInteger)z tag:(NSInteger) aTag
{
	NSAssert( child != nil, @"Argument must be non-nil");
<<<<<<< HEAD

	if( batchNode_ ) {
		NSAssert( [child isKindOfClass:[CCSprite class]], @"CCSprite only supports CCSprites as children when using CCSpriteBatchNode");
		NSAssert( child.texture.name == textureAtlas_.texture.name, @"CCSprite is not using the same texture id");

		//put it in descendants array of batch node
		[batchNode_ appendChild:child];

		if (!isReorderChildDirty_)
			[self setReorderChildDirtyRecursively];
	}

	//CCNode already sets isReorderChildDirty_ so this needs to be after batchNode check
	[super addChild:child z:z tag:aTag];

=======
	if( usesBatchNode_ ) {
		NSAssert( [child isKindOfClass:[CCSprite class]], @"CCSprite only supports CCSprites as children when using CCSpriteBatchNode");
		NSAssert( child.texture.name == textureAtlas_.texture.name, @"CCSprite is not using the same texture id");
		
        if( atlasIndex_ != CCSpriteIndexNotInitialized) {
            //put it in descendants array of batch node only if not already added in descendants
            [batchNode_ appendChild:child];
        }
		if (!isReorderChildDirty_) [self setReorderChildDirtyRecursively];
	}
	//CCNode already sets isReorderChildDirty_ so this needs to be after batchNode check
	[super addChild:child z:z tag:aTag];
>>>>>>> 95fc5a49
	hasChildren_ = YES;
}

-(void) reorderChild:(CCSprite*)child z:(NSInteger)z
{
	NSAssert( child != nil, @"Child must be non-nil");
	NSAssert( [children_ containsObject:child], @"Child doesn't belong to Sprite" );

	if( z == child.zOrder )
		return;

	if( batchNode_ && ! isReorderChildDirty_)
	{
		[self setReorderChildDirtyRecursively];
		[batchNode_ reorderBatch:YES];
	}

	[super reorderChild:child z:z];
}

-(void)removeChild: (CCSprite *)sprite cleanup:(BOOL)doCleanup
{
<<<<<<< HEAD
	if( batchNode_ )
		[batchNode_ removeSpriteFromAtlas:sprite];

=======
	if( usesBatchNode_ ) {
        if( atlasIndex_ != CCSpriteIndexNotInitialized) {
            [batchNode_ removeSpriteFromAtlas:sprite];
        }
    }
	
>>>>>>> 95fc5a49
	[super removeChild:sprite cleanup:doCleanup];

	hasChildren_ = ( [children_ count] > 0 );
}

-(void)removeAllChildrenWithCleanup:(BOOL)doCleanup
{
	if( batchNode_ ) {
		CCSprite *child;
		CCARRAY_FOREACH(children_, child)
			[batchNode_ removeSpriteFromAtlas:child];
	}

	[super removeAllChildrenWithCleanup:doCleanup];

	hasChildren_ = NO;
}

- (void) sortAllChildren
{
	if (isReorderChildDirty_)
	{
		NSInteger i,j,length = children_->data->num;
		CCNode** x = children_->data->arr;
		CCNode *tempItem;

		// insertion sort
		for(i=1; i<length; i++)
		{
			tempItem = x[i];
			j = i-1;

			//continue moving element downwards while zOrder is smaller or when zOrder is the same but orderOfArrival is smaller
			while(j>=0 && ( tempItem.zOrder < x[j].zOrder || ( tempItem.zOrder == x[j].zOrder && tempItem.orderOfArrival < x[j].orderOfArrival ) ) )
			{
				x[j+1] = x[j];
				j = j-1;
			}
			x[j+1] = tempItem;
		}

		if ( batchNode_)
			[children_ makeObjectsPerformSelector:@selector(sortAllChildren)];

		isReorderChildDirty_=NO;
	}
}

//
// CCNode property overloads
// used only when parent is CCSpriteBatchNode
//
#pragma mark CCSprite - property overloads

-(void) setReorderChildDirtyRecursively
{
	//only set parents flag the first time
<<<<<<< HEAD
	if ( ! isReorderChildDirty_ )
	{
		isReorderChildDirty_ = YES;
		CCNode* node = (CCNode*) parent_;
		while (node && node != batchNode_)
=======
	if (!isReorderChildDirty_)
	{
		isReorderChildDirty_=YES;
		CCNode* node=(CCNode*) parent_;
		while ( node!=nil && node!=batchNode_)
>>>>>>> 95fc5a49
		{
			[(CCSprite*)node setReorderChildDirtyRecursively];
			node=node.parent;
		}
	}
}

-(void) setDirtyRecursively:(BOOL)b
{
	dirty_ = recursiveDirty_ = b;
	// recursively set dirty
	if( hasChildren_ ) {
		CCSprite *child;
		CCARRAY_FOREACH(children_, child)
			[child setDirtyRecursively:YES];
	}
}

// XXX HACK: optimization
#define SET_DIRTY_RECURSIVELY() {									\
					if( batchNode_ && ! recursiveDirty_ ) {	\
						dirty_ = recursiveDirty_ = YES;				\
						if( hasChildren_)							\
							[self setDirtyRecursively:YES];			\
						}											\
					}

-(void)setPosition:(CGPoint)pos
{
	[super setPosition:pos];
	SET_DIRTY_RECURSIVELY();
}

-(void)setRotation:(float)rot
{
	[super setRotation:rot];
	SET_DIRTY_RECURSIVELY();
}

-(void)setSkewX:(float)sx
{
	[super setSkewX:sx];
	SET_DIRTY_RECURSIVELY();
}

-(void)setSkewY:(float)sy
{
	[super setSkewY:sy];
	SET_DIRTY_RECURSIVELY();
}

-(void)setScaleX:(float) sx
{
	[super setScaleX:sx];
	SET_DIRTY_RECURSIVELY();
}

-(void)setScaleY:(float) sy
{
	[super setScaleY:sy];
	SET_DIRTY_RECURSIVELY();
}

-(void)setScale:(float) s
{
	[super setScale:s];
	SET_DIRTY_RECURSIVELY();
}

-(void) setVertexZ:(float)z
{
	[super setVertexZ:z];
	SET_DIRTY_RECURSIVELY();
}

-(void)setAnchorPoint:(CGPoint)anchor
{
	[super setAnchorPoint:anchor];
	SET_DIRTY_RECURSIVELY();
}

-(void)setIsRelativeAnchorPoint:(BOOL)relative
{
	NSAssert( ! batchNode_, @"relativeTransformAnchor is invalid in CCSprite");
	[super setIsRelativeAnchorPoint:relative];
}

-(void)setVisible:(BOOL)v
{
	[super setVisible:v];
	SET_DIRTY_RECURSIVELY();
}

-(void)setFlipX:(BOOL)b
{
	if( flipX_ != b ) {
		flipX_ = b;
		[self setTextureRect:rect_ rotated:rectRotated_ untrimmedSize:contentSize_];
	}
}
-(BOOL) flipX
{
	return flipX_;
}

-(void) setFlipY:(BOOL)b
{
	if( flipY_ != b ) {
		flipY_ = b;
		[self setTextureRect:rect_ rotated:rectRotated_ untrimmedSize:contentSize_];
	}
}
-(BOOL) flipY
{
	return flipY_;
}

//
// RGBA protocol
//
#pragma mark CCSprite - RGBA protocol
-(void) updateColor
{
	ccColor4B color4 = {color_.r, color_.g, color_.b, opacity_};

	quad_.bl.colors = color4;
	quad_.br.colors = color4;
	quad_.tl.colors = color4;
	quad_.tr.colors = color4;

	// renders using batch node
	if( batchNode_ ) {
		if( atlasIndex_ != CCSpriteIndexNotInitialized)
			[textureAtlas_ updateQuad:&quad_ atIndex:atlasIndex_];
		else
			// no need to set it recursively
			// update dirty_, don't update recursiveDirty_
			dirty_ = YES;
	}
	// self render
	// do nothing
}

-(GLubyte) opacity
{
	return opacity_;
}

-(void) setOpacity:(GLubyte) anOpacity
{
	opacity_			= anOpacity;

	// special opacity for premultiplied textures
	if( opacityModifyRGB_ )
		[self setColor: colorUnmodified_];

	[self updateColor];
}

- (ccColor3B) color
{
	if(opacityModifyRGB_)
		return colorUnmodified_;

	return color_;
}

-(void) setColor:(ccColor3B)color3
{
	color_ = colorUnmodified_ = color3;

	if( opacityModifyRGB_ ){
		color_.r = color3.r * opacity_/255.0f;
		color_.g = color3.g * opacity_/255.0f;
		color_.b = color3.b * opacity_/255.0f;
	}

	[self updateColor];
}

-(void) setOpacityModifyRGB:(BOOL)modify
{
	ccColor3B oldColor	= self.color;
	opacityModifyRGB_	= modify;
	self.color			= oldColor;
}

-(BOOL) doesOpacityModifyRGB
{
	return opacityModifyRGB_;
}

//
// Frames
//
#pragma mark CCSprite - Frames

-(void) setDisplayFrame:(CCSpriteFrame*)frame
{
	unflippedOffsetPositionFromCenter_ = frame.offset;

	CCTexture2D *newTexture = [frame texture];
	// update texture before updating texture rect
	if ( newTexture.name != texture_.name )
		[self setTexture: newTexture];

	// update rect
	rectRotated_ = frame.rotated;

	[self setTextureRect:frame.rect rotated:rectRotated_ untrimmedSize:frame.originalSize];
}

-(void) setDisplayFrameWithAnimationName: (NSString*) animationName index:(int) frameIndex
{
	NSAssert( animationName, @"CCSprite#setDisplayFrameWithAnimationName. animationName must not be nil");

	CCAnimation *a = [[CCAnimationCache sharedAnimationCache] animationByName:animationName];

	NSAssert( a, @"CCSprite#setDisplayFrameWithAnimationName: Frame not found");

	CCAnimationFrame *frame = [[a frames] objectAtIndex:frameIndex];

	NSAssert( frame, @"CCSprite#setDisplayFrame. Invalid frame");

	[self setDisplayFrame:frame.spriteFrame];
}


-(BOOL) isFrameDisplayed:(CCSpriteFrame*)frame
{
	CGRect r = [frame rect];
	return ( CGRectEqualToRect(r, rect_) &&
			frame.texture.name == self.texture.name &&
			CGPointEqualToPoint( frame.offset, unflippedOffsetPositionFromCenter_ ) );
}

-(CCSpriteFrame*) displayedFrame
{
	return [CCSpriteFrame frameWithTexture:texture_
							  rectInPixels:CC_RECT_POINTS_TO_PIXELS(rect_)
								   rotated:rectRotated_
									offset:unflippedOffsetPositionFromCenter_
							  originalSize:CC_SIZE_POINTS_TO_PIXELS(contentSize_)];
}

#pragma mark CCSprite - CocosNodeTexture protocol

-(void) updateBlendFunc
{
	NSAssert( ! batchNode_, @"CCSprite: updateBlendFunc doesn't work when the sprite is rendered using a CCSpriteBatchNode");

	// it is possible to have an untextured sprite
	if( !texture_ || ! [texture_ hasPremultipliedAlpha] ) {
		blendFunc_.src = GL_SRC_ALPHA;
		blendFunc_.dst = GL_ONE_MINUS_SRC_ALPHA;
		[self setOpacityModifyRGB:NO];
	} else {
		blendFunc_.src = CC_BLEND_SRC;
		blendFunc_.dst = CC_BLEND_DST;
		[self setOpacityModifyRGB:YES];
	}
}

-(void) setTexture:(CCTexture2D*)texture
{
	NSAssert( ! batchNode_, @"CCSprite: setTexture doesn't work when the sprite is rendered using a CCSpriteBatchNode");

	// accept texture==nil as argument
	NSAssert( !texture || [texture isKindOfClass:[CCTexture2D class]], @"setTexture expects a CCTexture2D. Invalid argument");

	if( texture_ != texture ) {
		[texture_ release];
		texture_ = [texture retain];

		[self updateBlendFunc];
	}
}

-(CCTexture2D*) texture
{
	return texture_;
}

@end<|MERGE_RESOLUTION|>--- conflicted
+++ resolved
@@ -562,7 +562,6 @@
 -(void) addChild:(CCSprite*)child z:(NSInteger)z tag:(NSInteger) aTag
 {
 	NSAssert( child != nil, @"Argument must be non-nil");
-<<<<<<< HEAD
 
 	if( batchNode_ ) {
 		NSAssert( [child isKindOfClass:[CCSprite class]], @"CCSprite only supports CCSprites as children when using CCSpriteBatchNode");
@@ -578,20 +577,6 @@
 	//CCNode already sets isReorderChildDirty_ so this needs to be after batchNode check
 	[super addChild:child z:z tag:aTag];
 
-=======
-	if( usesBatchNode_ ) {
-		NSAssert( [child isKindOfClass:[CCSprite class]], @"CCSprite only supports CCSprites as children when using CCSpriteBatchNode");
-		NSAssert( child.texture.name == textureAtlas_.texture.name, @"CCSprite is not using the same texture id");
-		
-        if( atlasIndex_ != CCSpriteIndexNotInitialized) {
-            //put it in descendants array of batch node only if not already added in descendants
-            [batchNode_ appendChild:child];
-        }
-		if (!isReorderChildDirty_) [self setReorderChildDirtyRecursively];
-	}
-	//CCNode already sets isReorderChildDirty_ so this needs to be after batchNode check
-	[super addChild:child z:z tag:aTag];
->>>>>>> 95fc5a49
 	hasChildren_ = YES;
 }
 
@@ -614,18 +599,9 @@
 
 -(void)removeChild: (CCSprite *)sprite cleanup:(BOOL)doCleanup
 {
-<<<<<<< HEAD
 	if( batchNode_ )
 		[batchNode_ removeSpriteFromAtlas:sprite];
 
-=======
-	if( usesBatchNode_ ) {
-        if( atlasIndex_ != CCSpriteIndexNotInitialized) {
-            [batchNode_ removeSpriteFromAtlas:sprite];
-        }
-    }
-	
->>>>>>> 95fc5a49
 	[super removeChild:sprite cleanup:doCleanup];
 
 	hasChildren_ = ( [children_ count] > 0 );
@@ -683,19 +659,12 @@
 -(void) setReorderChildDirtyRecursively
 {
 	//only set parents flag the first time
-<<<<<<< HEAD
+
 	if ( ! isReorderChildDirty_ )
 	{
 		isReorderChildDirty_ = YES;
 		CCNode* node = (CCNode*) parent_;
 		while (node && node != batchNode_)
-=======
-	if (!isReorderChildDirty_)
-	{
-		isReorderChildDirty_=YES;
-		CCNode* node=(CCNode*) parent_;
-		while ( node!=nil && node!=batchNode_)
->>>>>>> 95fc5a49
 		{
 			[(CCSprite*)node setReorderChildDirtyRecursively];
 			node=node.parent;
