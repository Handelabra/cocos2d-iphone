/*
 * cocos2d for iPhone: http://www.cocos2d-iphone.org
 *
 * Copyright (c) 2008-2010 Ricardo Quesada
 * Copyright (c) 2011 Zynga Inc.
 * 
 * Permission is hereby granted, free of charge, to any person obtaining a copy
 * of this software and associated documentation files (the "Software"), to deal
 * in the Software without restriction, including without limitation the rights
 * to use, copy, modify, merge, publish, distribute, sublicense, and/or sell
 * copies of the Software, and to permit persons to whom the Software is
 * furnished to do so, subject to the following conditions:
 * 
 * The above copyright notice and this permission notice shall be included in
 * all copies or substantial portions of the Software.
 * 
 * THE SOFTWARE IS PROVIDED "AS IS", WITHOUT WARRANTY OF ANY KIND, EXPRESS OR
 * IMPLIED, INCLUDING BUT NOT LIMITED TO THE WARRANTIES OF MERCHANTABILITY,
 * FITNESS FOR A PARTICULAR PURPOSE AND NONINFRINGEMENT. IN NO EVENT SHALL THE
 * AUTHORS OR COPYRIGHT HOLDERS BE LIABLE FOR ANY CLAIM, DAMAGES OR OTHER
 * LIABILITY, WHETHER IN AN ACTION OF CONTRACT, TORT OR OTHERWISE, ARISING FROM,
 * OUT OF OR IN CONNECTION WITH THE SOFTWARE OR THE USE OR OTHER DEALINGS IN
 * THE SOFTWARE.
 *
 */

#import <Availability.h>

#import "ccConfig.h"
#import "CCSpriteBatchNode.h"
#import "CCSprite.h"
#import "CCSpriteFrame.h"
#import "CCSpriteFrameCache.h"
#import "CCAnimation.h"
#import "CCAnimationCache.h"
#import "CCTextureCache.h"
#import "CCDrawingPrimitives.h"
#import "CCShaderCache.h"
#import "ccGLState.h"
#import "GLProgram.h"
#import "CCDirector.h"
#import "Support/CGPointExtension.h"
#import "Support/TransformUtils.h"

// external
#import "kazmath/GL/matrix.h"

#pragma mark -
#pragma mark CCSprite

#if CC_SPRITEBATCHNODE_RENDER_SUBPIXEL
#define RENDER_IN_SUBPIXEL
#else
#define RENDER_IN_SUBPIXEL(__A__) ( (int)(__A__))
#endif

// XXX: Optmization
struct transformValues_ {
	CGPoint pos;		// position x and y
	CGPoint	scale;		// scale x and y
	float	rotation;
	CGPoint skew;		// skew x and y
	CGPoint ap;			// anchor point in pixels
	BOOL	visible;
};

@interface CCSprite (Private)
-(void)updateTextureCoords:(CGRect)rect;
-(void)updateBlendFunc;
-(void) initAnimationDictionary;
-(void) getTransformValues:(struct transformValues_*)tv;	// optimization
@end

@implementation CCSprite

@synthesize dirty = dirty_;
@synthesize quad = quad_;
@synthesize atlasIndex = atlasIndex_;
@synthesize textureRect = rect_;
@synthesize textureRectRotated = rectRotated_;
@synthesize blendFunc = blendFunc_;
@synthesize usesBatchNode = usesBatchNode_;
@synthesize textureAtlas = textureAtlas_;
@synthesize batchNode = batchNode_;
@synthesize honorParentTransform = honorParentTransform_;
@synthesize offsetPosition = offsetPosition_;


+(id)spriteWithTexture:(CCTexture2D*)texture
{
	return [[[self alloc] initWithTexture:texture] autorelease];
}

+(id)spriteWithTexture:(CCTexture2D*)texture rect:(CGRect)rect
{
	return [[[self alloc] initWithTexture:texture rect:rect] autorelease];
}

+(id)spriteWithFile:(NSString*)filename
{
	return [[[self alloc] initWithFile:filename] autorelease];
}

+(id)spriteWithFile:(NSString*)filename rect:(CGRect)rect
{
	return [[[self alloc] initWithFile:filename rect:rect] autorelease];
}

+(id)spriteWithSpriteFrame:(CCSpriteFrame*)spriteFrame
{
	return [[[self alloc] initWithSpriteFrame:spriteFrame] autorelease];
}

+(id)spriteWithSpriteFrameName:(NSString*)spriteFrameName
{
	CCSpriteFrame *frame = [[CCSpriteFrameCache sharedSpriteFrameCache] spriteFrameByName:spriteFrameName];
	
	NSAssert1(frame!=nil, @"Invalid spriteFrameName: %@", spriteFrameName);
	return [self spriteWithSpriteFrame:frame];
}

+(id)spriteWithCGImage:(CGImageRef)image key:(NSString*)key
{
	return [[[self alloc] initWithCGImage:image key:key] autorelease];
}

+(id) spriteWithBatchNode:(CCSpriteBatchNode*)batchNode rect:(CGRect)rect
{
	return [[[self alloc] initWithBatchNode:batchNode rect:rect] autorelease];
}

-(id) init
{
	if( (self=[super init]) ) {
		dirty_ = recursiveDirty_ = NO;
		
		// by default use "Self Render".
		// if the sprite is added to a batchnode, then it will automatically switch to "batchnode Render"
		[self useSelfRender];
		
		opacityModifyRGB_			= YES;
		opacity_					= 255;
		color_ = colorUnmodified_	= ccWHITE;
		
		blendFunc_.src = CC_BLEND_SRC;
		blendFunc_.dst = CC_BLEND_DST;
		
		
		// shader program
		self.shaderProgram = [[CCShaderCache sharedShaderCache] programForKey:kCCShader_PositionTextureColor];

		// update texture (calls updateBlendFunc)
		[self setTexture:nil];
		
		// clean the Quad
		bzero(&quad_, sizeof(quad_));
		
		flipY_ = flipX_ = NO;
		
		// default transform anchor: center
		anchorPoint_ =  ccp(0.5f, 0.5f);
		
		// zwoptex default values
		offsetPosition_ = CGPointZero;
		
		honorParentTransform_ = CC_HONOR_PARENT_TRANSFORM_ALL;
		hasChildren_ = NO;
		
		// Atlas: Color
		ccColor4UB tmpColor = {255,255,255,255};
		quad_.bl.colors = tmpColor;
		quad_.br.colors = tmpColor;
		quad_.tl.colors = tmpColor;
		quad_.tr.colors = tmpColor;	
		
		// Atlas: Vertex
		
		// updated in "useSelfRender"
		
		// Atlas: TexCoords
		[self setTextureRectInPixels:CGRectZero rotated:NO untrimmedSize:CGSizeZero];
		
		// updateMethod selector
		updateMethod = (__typeof__(updateMethod))[self methodForSelector:@selector(updateTransform)];
	}
	
	return self;
}

-(id) initWithTexture:(CCTexture2D*)texture rect:(CGRect)rect
{
	NSAssert(texture!=nil, @"Invalid texture for sprite");
	// IMPORTANT: [self init] and not [super init];
	if( (self = [self init]) )
	{
		[self setTexture:texture];
		[self setTextureRect:rect];
	}
	return self;
}

-(id) initWithTexture:(CCTexture2D*)texture
{
	NSAssert(texture!=nil, @"Invalid texture for sprite");

	CGRect rect = CGRectZero;
	rect.size = texture.contentSize;
	return [self initWithTexture:texture rect:rect];
}

-(id) initWithFile:(NSString*)filename
{
	NSAssert(filename != nil, @"Invalid filename for sprite");

	CCTexture2D *texture = [[CCTextureCache sharedTextureCache] addImage: filename];
	if( texture ) {
		CGRect rect = CGRectZero;
		rect.size = texture.contentSize;
		return [self initWithTexture:texture rect:rect];
	}

	[self release];
	return nil;
}

-(id) initWithFile:(NSString*)filename rect:(CGRect)rect
{
	NSAssert(filename!=nil, @"Invalid filename for sprite");

	CCTexture2D *texture = [[CCTextureCache sharedTextureCache] addImage: filename];
	if( texture )
		return [self initWithTexture:texture rect:rect];

	[self release];
	return nil;
}

- (id) initWithSpriteFrame:(CCSpriteFrame*)spriteFrame
{
	NSAssert(spriteFrame!=nil, @"Invalid spriteFrame for sprite");

	id ret = [self initWithTexture:spriteFrame.texture rect:spriteFrame.rect];
	[self setDisplayFrame:spriteFrame];
	return ret;
}

-(id)initWithSpriteFrameName:(NSString*)spriteFrameName
{
	NSAssert(spriteFrameName!=nil, @"Invalid spriteFrameName for sprite");

	CCSpriteFrame *frame = [[CCSpriteFrameCache sharedSpriteFrameCache] spriteFrameByName:spriteFrameName];
	return [self initWithSpriteFrame:frame];
}

- (id) initWithCGImage:(CGImageRef)image key:(NSString*)key
{
	NSAssert(image!=nil, @"Invalid CGImageRef for sprite");
	
	// XXX: possible bug. See issue #349. New API should be added
	CCTexture2D *texture = [[CCTextureCache sharedTextureCache] addCGImage:image forKey:key];
	
	CGRect rect = CGRectZero;
	rect.size = texture.contentSize;
	
	return [self initWithTexture:texture rect:rect];
}

-(id) initWithBatchNode:(CCSpriteBatchNode*)batchNode rect:(CGRect)rect
{
	id ret = [self initWithTexture:batchNode.texture rect:rect];
	[self useBatchNode:batchNode];
	
	return ret;
}

-(id) initWithBatchNode:(CCSpriteBatchNode*)batchNode rectInPixels:(CGRect)rect
{
	id ret = [self initWithTexture:batchNode.texture];
	[self setTextureRectInPixels:rect rotated:NO untrimmedSize:rect.size];
	[self useBatchNode:batchNode];
	
	return ret;
}

- (NSString*) description
{
	return [NSString stringWithFormat:@"<%@ = %08X | Rect = (%.2f,%.2f,%.2f,%.2f) | tag = %i | atlasIndex = %i>", [self class], self,
			rect_.origin.x, rect_.origin.y, rect_.size.width, rect_.size.height,
			tag_,
			atlasIndex_
	];
}

- (void) dealloc
{
	[texture_ release];
	[super dealloc];
}

-(void) useSelfRender
{
	atlasIndex_ = CCSpriteIndexNotInitialized;
	usesBatchNode_ = NO;
	textureAtlas_ = nil;
	batchNode_ = nil;
	dirty_ = recursiveDirty_ = NO;
	
	float x1 = offsetPosition_.x;
	float y1 = offsetPosition_.y;
	float x2 = x1 + rect_.size.width;
	float y2 = y1 + rect_.size.height;
	quad_.bl.vertices = (ccVertex3F) { x1, y1, 0 };
	quad_.br.vertices = (ccVertex3F) { x2, y1, 0 };
	quad_.tl.vertices = (ccVertex3F) { x1, y2, 0 };
	quad_.tr.vertices = (ccVertex3F) { x2, y2, 0 };		
}

-(void) useBatchNode:(CCSpriteBatchNode*)batchNode
{
	usesBatchNode_ = YES;
	textureAtlas_ = [batchNode textureAtlas]; // weak ref
	batchNode_ = batchNode; // weak ref
}

-(void) setTextureRect:(CGRect)rect
{
	CGRect rectInPixels = CC_RECT_POINTS_TO_PIXELS( rect );
	[self setTextureRectInPixels:rectInPixels rotated:NO untrimmedSize:rectInPixels.size];
}

-(void) setTextureRectInPixels:(CGRect)rectInPixels rotated:(BOOL)rotated untrimmedSize:(CGSize)untrimmedSizeInPixels
{
	rect_ = CC_RECT_PIXELS_TO_POINTS( rectInPixels );
    rectInPixels_ = rectInPixels;
	rectRotated_ = rotated;
    CGSize untrimmedSize = CC_SIZE_PIXELS_TO_POINTS(untrimmedSizeInPixels);

    [self setContentSize:untrimmedSize];
	[self updateTextureCoords:rectInPixels_];

	CGPoint relativeOffset = unflippedOffsetPositionFromCenter_;
	
	// issue #732
	if( flipX_ )
		relativeOffset.x = -relativeOffset.x;
	if( flipY_ )
		relativeOffset.y = -relativeOffset.y;
	

	offsetPosition_.x = relativeOffset.x + (contentSize_.width - rect_.size.width) / 2;
	offsetPosition_.y = relativeOffset.y + (contentSize_.height - rect_.size.height) / 2;
	
	
	// rendering using batch node
	if( usesBatchNode_ ) {
		// update dirty_, don't update recursiveDirty_
		dirty_ = YES;
	}

	// self rendering
	else
	{
		// Atlas: Vertex
		float x1 = offsetPosition_.x;
		float y1 = offsetPosition_.y;
		float x2 = x1 + rect_.size.width;
		float y2 = y1 + rect_.size.height;
		
		// Don't update Z.
		quad_.bl.vertices = (ccVertex3F) { x1, y1, 0 };
		quad_.br.vertices = (ccVertex3F) { x2, y1, 0 };
		quad_.tl.vertices = (ccVertex3F) { x1, y2, 0 };
		quad_.tr.vertices = (ccVertex3F) { x2, y2, 0 };	
	}			
}

-(void)updateTextureCoords:(CGRect)rect
{
	CCTexture2D *tex	= (usesBatchNode_) ? [textureAtlas_ texture] : texture_;
	if(!tex)
		return;
	
	float atlasWidth = (float)tex.pixelsWide;
	float atlasHeight = (float)tex.pixelsHigh;
	
	float left, right ,top , bottom;
	
	if(rectRotated_)
    {
#if CC_FIX_ARTIFACTS_BY_STRECHING_TEXEL
		left	= (2*rect.origin.x+1)/(2*atlasWidth);
		right	= left+(rect.size.height*2-2)/(2*atlasWidth);
		top		= (2*rect.origin.y+1)/(2*atlasHeight);
		bottom	= top+(rect.size.width*2-2)/(2*atlasHeight);
#else
		left	= rect.origin.x/atlasWidth;
		right	= left+(rect.size.height/atlasWidth);
		top		= rect.origin.y/atlasHeight;
		bottom	= top+(rect.size.width/atlasHeight);
#endif // ! CC_FIX_ARTIFACTS_BY_STRECHING_TEXEL
		
		if( flipX_)
			CC_SWAP(top,bottom);
		if( flipY_)
			CC_SWAP(left,right);
		
		quad_.bl.texCoords.u = left;
		quad_.bl.texCoords.v = top;
		quad_.br.texCoords.u = left;
		quad_.br.texCoords.v = bottom;
		quad_.tl.texCoords.u = right;
		quad_.tl.texCoords.v = top;
		quad_.tr.texCoords.u = right;
		quad_.tr.texCoords.v = bottom;
	} else {
#if CC_FIX_ARTIFACTS_BY_STRECHING_TEXEL
		left	= (2*rect.origin.x+1)/(2*atlasWidth);
		right	= left + (rect.size.width*2-2)/(2*atlasWidth);
		top		= (2*rect.origin.y+1)/(2*atlasHeight);
		bottom	= top + (rect.size.height*2-2)/(2*atlasHeight);
#else
		left	= rect.origin.x/atlasWidth;
		right	= left + rect.size.width/atlasWidth;
		top		= rect.origin.y/atlasHeight;
		bottom	= top + rect.size.height/atlasHeight;
#endif // ! CC_FIX_ARTIFACTS_BY_STRECHING_TEXEL
		
		if( flipX_)
			CC_SWAP(left,right);
		if( flipY_)
			CC_SWAP(top,bottom);
		
		quad_.bl.texCoords.u = left;
		quad_.bl.texCoords.v = bottom;
		quad_.br.texCoords.u = right;
		quad_.br.texCoords.v = bottom;
		quad_.tl.texCoords.u = left;
		quad_.tl.texCoords.v = top;
		quad_.tr.texCoords.u = right;
		quad_.tr.texCoords.v = top;
	}
}

-(void)updateTransform
{
	NSAssert( usesBatchNode_, @"updateTransform is only valid when CCSprite is being renderd using an CCSpriteBatchNode");

	// optimization. Quick return if not dirty
	if( ! dirty_ )
		return;
	
	CGAffineTransform matrix;
	
	// Optimization: if it is not visible, then do nothing
	if( ! visible_ ) {
		quad_.br.vertices = quad_.tl.vertices = quad_.tr.vertices = quad_.bl.vertices = (ccVertex3F){0,0,0};
		[textureAtlas_ updateQuad:&quad_ atIndex:atlasIndex_];
		dirty_ = recursiveDirty_ = NO;
		return ;
	}
	

	// Optimization: If parent is batchnode, or parent is nil
	// build Affine transform manually
	if( ! parent_ || parent_ == batchNode_ ) {
		
		float radians = -CC_DEGREES_TO_RADIANS(rotation_);
		float c = cosf(radians);
		float s = sinf(radians);

		matrix = CGAffineTransformMake( c * scaleX_,  s * scaleX_,
									   -s * scaleY_, c * scaleY_,
									   position_.x, position_.y);

		if( skewX_ || skewY_ ) {
			CGAffineTransform skewMatrix = CGAffineTransformMake(1.0f, tanf(CC_DEGREES_TO_RADIANS(skewY_)),
																 tanf(CC_DEGREES_TO_RADIANS(skewX_)), 1.0f,
																 0.0f, 0.0f );
			matrix = CGAffineTransformConcat(skewMatrix, matrix);
		}

		matrix = CGAffineTransformTranslate(matrix, -anchorPointInPoints_.x, -anchorPointInPoints_.y);
		
	}  else { 	// parent_ != batchNode_ 

		// else do affine transformation according to the HonorParentTransform

		matrix = CGAffineTransformIdentity;
		ccHonorParentTransform prevHonor = CC_HONOR_PARENT_TRANSFORM_ALL;
		
		for (CCNode *p = self ; p && p != batchNode_ ; p = p.parent) {
			
			// Might happen. Issue #1053
			NSAssert( [p isKindOfClass:[CCSprite class]], @"CCSprite should be a CCSprite subclass. Probably you initialized an sprite with a batchnode, but you didn't add it to the batch node." );

			struct transformValues_ tv;
			[(CCSprite*)p getTransformValues: &tv];
			
			// If any of the parents are not visible, then don't draw this node
			if( ! tv.visible ) {
				quad_.br.vertices = quad_.tl.vertices = quad_.tr.vertices = quad_.bl.vertices = (ccVertex3F){0,0,0};
				[textureAtlas_ updateQuad:&quad_ atIndex:atlasIndex_];
				dirty_ = recursiveDirty_ = NO;
				return;
			}
			CGAffineTransform newMatrix = CGAffineTransformIdentity;
			
			// 2nd: Translate, Rotate, Skew, Scale
			if( prevHonor & CC_HONOR_PARENT_TRANSFORM_TRANSLATE )
				newMatrix = CGAffineTransformTranslate(newMatrix, tv.pos.x, tv.pos.y);
			if( prevHonor & CC_HONOR_PARENT_TRANSFORM_ROTATE )
				newMatrix = CGAffineTransformRotate(newMatrix, -CC_DEGREES_TO_RADIANS(tv.rotation));
			if ( prevHonor & CC_HONOR_PARENT_TRANSFORM_SKEW ) {
				CGAffineTransform skew = CGAffineTransformMake(1.0f, tanf(CC_DEGREES_TO_RADIANS(tv.skew.y)), tanf(CC_DEGREES_TO_RADIANS(tv.skew.x)), 1.0f, 0.0f, 0.0f);
				// apply the skew to the transform
				newMatrix = CGAffineTransformConcat(skew, newMatrix);
			}
			if( prevHonor & CC_HONOR_PARENT_TRANSFORM_SCALE )
				newMatrix = CGAffineTransformScale(newMatrix, tv.scale.x, tv.scale.y);
			
			// 3rd: Translate anchor point
			newMatrix = CGAffineTransformTranslate(newMatrix, -tv.ap.x, -tv.ap.y);

			// 4th: Matrix multiplication
			matrix = CGAffineTransformConcat( matrix, newMatrix);
			
			prevHonor = [(CCSprite*)p honorParentTransform];
		}		
	}
	
	
	//
	// calculate the Quad based on the Affine Matrix
	//	

	CGSize size = rect_.size;

	float x1 = offsetPosition_.x;
	float y1 = offsetPosition_.y;
	
	float x2 = x1 + size.width;
	float y2 = y1 + size.height;
	float x = matrix.tx;
	float y = matrix.ty;
	
	float cr = matrix.a;
	float sr = matrix.b;
	float cr2 = matrix.d;
	float sr2 = -matrix.c;
	float ax = x1 * cr - y1 * sr2 + x;
	float ay = x1 * sr + y1 * cr2 + y;
	
	float bx = x2 * cr - y1 * sr2 + x;
	float by = x2 * sr + y1 * cr2 + y;
	
	float cx = x2 * cr - y2 * sr2 + x;
	float cy = x2 * sr + y2 * cr2 + y;
	
	float dx = x1 * cr - y2 * sr2 + x;
	float dy = x1 * sr + y2 * cr2 + y;
	
	quad_.bl.vertices = (ccVertex3F) { RENDER_IN_SUBPIXEL(ax), RENDER_IN_SUBPIXEL(ay), vertexZ_ };
	quad_.br.vertices = (ccVertex3F) { RENDER_IN_SUBPIXEL(bx), RENDER_IN_SUBPIXEL(by), vertexZ_ };
	quad_.tl.vertices = (ccVertex3F) { RENDER_IN_SUBPIXEL(dx), RENDER_IN_SUBPIXEL(dy), vertexZ_ };
	quad_.tr.vertices = (ccVertex3F) { RENDER_IN_SUBPIXEL(cx), RENDER_IN_SUBPIXEL(cy), vertexZ_ };
		
	[textureAtlas_ updateQuad:&quad_ atIndex:atlasIndex_];
	dirty_ = recursiveDirty_ = NO;
}

// XXX: Optimization: instead of calling 5 times the parent sprite to obtain: position, scale.x, scale.y, anchorpoint and rotation,
// this fuction return the 5 values in 1 single call
-(void) getTransformValues:(struct transformValues_*) tv
{
	tv->pos			= position_;
	tv->scale.x		= scaleX_;
	tv->scale.y		= scaleY_;
	tv->rotation	= rotation_;
	tv->skew.x		= skewX_;
	tv->skew.y		= skewY_;
	tv->ap			= anchorPointInPoints_;
	tv->visible		= visible_;
}

#pragma mark CCSprite - draw

-(void) draw
{
	// Default Attribs & States: GL_TEXTURE0, k,CCAttribVertex, kCCAttribColor, kCCAttribTexCoords
	// Needed states: GL_TEXTURE0, k,CCAttribVertex, kCCAttribColor, kCCAttribTexCoords
	// Unneeded states: -
	
	ccGLBlendFunc( blendFunc_.src, blendFunc_.dst );

	ccGLUseProgram( shaderProgram_->program_ );
	ccGLUniformProjectionMatrix( shaderProgram_ );
	ccGLUniformModelViewMatrix( shaderProgram_ );
	
	ccGLBindTexture2D( [texture_ name] );
		
	//
	// Attributes
	//
#define kQuadSize sizeof(quad_.bl)
	long offset = (long)&quad_;
	
	// vertex
	NSInteger diff = offsetof( ccV3F_C4B_T2F, vertices);
	glVertexAttribPointer(kCCAttribPosition, 3, GL_FLOAT, GL_FALSE, kQuadSize, (void*) (offset + diff));
	
	// texCoods
	diff = offsetof( ccV3F_C4B_T2F, texCoords);
	glVertexAttribPointer(kCCAttribTexCoords, 2, GL_FLOAT, GL_FALSE, kQuadSize, (void*)(offset + diff));

	// color
	diff = offsetof( ccV3F_C4B_T2F, colors);
	glVertexAttribPointer(kCCAttribColor, 4, GL_UNSIGNED_BYTE, GL_TRUE, kQuadSize, (void*)(offset + diff));
	

	glDrawArrays(GL_TRIANGLE_STRIP, 0, 4);
	
<<<<<<< HEAD
#if CC_SPRITE_DEBUG_DRAW
	CGSize s = [self contentSize];
	CGPoint vertices[4]={
		ccp(0,0),ccp(s.width,0),
		ccp(s.width,s.height),ccp(0,s.height),
	};
	ccDrawPoly(vertices, 4, YES);
#endif // CC_SPRITE_DEBUG_DRAW

=======
	if( newBlend )
		glBlendFunc(CC_BLEND_SRC, CC_BLEND_DST);
	
#if CC_SPRITE_DEBUG_DRAW == 1
	// draw bounding box
	CGSize s = self.contentSize;
	CGPoint vertices[4] = {
		ccp(0,0), ccp(s.width,0),
		ccp(s.width,s.height), ccp(0,s.height)
	};
	ccDrawPoly(vertices, 4, YES);
#elif CC_SPRITE_DEBUG_DRAW == 2
	// draw texture box
	CGSize s = self.textureRect.size;
	CGPoint offsetPix = self.offsetPositionInPixels;
	CGPoint vertices[4] = {
		ccp(offsetPix.x,offsetPix.y), ccp(offsetPix.x+s.width,offsetPix.y),
		ccp(offsetPix.x+s.width,offsetPix.y+s.height), ccp(offsetPix.x,offsetPix.y+s.height)
	};
	ccDrawPoly(vertices, 4, YES);
#endif // CC_SPRITE_DEBUG_DRAW
	
>>>>>>> fdfd8649
}

#pragma mark CCSprite - CCNode overrides

-(void) addChild:(CCSprite*)child z:(NSInteger)z tag:(NSInteger) aTag
{
	NSAssert( child != nil, @"Argument must be non-nil");
	
	[super addChild:child z:z tag:aTag];
	
	if( usesBatchNode_ ) {
		NSAssert( [child isKindOfClass:[CCSprite class]], @"CCSprite only supports CCSprites as children when using CCSpriteBatchNode");
		NSAssert( child.texture.name == textureAtlas_.texture.name, @"CCSprite is not using the same texture id");
		
		NSUInteger index = [batchNode_ atlasIndexForChild:child atZ:z];
		[batchNode_ insertChild:child inAtlasAtIndex:index];
	}
	
	hasChildren_ = YES;
}

-(void) reorderChild:(CCSprite*)child z:(NSInteger)z
{
	NSAssert( child != nil, @"Child must be non-nil");
	NSAssert( [children_ containsObject:child], @"Child doesn't belong to Sprite" );

	if( z == child.zOrder )
		return;

	if( usesBatchNode_ ) {
		// XXX: Instead of removing/adding, it is more efficient to reorder manually
		[child retain];
		[self removeChild:child cleanup:NO];
		[self addChild:child z:z];
		[child release];
	}

	else
		[super reorderChild:child z:z];
}

-(void)removeChild: (CCSprite *)sprite cleanup:(BOOL)doCleanup
{
	if( usesBatchNode_ )
		[batchNode_ removeSpriteFromAtlas:sprite];

	[super removeChild:sprite cleanup:doCleanup];
	
	hasChildren_ = ( [children_ count] > 0 );
}

-(void)removeAllChildrenWithCleanup:(BOOL)doCleanup
{
	if( usesBatchNode_ ) {
		CCSprite *child;
		CCARRAY_FOREACH(children_, child)
			[batchNode_ removeSpriteFromAtlas:child];
	}
	
	[super removeAllChildrenWithCleanup:doCleanup];
	
	hasChildren_ = NO;
}

//
// CCNode property overloads
// used only when parent is CCSpriteBatchNode
//
#pragma mark CCSprite - property overloads


-(void) setDirtyRecursively:(BOOL)b
{
	dirty_ = recursiveDirty_ = b;
	// recursively set dirty
	if( hasChildren_ ) {
		CCSprite *child;
		CCARRAY_FOREACH(children_, child)
			[child setDirtyRecursively:YES];
	}
}

// XXX HACK: optimization
#define SET_DIRTY_RECURSIVELY() {									\
					if( usesBatchNode_ && ! recursiveDirty_ ) {	\
						dirty_ = recursiveDirty_ = YES;				\
						if( hasChildren_)							\
							[self setDirtyRecursively:YES];			\
						}											\
					}

-(void)setPosition:(CGPoint)pos
{
	[super setPosition:pos];
	SET_DIRTY_RECURSIVELY();
}

-(void)setRotation:(float)rot
{
	[super setRotation:rot];
	SET_DIRTY_RECURSIVELY();
}

-(void)setSkewX:(float)sx
{
	[super setSkewX:sx];
	SET_DIRTY_RECURSIVELY();
}

-(void)setSkewY:(float)sy
{
	[super setSkewY:sy];
	SET_DIRTY_RECURSIVELY();
}

-(void)setScaleX:(float) sx
{
	[super setScaleX:sx];
	SET_DIRTY_RECURSIVELY();
}

-(void)setScaleY:(float) sy
{
	[super setScaleY:sy];
	SET_DIRTY_RECURSIVELY();
}

-(void)setScale:(float) s
{
	[super setScale:s];
	SET_DIRTY_RECURSIVELY();
}

-(void) setVertexZ:(float)z
{
	[super setVertexZ:z];
	SET_DIRTY_RECURSIVELY();
}

-(void)setAnchorPoint:(CGPoint)anchor
{
	[super setAnchorPoint:anchor];
	SET_DIRTY_RECURSIVELY();
}

-(void)setIsRelativeAnchorPoint:(BOOL)relative
{
	NSAssert( ! usesBatchNode_, @"relativeTransformAnchor is invalid in CCSprite");
	[super setIsRelativeAnchorPoint:relative];
}

-(void)setVisible:(BOOL)v
{
	[super setVisible:v];
	SET_DIRTY_RECURSIVELY();
}

-(void)setFlipX:(BOOL)b
{
	if( flipX_ != b ) {
		flipX_ = b;
        CGSize untrimmedSizeInPixels = CGSizeMake(contentSize_.width * CC_CONTENT_SCALE_FACTOR(), contentSize_.height * CC_CONTENT_SCALE_FACTOR());
		[self setTextureRectInPixels:rectInPixels_ rotated:rectRotated_ untrimmedSize:untrimmedSizeInPixels];
	}
}
-(BOOL) flipX
{
	return flipX_;
}

-(void) setFlipY:(BOOL)b
{
	if( flipY_ != b ) {
		flipY_ = b;
        CGSize untrimmedSizeInPixels = CGSizeMake(contentSize_.width * CC_CONTENT_SCALE_FACTOR(), contentSize_.height * CC_CONTENT_SCALE_FACTOR());
		[self setTextureRectInPixels:rectInPixels_ rotated:rectRotated_ untrimmedSize:untrimmedSizeInPixels];
	}	
}
-(BOOL) flipY
{
	return flipY_;
}

//
// RGBA protocol
//
#pragma mark CCSprite - RGBA protocol
-(void) updateColor
{
	ccColor4UB color4 = {color_.r, color_.g, color_.b, opacity_};
	
	quad_.bl.colors = color4;
	quad_.br.colors = color4;
	quad_.tl.colors = color4;
	quad_.tr.colors = color4;
	
	// renders using Sprite Manager
	if( usesBatchNode_ ) {
		if( atlasIndex_ != CCSpriteIndexNotInitialized)
			[textureAtlas_ updateQuad:&quad_ atIndex:atlasIndex_];
		else
			// no need to set it recursively
			// update dirty_, don't update recursiveDirty_
			dirty_ = YES;
	}
	// self render
	// do nothing
}

-(GLubyte) opacity
{
	return opacity_;
}

-(void) setOpacity:(GLubyte) anOpacity
{
	opacity_			= anOpacity;

	// special opacity for premultiplied textures
	if( opacityModifyRGB_ )
		[self setColor: colorUnmodified_];
	
	[self updateColor];
}

- (ccColor3UB) color
{
	if(opacityModifyRGB_)
		return colorUnmodified_;
	
	return color_;
}

-(void) setColor:(ccColor3UB)color3
{
	color_ = colorUnmodified_ = color3;
	
	if( opacityModifyRGB_ ){
		color_.r = color3.r * opacity_/255;
		color_.g = color3.g * opacity_/255;
		color_.b = color3.b * opacity_/255;
	}
	
	[self updateColor];
}

-(void) setOpacityModifyRGB:(BOOL)modify
{
	ccColor3UB oldColor	= self.color;
	opacityModifyRGB_	= modify;
	self.color			= oldColor;
}

-(BOOL) doesOpacityModifyRGB
{
	return opacityModifyRGB_;
}

//
// Frames
//
#pragma mark CCSprite - Frames

-(void) setDisplayFrame:(CCSpriteFrame*)frame
{
	unflippedOffsetPositionFromCenter_ = frame.offset;

	CCTexture2D *newTexture = [frame texture];
	// update texture before updating texture rect
	if ( newTexture.name != texture_.name )
		[self setTexture: newTexture];
	
	// update rect
	rectRotated_ = frame.rotated;
	[self setTextureRectInPixels:frame.rectInPixels rotated:rectRotated_ untrimmedSize:frame.originalSizeInPixels];
}

-(void) setDisplayFrameWithAnimationName: (NSString*) animationName index:(int) frameIndex
{
	NSAssert( animationName, @"CCSprite#setDisplayFrameWithAnimationName. animationName must not be nil");
	
	CCAnimation *a = [[CCAnimationCache sharedAnimationCache] animationByName:animationName];
	
	NSAssert( a, @"CCSprite#setDisplayFrameWithAnimationName: Frame not found");
	
	CCSpriteFrame *frame = [[a frames] objectAtIndex:frameIndex];
	
	NSAssert( frame, @"CCSprite#setDisplayFrame. Invalid frame");
	
	[self setDisplayFrame:frame];
}


-(BOOL) isFrameDisplayed:(CCSpriteFrame*)frame 
{
	CGRect r = [frame rect];
	return ( CGRectEqualToRect(r, rect_) &&
			frame.texture.name == self.texture.name );
}

-(CCSpriteFrame*) displayedFrame
{	
	return [CCSpriteFrame frameWithTexture:texture_
							  rectInPixels:rectInPixels_
								   rotated:rectRotated_
									offset:unflippedOffsetPositionFromCenter_
							  originalSize:contentSize_];
}

#pragma mark CCSprite - CocosNodeTexture protocol

-(void) updateBlendFunc
{
	NSAssert( ! usesBatchNode_, @"CCSprite: updateBlendFunc doesn't work when the sprite is rendered using a CCSpriteBatchNode");

	// it's possible to have an untextured sprite
	if( !texture_ || ! [texture_ hasPremultipliedAlpha] ) {
		blendFunc_.src = GL_SRC_ALPHA;
		blendFunc_.dst = GL_ONE_MINUS_SRC_ALPHA;
		[self setOpacityModifyRGB:NO];
	} else {
		blendFunc_.src = CC_BLEND_SRC;
		blendFunc_.dst = CC_BLEND_DST;
		[self setOpacityModifyRGB:YES];
	}
}

-(void) setTexture:(CCTexture2D*)texture
{
	NSAssert( ! usesBatchNode_, @"CCSprite: setTexture doesn't work when the sprite is rendered using a CCSpriteBatchNode");
	
	// accept texture==nil as argument
	NSAssert( !texture || [texture isKindOfClass:[CCTexture2D class]], @"setTexture expects a CCTexture2D. Invalid argument");

	[texture_ release];
	texture_ = [texture retain];
	
	[self updateBlendFunc];
}

-(CCTexture2D*) texture
{
	return texture_;
}

@end<|MERGE_RESOLUTION|>--- conflicted
+++ resolved
@@ -619,19 +619,6 @@
 
 	glDrawArrays(GL_TRIANGLE_STRIP, 0, 4);
 	
-<<<<<<< HEAD
-#if CC_SPRITE_DEBUG_DRAW
-	CGSize s = [self contentSize];
-	CGPoint vertices[4]={
-		ccp(0,0),ccp(s.width,0),
-		ccp(s.width,s.height),ccp(0,s.height),
-	};
-	ccDrawPoly(vertices, 4, YES);
-#endif // CC_SPRITE_DEBUG_DRAW
-
-=======
-	if( newBlend )
-		glBlendFunc(CC_BLEND_SRC, CC_BLEND_DST);
 	
 #if CC_SPRITE_DEBUG_DRAW == 1
 	// draw bounding box
@@ -644,15 +631,13 @@
 #elif CC_SPRITE_DEBUG_DRAW == 2
 	// draw texture box
 	CGSize s = self.textureRect.size;
-	CGPoint offsetPix = self.offsetPositionInPixels;
+	CGPoint offsetPix = self.offsetPosition;
 	CGPoint vertices[4] = {
 		ccp(offsetPix.x,offsetPix.y), ccp(offsetPix.x+s.width,offsetPix.y),
 		ccp(offsetPix.x+s.width,offsetPix.y+s.height), ccp(offsetPix.x,offsetPix.y+s.height)
 	};
 	ccDrawPoly(vertices, 4, YES);
 #endif // CC_SPRITE_DEBUG_DRAW
-	
->>>>>>> fdfd8649
 }
 
 #pragma mark CCSprite - CCNode overrides
