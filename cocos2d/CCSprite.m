/*
 * cocos2d for iPhone: http://www.cocos2d-iphone.org
 *
 * Copyright (c) 2008-2010 Ricardo Quesada
 * Copyright (c) 2011 Zynga Inc.
 * 
 * Permission is hereby granted, free of charge, to any person obtaining a copy
 * of this software and associated documentation files (the "Software"), to deal
 * in the Software without restriction, including without limitation the rights
 * to use, copy, modify, merge, publish, distribute, sublicense, and/or sell
 * copies of the Software, and to permit persons to whom the Software is
 * furnished to do so, subject to the following conditions:
 * 
 * The above copyright notice and this permission notice shall be included in
 * all copies or substantial portions of the Software.
 * 
 * THE SOFTWARE IS PROVIDED "AS IS", WITHOUT WARRANTY OF ANY KIND, EXPRESS OR
 * IMPLIED, INCLUDING BUT NOT LIMITED TO THE WARRANTIES OF MERCHANTABILITY,
 * FITNESS FOR A PARTICULAR PURPOSE AND NONINFRINGEMENT. IN NO EVENT SHALL THE
 * AUTHORS OR COPYRIGHT HOLDERS BE LIABLE FOR ANY CLAIM, DAMAGES OR OTHER
 * LIABILITY, WHETHER IN AN ACTION OF CONTRACT, TORT OR OTHERWISE, ARISING FROM,
 * OUT OF OR IN CONNECTION WITH THE SOFTWARE OR THE USE OR OTHER DEALINGS IN
 * THE SOFTWARE.
 *
 */

#import <Availability.h>

#import "ccConfig.h"
#import "CCSpriteBatchNode.h"
#import "CCSprite.h"
#import "CCSpriteFrame.h"
#import "CCSpriteFrameCache.h"
#import "CCAnimation.h"
#import "CCAnimationCache.h"
#import "CCTextureCache.h"
#import "CCDrawingPrimitives.h"
#import "CCShaderCache.h"
#import "ccGLState.h"
#import "GLProgram.h"
#import "CCDirector.h"
#import "Support/CGPointExtension.h"
#import "Support/TransformUtils.h"
#import "Support/CCProfiling.h"
#import "Support/OpenGL_Internal.h"

// external
#import "kazmath/GL/matrix.h"

#pragma mark -
#pragma mark CCSprite

#if CC_SPRITEBATCHNODE_RENDER_SUBPIXEL
#define RENDER_IN_SUBPIXEL
#else
#define RENDER_IN_SUBPIXEL(__A__) ( (int)(__A__))
#endif


@interface CCSprite ()
-(void) setTextureCoords:(CGRect)rect;
-(void) updateBlendFunc;
-(void) setReorderChildDirtyRecursively;
@end

@implementation CCSprite

@synthesize dirty = dirty_;
@synthesize quad = quad_;
@synthesize atlasIndex = atlasIndex_;
@synthesize textureRect = rect_;
@synthesize textureRectRotated = rectRotated_;
@synthesize blendFunc = blendFunc_;
@synthesize textureAtlas = textureAtlas_;
@synthesize offsetPosition = offsetPosition_;


+(id)spriteWithTexture:(CCTexture2D*)texture
{
	return [[[self alloc] initWithTexture:texture] autorelease];
}

+(id)spriteWithTexture:(CCTexture2D*)texture rect:(CGRect)rect
{
	return [[[self alloc] initWithTexture:texture rect:rect] autorelease];
}

+(id)spriteWithFile:(NSString*)filename
{
	return [[[self alloc] initWithFile:filename] autorelease];
}

+(id)spriteWithFile:(NSString*)filename rect:(CGRect)rect
{
	return [[[self alloc] initWithFile:filename rect:rect] autorelease];
}

+(id)spriteWithSpriteFrame:(CCSpriteFrame*)spriteFrame
{
	return [[[self alloc] initWithSpriteFrame:spriteFrame] autorelease];
}

+(id)spriteWithSpriteFrameName:(NSString*)spriteFrameName
{
	CCSpriteFrame *frame = [[CCSpriteFrameCache sharedSpriteFrameCache] spriteFrameByName:spriteFrameName];
	
	NSAssert1(frame!=nil, @"Invalid spriteFrameName: %@", spriteFrameName);
	return [self spriteWithSpriteFrame:frame];
}

+(id)spriteWithCGImage:(CGImageRef)image key:(NSString*)key
{
	return [[[self alloc] initWithCGImage:image key:key] autorelease];
}

+(id) spriteWithBatchNode:(CCSpriteBatchNode*)batchNode rect:(CGRect)rect
{
	return [[[self alloc] initWithBatchNode:batchNode rect:rect] autorelease];
}

-(id) init
{
	return [self initWithTexture:nil rect:CGRectZero];
}

// designated initializer
-(id) initWithTexture:(CCTexture2D*)texture rect:(CGRect)rect rotated:(BOOL)rotated
{
	if( (self = [super init]) )
	{
		// shader program
		self.shaderProgram = [[CCShaderCache sharedShaderCache] programForKey:kCCShader_PositionTextureColor];

		dirty_ = recursiveDirty_ = NO;
		
		opacityModifyRGB_			= YES;
		opacity_					= 255;
		color_ = colorUnmodified_	= ccWHITE;
		
		blendFunc_.src = CC_BLEND_SRC;
		blendFunc_.dst = CC_BLEND_DST;
		
		flipY_ = flipX_ = NO;
		
		// default transform anchor: center
		anchorPoint_ =  ccp(0.5f, 0.5f);

		// zwoptex default values
		offsetPosition_ = CGPointZero;
		
		hasChildren_ = NO;
		batchNode_ = nil;

		// clean the Quad
		bzero(&quad_, sizeof(quad_));

		// Atlas: Color
		ccColor4B tmpColor = {255,255,255,255};
		quad_.bl.colors = tmpColor;
		quad_.br.colors = tmpColor;
		quad_.tl.colors = tmpColor;
		quad_.tr.colors = tmpColor;	

		[self setTexture:texture];
		[self setTextureRect:rect rotated:rotated untrimmedSize:rect.size];
		

		// by default use "Self Render".
		// if the sprite is added to a batchnode, then it will automatically switch to "batchnode Render"
		[self setBatchNode:nil];		
		
	}
	return self;
}

-(id) initWithTexture:(CCTexture2D*)texture rect:(CGRect)rect
{
	return [self initWithTexture:texture rect:rect rotated:NO];
}

-(id) initWithTexture:(CCTexture2D*)texture
{
	NSAssert(texture!=nil, @"Invalid texture for sprite");

	CGRect rect = CGRectZero;
	rect.size = texture.contentSize;
	return [self initWithTexture:texture rect:rect];
}

-(id) initWithFile:(NSString*)filename
{
	NSAssert(filename != nil, @"Invalid filename for sprite");

	CCTexture2D *texture = [[CCTextureCache sharedTextureCache] addImage: filename];
	if( texture ) {
		CGRect rect = CGRectZero;
		rect.size = texture.contentSize;
		return [self initWithTexture:texture rect:rect];
	}

	[self release];
	return nil;
}

-(id) initWithFile:(NSString*)filename rect:(CGRect)rect
{
	NSAssert(filename!=nil, @"Invalid filename for sprite");

	CCTexture2D *texture = [[CCTextureCache sharedTextureCache] addImage: filename];
	if( texture )
		return [self initWithTexture:texture rect:rect];

	[self release];
	return nil;
}

- (id) initWithSpriteFrame:(CCSpriteFrame*)spriteFrame
{
	NSAssert(spriteFrame!=nil, @"Invalid spriteFrame for sprite");

	id ret = [self initWithTexture:spriteFrame.texture rect:spriteFrame.rect];
	[self setDisplayFrame:spriteFrame];
	return ret;
}

-(id)initWithSpriteFrameName:(NSString*)spriteFrameName
{
	NSAssert(spriteFrameName!=nil, @"Invalid spriteFrameName for sprite");

	CCSpriteFrame *frame = [[CCSpriteFrameCache sharedSpriteFrameCache] spriteFrameByName:spriteFrameName];
	return [self initWithSpriteFrame:frame];
}

- (id) initWithCGImage:(CGImageRef)image key:(NSString*)key
{
	NSAssert(image!=nil, @"Invalid CGImageRef for sprite");
	
	// XXX: possible bug. See issue #349. New API should be added
	CCTexture2D *texture = [[CCTextureCache sharedTextureCache] addCGImage:image forKey:key];
	
	CGRect rect = CGRectZero;
	rect.size = texture.contentSize;
	
	return [self initWithTexture:texture rect:rect];
}

-(id) initWithBatchNode:(CCSpriteBatchNode*)batchNode rect:(CGRect)rect
{
	return [self initWithBatchNode:batchNode rect:rect rotated:NO];
}

-(id) initWithBatchNode:(CCSpriteBatchNode*)batchNode rect:(CGRect)rect rotated:(BOOL)rotated
{
	id ret = [self initWithTexture:batchNode.texture rect:rect rotated:rotated];
	[self setBatchNode:batchNode];
	
	return ret;
}

- (NSString*) description
{
	return [NSString stringWithFormat:@"<%@ = %08X | Rect = (%.2f,%.2f,%.2f,%.2f) | tag = %i | atlasIndex = %i>", [self class], self,
			rect_.origin.x, rect_.origin.y, rect_.size.width, rect_.size.height,
			tag_,
			atlasIndex_
	];
}

- (void) dealloc
{
	[texture_ release];
	[super dealloc];
}

-(CCSpriteBatchNode*) batchNode
{
	return batchNode_;
}

-(void) setBatchNode:(CCSpriteBatchNode *)batchNode
{
	batchNode_ = batchNode; // weak reference

	// self render
	if( ! batchNode ) {
		atlasIndex_ = CCSpriteIndexNotInitialized;
		textureAtlas_ = nil;
		dirty_ = recursiveDirty_ = NO;
		
		float x1 = offsetPosition_.x;
		float y1 = offsetPosition_.y;
		float x2 = x1 + rect_.size.width;
		float y2 = y1 + rect_.size.height;
		quad_.bl.vertices = (ccVertex3F) { x1, y1, 0 };
		quad_.br.vertices = (ccVertex3F) { x2, y1, 0 };
		quad_.tl.vertices = (ccVertex3F) { x1, y2, 0 };
		quad_.tr.vertices = (ccVertex3F) { x2, y2, 0 };	

	} else {
		
		// using batch
		transformToBatch_ = CGAffineTransformIdentity;
		textureAtlas_ = [batchNode textureAtlas]; // weak ref
	}
}

-(void) setTextureRect:(CGRect)rect
{
	[self setTextureRect:rect rotated:NO untrimmedSize:rect.size];
}

-(void) setTextureRect:(CGRect)rect rotated:(BOOL)rotated untrimmedSize:(CGSize)untrimmedSize
{
	rectRotated_ = rotated;

	[self setContentSize:untrimmedSize];
	[self setVertexRect:rect];
	[self setTextureCoords:rect];

	CGPoint relativeOffset = unflippedOffsetPositionFromCenter_;
	
	// issue #732
	if( flipX_ )
		relativeOffset.x = -relativeOffset.x;
	if( flipY_ )
		relativeOffset.y = -relativeOffset.y;
	

	offsetPosition_.x = relativeOffset.x + (contentSize_.width - rect_.size.width) / 2;
	offsetPosition_.y = relativeOffset.y + (contentSize_.height - rect_.size.height) / 2;
	

	// rendering using batch node
	if( batchNode_ ) {
		// update dirty_, don't update recursiveDirty_
		dirty_ = YES;
	}
	
	// self rendering
	else
	{
		// Atlas: Vertex
		float x1 = offsetPosition_.x;
		float y1 = offsetPosition_.y;
		float x2 = x1 + rect_.size.width;
		float y2 = y1 + rect_.size.height;
		
		// Don't update Z.
		quad_.bl.vertices = (ccVertex3F) { x1, y1, 0 };
		quad_.br.vertices = (ccVertex3F) { x2, y1, 0 };
		quad_.tl.vertices = (ccVertex3F) { x1, y2, 0 };
		quad_.tr.vertices = (ccVertex3F) { x2, y2, 0 };	
	}
}

// override this method to generate "double scale" sprites
-(void) setVertexRect:(CGRect)rect
{
	rect_ = rect;
}

-(void) setTextureCoords:(CGRect)rect
{
	rect = CC_RECT_POINTS_TO_PIXELS(rect);

	CCTexture2D *tex	= (batchNode_) ? [textureAtlas_ texture] : texture_;
	if(!tex)
		return;
	
	float atlasWidth = (float)tex.pixelsWide;
	float atlasHeight = (float)tex.pixelsHigh;
	
	float left, right ,top , bottom;
	
	if(rectRotated_)
    {
#if CC_FIX_ARTIFACTS_BY_STRECHING_TEXEL
		left	= (2*rect.origin.x+1)/(2*atlasWidth);
		right	= left+(rect.size.height*2-2)/(2*atlasWidth);
		top		= (2*rect.origin.y+1)/(2*atlasHeight);
		bottom	= top+(rect.size.width*2-2)/(2*atlasHeight);
#else
		left	= rect.origin.x/atlasWidth;
		right	= left+(rect.size.height/atlasWidth);
		top		= rect.origin.y/atlasHeight;
		bottom	= top+(rect.size.width/atlasHeight);
#endif // ! CC_FIX_ARTIFACTS_BY_STRECHING_TEXEL
		
		if( flipX_)
			CC_SWAP(top,bottom);
		if( flipY_)
			CC_SWAP(left,right);
		
		quad_.bl.texCoords.u = left;
		quad_.bl.texCoords.v = top;
		quad_.br.texCoords.u = left;
		quad_.br.texCoords.v = bottom;
		quad_.tl.texCoords.u = right;
		quad_.tl.texCoords.v = top;
		quad_.tr.texCoords.u = right;
		quad_.tr.texCoords.v = bottom;
	} else {
#if CC_FIX_ARTIFACTS_BY_STRECHING_TEXEL
		left	= (2*rect.origin.x+1)/(2*atlasWidth);
		right	= left + (rect.size.width*2-2)/(2*atlasWidth);
		top		= (2*rect.origin.y+1)/(2*atlasHeight);
		bottom	= top + (rect.size.height*2-2)/(2*atlasHeight);
#else
		left	= rect.origin.x/atlasWidth;
		right	= left + rect.size.width/atlasWidth;
		top		= rect.origin.y/atlasHeight;
		bottom	= top + rect.size.height/atlasHeight;
#endif // ! CC_FIX_ARTIFACTS_BY_STRECHING_TEXEL
		
		if( flipX_)
			CC_SWAP(left,right);
		if( flipY_)
			CC_SWAP(top,bottom);
		
		quad_.bl.texCoords.u = left;
		quad_.bl.texCoords.v = bottom;
		quad_.br.texCoords.u = right;
		quad_.br.texCoords.v = bottom;
		quad_.tl.texCoords.u = left;
		quad_.tl.texCoords.v = top;
		quad_.tr.texCoords.u = right;
		quad_.tr.texCoords.v = top;
	}
}

-(void)updateTransform
{
	NSAssert( batchNode_, @"updateTransform is only valid when CCSprite is being renderd using an CCSpriteBatchNode");

	// recaculate matrix only if it is dirty
	if( self.dirty ) {
	
		// If it is not visible, or one of its ancestors is not visible, then do nothing:
		if( !visible_ || ( parent_ && parent_ != batchNode_ && ((CCSprite*)parent_)->shouldBeHidden_) ) {
			quad_.br.vertices = quad_.tl.vertices = quad_.tr.vertices = quad_.bl.vertices = (ccVertex3F){0,0,0};
			shouldBeHidden_ = YES;
		}
	
		else {

			shouldBeHidden_ = NO;
			
			if( ! parent_ || parent_ == batchNode_ )
				transformToBatch_ = [self nodeToParentTransform];

			else {
				NSAssert( [parent_ isKindOfClass:[CCSprite class]], @"Logic error in CCSprite. Parent must be a CCSprite");

				transformToBatch_ = CGAffineTransformConcat( [self nodeToParentTransform] , ((CCSprite*)parent_)->transformToBatch_ );
			}
	
			//
			// calculate the Quad based on the Affine Matrix
			//	

			CGSize size = rect_.size;

			float x1 = offsetPosition_.x;
			float y1 = offsetPosition_.y;
			
			float x2 = x1 + size.width;
			float y2 = y1 + size.height;
			float x = transformToBatch_.tx;
			float y = transformToBatch_.ty;
			
			float cr = transformToBatch_.a;
			float sr = transformToBatch_.b;
			float cr2 = transformToBatch_.d;
			float sr2 = -transformToBatch_.c;
			float ax = x1 * cr - y1 * sr2 + x;
			float ay = x1 * sr + y1 * cr2 + y;
			
			float bx = x2 * cr - y1 * sr2 + x;
			float by = x2 * sr + y1 * cr2 + y;
			
			float cx = x2 * cr - y2 * sr2 + x;
			float cy = x2 * sr + y2 * cr2 + y;
			
			float dx = x1 * cr - y2 * sr2 + x;
			float dy = x1 * sr + y2 * cr2 + y;
			
			quad_.bl.vertices = (ccVertex3F) { RENDER_IN_SUBPIXEL(ax), RENDER_IN_SUBPIXEL(ay), vertexZ_ };
			quad_.br.vertices = (ccVertex3F) { RENDER_IN_SUBPIXEL(bx), RENDER_IN_SUBPIXEL(by), vertexZ_ };
			quad_.tl.vertices = (ccVertex3F) { RENDER_IN_SUBPIXEL(dx), RENDER_IN_SUBPIXEL(dy), vertexZ_ };
			quad_.tr.vertices = (ccVertex3F) { RENDER_IN_SUBPIXEL(cx), RENDER_IN_SUBPIXEL(cy), vertexZ_ };
		}
		
		[textureAtlas_ updateQuad:&quad_ atIndex:atlasIndex_];
		dirty_ = recursiveDirty_ = NO;
	}
	
	// recursively iterate over children
	if( hasChildren_ )
		[children_ makeObjectsPerformSelector:@selector(updateTransform)];

#if CC_SPRITE_DEBUG_DRAW
	// draw bounding box
	CGPoint vertices[4] = {
		ccp( quad_.bl.vertices.x, quad_.bl.vertices.y ),
		ccp( quad_.br.vertices.x, quad_.br.vertices.y ),
		ccp( quad_.tr.vertices.x, quad_.tr.vertices.y ),
		ccp( quad_.tl.vertices.x, quad_.tl.vertices.y ),
	};
	ccDrawPoly(vertices, 4, YES);
#endif // CC_SPRITE_DEBUG_DRAW

}

#pragma mark CCSprite - draw

-(void) draw
{
	CC_PROFILER_START_CATEGORY(kCCProfilerCategorySprite, @"CCSprite - draw");

	NSAssert(!batchNode_, @"If CCSprite is being rendered by CCSpriteBatchNode, CCSprite#draw SHOULD NOT be called");

	CC_NODE_DRAW_SETUP();
	
	ccGLBlendFunc( blendFunc_.src, blendFunc_.dst );
	
	ccGLBindTexture2D( [texture_ name] );
		
	//
	// Attributes
	//
	
	ccGLEnableVertexAttribs( kCCVertexAttribFlag_PosColorTex );
	
#define kQuadSize sizeof(quad_.bl)
	long offset = (long)&quad_;
	
	// vertex
	NSInteger diff = offsetof( ccV3F_C4B_T2F, vertices);
	glVertexAttribPointer(kCCVertexAttrib_Position, 3, GL_FLOAT, GL_FALSE, kQuadSize, (void*) (offset + diff));
	
	// texCoods
	diff = offsetof( ccV3F_C4B_T2F, texCoords);
	glVertexAttribPointer(kCCVertexAttrib_TexCoords, 2, GL_FLOAT, GL_FALSE, kQuadSize, (void*)(offset + diff));

	// color
	diff = offsetof( ccV3F_C4B_T2F, colors);
	glVertexAttribPointer(kCCVertexAttrib_Color, 4, GL_UNSIGNED_BYTE, GL_TRUE, kQuadSize, (void*)(offset + diff));
	

	glDrawArrays(GL_TRIANGLE_STRIP, 0, 4);
	
	CHECK_GL_ERROR_DEBUG();

	
#if CC_SPRITE_DEBUG_DRAW == 1
	// draw bounding box
	CGPoint vertices[4]={
		ccp(quad_.tl.vertices.x,quad_.tl.vertices.y),
		ccp(quad_.bl.vertices.x,quad_.bl.vertices.y),
		ccp(quad_.br.vertices.x,quad_.br.vertices.y),
		ccp(quad_.tr.vertices.x,quad_.tr.vertices.y),
	};
	ccDrawPoly(vertices, 4, YES);
#elif CC_SPRITE_DEBUG_DRAW == 2
	// draw texture box
	CGSize s = self.textureRect.size;
	CGPoint offsetPix = self.offsetPosition;
	CGPoint vertices[4] = {
		ccp(offsetPix.x,offsetPix.y), ccp(offsetPix.x+s.width,offsetPix.y),
		ccp(offsetPix.x+s.width,offsetPix.y+s.height), ccp(offsetPix.x,offsetPix.y+s.height)
	};
	ccDrawPoly(vertices, 4, YES);
#endif // CC_SPRITE_DEBUG_DRAW
	

	CC_PROFILER_STOP_CATEGORY(kCCProfilerCategorySprite, @"CCSprite - draw");
}

#pragma mark CCSprite - CCNode overrides

-(void) addChild:(CCSprite*)child z:(NSInteger)z tag:(NSInteger) aTag
{
	NSAssert( child != nil, @"Argument must be non-nil");
		
	if( batchNode_ ) {
		NSAssert( [child isKindOfClass:[CCSprite class]], @"CCSprite only supports CCSprites as children when using CCSpriteBatchNode");
		NSAssert( child.texture.name == textureAtlas_.texture.name, @"CCSprite is not using the same texture id");
		
		//put it in descendants array of batch node
		[batchNode_ appendChild:child];	
		
		if (!isReorderChildDirty_)
			[self setReorderChildDirtyRecursively];
	}
	
	//CCNode already sets isReorderChildDirty_ so this needs to be after batchNode check
	[super addChild:child z:z tag:aTag];
	
	hasChildren_ = YES;
}

-(void) reorderChild:(CCSprite*)child z:(NSInteger)z
{
	NSAssert( child != nil, @"Child must be non-nil");
	NSAssert( [children_ containsObject:child], @"Child doesn't belong to Sprite" );

	if( z == child.zOrder )
		return;
	
	if( batchNode_ && ! isReorderChildDirty_) 
	{	
		[self setReorderChildDirtyRecursively];
		[batchNode_ reorderBatch:YES];
	}
	
	[super reorderChild:child z:z];
}

-(void)removeChild: (CCSprite *)sprite cleanup:(BOOL)doCleanup
{
	if( batchNode_ )
		[batchNode_ removeSpriteFromAtlas:sprite];

	[super removeChild:sprite cleanup:doCleanup];
	
	hasChildren_ = ( [children_ count] > 0 );
}

-(void)removeAllChildrenWithCleanup:(BOOL)doCleanup
{
	if( batchNode_ ) {
		CCSprite *child;
		CCARRAY_FOREACH(children_, child)
			[batchNode_ removeSpriteFromAtlas:child];
	}
	
	[super removeAllChildrenWithCleanup:doCleanup];
	
	hasChildren_ = NO;
}

- (void) sortAllChildren
{
	if (isReorderChildDirty_) 
	{	
<<<<<<< HEAD
		NSInteger i,j,length = children_->data->num;
		CCNode** x = children_->data->arr;
		CCNode *tempItem;
=======
		NSInteger i,j,length=children_->data->num;
		CCNode ** x=children_->data->arr;
		CCNode * tempItem;
>>>>>>> 884c9bda
		
		// insertion sort
		for(i=1; i<length; i++)
		{
			tempItem = x[i];
			j = i-1;
			
<<<<<<< HEAD
			//continue moving element downwards while zOrder is smaller or when zOrder is the same but mutatedIndex is smaller
=======
			//continue moving element downwards while zOrder is smaller or when zOrder is the same but orderOfArrival is smaller
>>>>>>> 884c9bda
			while(j>=0 && ( tempItem.zOrder < x[j].zOrder || ( tempItem.zOrder == x[j].zOrder && tempItem.orderOfArrival < x[j].orderOfArrival ) ) ) 
			{
				x[j+1] = x[j];
				j = j-1;
			}
			x[j+1] = tempItem;
		}
		
		if ( batchNode_)
			[children_ makeObjectsPerformSelector:@selector(sortAllChildren)];
		
		isReorderChildDirty_=NO;
	}
}



//
// CCNode property overloads
// used only when parent is CCSpriteBatchNode
//
#pragma mark CCSprite - property overloads

-(void) setReorderChildDirtyRecursively
{
	//only set parents flag the first time
	if ( ! isReorderChildDirty_ )
	{	
		isReorderChildDirty_ = YES;
		CCNode* node = (CCNode*) parent_;
		while (node != batchNode_) 
		{
			[(CCSprite*)node setReorderChildDirtyRecursively];
			node=node.parent;
		}
	}
}	

-(void) setDirtyRecursively:(BOOL)b
{
	dirty_ = recursiveDirty_ = b;
	// recursively set dirty
	if( hasChildren_ ) {
		CCSprite *child;
		CCARRAY_FOREACH(children_, child)
			[child setDirtyRecursively:YES];
	}
}

// XXX HACK: optimization
#define SET_DIRTY_RECURSIVELY() {									\
					if( batchNode_ && ! recursiveDirty_ ) {	\
						dirty_ = recursiveDirty_ = YES;				\
						if( hasChildren_)							\
							[self setDirtyRecursively:YES];			\
						}											\
					}

-(void)setPosition:(CGPoint)pos
{
	[super setPosition:pos];
	SET_DIRTY_RECURSIVELY();
}

-(void)setRotation:(float)rot
{
	[super setRotation:rot];
	SET_DIRTY_RECURSIVELY();
}

-(void)setSkewX:(float)sx
{
	[super setSkewX:sx];
	SET_DIRTY_RECURSIVELY();
}

-(void)setSkewY:(float)sy
{
	[super setSkewY:sy];
	SET_DIRTY_RECURSIVELY();
}

-(void)setScaleX:(float) sx
{
	[super setScaleX:sx];
	SET_DIRTY_RECURSIVELY();
}

-(void)setScaleY:(float) sy
{
	[super setScaleY:sy];
	SET_DIRTY_RECURSIVELY();
}

-(void)setScale:(float) s
{
	[super setScale:s];
	SET_DIRTY_RECURSIVELY();
}

-(void) setVertexZ:(float)z
{
	[super setVertexZ:z];
	SET_DIRTY_RECURSIVELY();
}

-(void)setAnchorPoint:(CGPoint)anchor
{
	[super setAnchorPoint:anchor];
	SET_DIRTY_RECURSIVELY();
}

-(void)setIsRelativeAnchorPoint:(BOOL)relative
{
	NSAssert( ! batchNode_, @"relativeTransformAnchor is invalid in CCSprite");
	[super setIsRelativeAnchorPoint:relative];
}

-(void)setVisible:(BOOL)v
{
	[super setVisible:v];
	SET_DIRTY_RECURSIVELY();
}

-(void)setFlipX:(BOOL)b
{
	if( flipX_ != b ) {
		flipX_ = b;
		[self setTextureRect:rect_ rotated:rectRotated_ untrimmedSize:contentSize_];
	}
}
-(BOOL) flipX
{
	return flipX_;
}

-(void) setFlipY:(BOOL)b
{
	if( flipY_ != b ) {
		flipY_ = b;
		[self setTextureRect:rect_ rotated:rectRotated_ untrimmedSize:contentSize_];
	}	
}
-(BOOL) flipY
{
	return flipY_;
}

//
// RGBA protocol
//
#pragma mark CCSprite - RGBA protocol
-(void) updateColor
{
	ccColor4B color4 = {color_.r, color_.g, color_.b, opacity_};
	
	quad_.bl.colors = color4;
	quad_.br.colors = color4;
	quad_.tl.colors = color4;
	quad_.tr.colors = color4;
	
	// renders using batch node
	if( batchNode_ ) {
		if( atlasIndex_ != CCSpriteIndexNotInitialized)
			[textureAtlas_ updateQuad:&quad_ atIndex:atlasIndex_];
		else
			// no need to set it recursively
			// update dirty_, don't update recursiveDirty_
			dirty_ = YES;
	}
	// self render
	// do nothing
}

-(GLubyte) opacity
{
	return opacity_;
}

-(void) setOpacity:(GLubyte) anOpacity
{
	opacity_			= anOpacity;

	// special opacity for premultiplied textures
	if( opacityModifyRGB_ )
		[self setColor: colorUnmodified_];
	
	[self updateColor];
}

- (ccColor3B) color
{
	if(opacityModifyRGB_)
		return colorUnmodified_;
	
	return color_;
}

-(void) setColor:(ccColor3B)color3
{
	color_ = colorUnmodified_ = color3;
	
	if( opacityModifyRGB_ ){
		color_.r = color3.r * opacity_/255;
		color_.g = color3.g * opacity_/255;
		color_.b = color3.b * opacity_/255;
	}
	
	[self updateColor];
}

-(void) setOpacityModifyRGB:(BOOL)modify
{
	ccColor3B oldColor	= self.color;
	opacityModifyRGB_	= modify;
	self.color			= oldColor;
}

-(BOOL) doesOpacityModifyRGB
{
	return opacityModifyRGB_;
}

//
// Frames
//
#pragma mark CCSprite - Frames

-(void) setDisplayFrame:(CCSpriteFrame*)frame
{
	unflippedOffsetPositionFromCenter_ = frame.offset;

	CCTexture2D *newTexture = [frame texture];
	// update texture before updating texture rect
	if ( newTexture.name != texture_.name )
		[self setTexture: newTexture];
	
	// update rect
	rectRotated_ = frame.rotated;

	[self setTextureRect:frame.rect rotated:rectRotated_ untrimmedSize:frame.originalSize];
}

-(void) setDisplayFrameWithAnimationName: (NSString*) animationName index:(int) frameIndex
{
	NSAssert( animationName, @"CCSprite#setDisplayFrameWithAnimationName. animationName must not be nil");
	
	CCAnimation *a = [[CCAnimationCache sharedAnimationCache] animationByName:animationName];
	
	NSAssert( a, @"CCSprite#setDisplayFrameWithAnimationName: Frame not found");
	
	CCSpriteFrame *frame = [[a frames] objectAtIndex:frameIndex];
	
	NSAssert( frame, @"CCSprite#setDisplayFrame. Invalid frame");
	
	[self setDisplayFrame:frame];
}


-(BOOL) isFrameDisplayed:(CCSpriteFrame*)frame 
{
	CGRect r = [frame rect];
	return ( CGRectEqualToRect(r, rect_) &&
			frame.texture.name == self.texture.name );
}

-(CCSpriteFrame*) displayedFrame
{	
	return [CCSpriteFrame frameWithTexture:texture_
							  rectInPixels:CC_RECT_POINTS_TO_PIXELS(rect_)
								   rotated:rectRotated_
									offset:unflippedOffsetPositionFromCenter_
							  originalSize:CC_SIZE_POINTS_TO_PIXELS(contentSize_)];
}

#pragma mark CCSprite - CocosNodeTexture protocol

-(void) updateBlendFunc
{
	NSAssert( ! batchNode_, @"CCSprite: updateBlendFunc doesn't work when the sprite is rendered using a CCSpriteBatchNode");

	// it is possible to have an untextured sprite
	if( !texture_ || ! [texture_ hasPremultipliedAlpha] ) {
		blendFunc_.src = GL_SRC_ALPHA;
		blendFunc_.dst = GL_ONE_MINUS_SRC_ALPHA;
		[self setOpacityModifyRGB:NO];
	} else {
		blendFunc_.src = CC_BLEND_SRC;
		blendFunc_.dst = CC_BLEND_DST;
		[self setOpacityModifyRGB:YES];
	}
}

-(void) setTexture:(CCTexture2D*)texture
{
	NSAssert( ! batchNode_, @"CCSprite: setTexture doesn't work when the sprite is rendered using a CCSpriteBatchNode");
	
	// accept texture==nil as argument
	NSAssert( !texture || [texture isKindOfClass:[CCTexture2D class]], @"setTexture expects a CCTexture2D. Invalid argument");

	[texture_ release];
	texture_ = [texture retain];
	
	[self updateBlendFunc];
}

-(CCTexture2D*) texture
{
	return texture_;
}

@end<|MERGE_RESOLUTION|>--- conflicted
+++ resolved
@@ -643,15 +643,9 @@
 {
 	if (isReorderChildDirty_) 
 	{	
-<<<<<<< HEAD
 		NSInteger i,j,length = children_->data->num;
 		CCNode** x = children_->data->arr;
 		CCNode *tempItem;
-=======
-		NSInteger i,j,length=children_->data->num;
-		CCNode ** x=children_->data->arr;
-		CCNode * tempItem;
->>>>>>> 884c9bda
 		
 		// insertion sort
 		for(i=1; i<length; i++)
@@ -659,11 +653,7 @@
 			tempItem = x[i];
 			j = i-1;
 			
-<<<<<<< HEAD
-			//continue moving element downwards while zOrder is smaller or when zOrder is the same but mutatedIndex is smaller
-=======
 			//continue moving element downwards while zOrder is smaller or when zOrder is the same but orderOfArrival is smaller
->>>>>>> 884c9bda
 			while(j>=0 && ( tempItem.zOrder < x[j].zOrder || ( tempItem.zOrder == x[j].zOrder && tempItem.orderOfArrival < x[j].orderOfArrival ) ) ) 
 			{
 				x[j+1] = x[j];
