/*
 * cocos2d for iPhone: http://www.cocos2d-iphone.org
 *
 * Copyright (c) 2008-2010 Ricardo Quesada
 * Copyright (c) 2009 Leonardo Kasperavičius
 * 
 * Permission is hereby granted, free of charge, to any person obtaining a copy
 * of this software and associated documentation files (the "Software"), to deal
 * in the Software without restriction, including without limitation the rights
 * to use, copy, modify, merge, publish, distribute, sublicense, and/or sell
 * copies of the Software, and to permit persons to whom the Software is
 * furnished to do so, subject to the following conditions:
 * 
 * The above copyright notice and this permission notice shall be included in
 * all copies or substantial portions of the Software.
 * 
 * THE SOFTWARE IS PROVIDED "AS IS", WITHOUT WARRANTY OF ANY KIND, EXPRESS OR
 * IMPLIED, INCLUDING BUT NOT LIMITED TO THE WARRANTIES OF MERCHANTABILITY,
 * FITNESS FOR A PARTICULAR PURPOSE AND NONINFRINGEMENT. IN NO EVENT SHALL THE
 * AUTHORS OR COPYRIGHT HOLDERS BE LIABLE FOR ANY CLAIM, DAMAGES OR OTHER
 * LIABILITY, WHETHER IN AN ACTION OF CONTRACT, TORT OR OTHERWISE, ARISING FROM,
 * OUT OF OR IN CONNECTION WITH THE SOFTWARE OR THE USE OR OTHER DEALINGS IN
 * THE SOFTWARE.
 *
 */


// opengl
#import "Platforms/CCGL.h"

// cocos2d
#import "ccConfig.h"
#import "CCParticleSystemQuad.h"
#import "CCTextureCache.h"
#import "ccMacros.h"
#import "CCSpriteFrame.h"
#import "CCShaderCache.h"
#import "GLProgram.h"

// support
#import "Support/OpenGL_Internal.h"
#import "Support/CGPointExtension.h"
#import "Support/TransformUtils.h"

@implementation CCParticleSystemQuad


// overriding the init method
-(id) initWithTotalParticles:(int) numberOfParticles
{
	// base initialization
	if( (self=[super initWithTotalParticles:numberOfParticles]) ) {
	
		// allocating data space
		quads_ = calloc( sizeof(quads_[0]) * totalParticles, 1 );
		indices_ = calloc( sizeof(indices_[0]) * totalParticles * 6, 1 );
		
		if( !quads_ || !indices_) {
			NSLog(@"cocos2d: Particle system: not enough memory");
			if( quads_ )
				free( quads_ );
			if(indices_)
				free(indices_);
			
			[self release];
			return nil;
		}
		
		// initialize only once the texCoords and the indices
		[self initTexCoordsWithRect:CGRectMake(0, 0, [texture_ pixelsWide], [texture_ pixelsHigh])];
		[self initIndices];

#if CC_USES_VBO
		// create the VBO buffer
		glGenBuffers(1, &quadsID_);
		
		// initial binding
		glBindBuffer(GL_ARRAY_BUFFER, quadsID_);
		glBufferData(GL_ARRAY_BUFFER, sizeof(quads_[0])*totalParticles, quads_,GL_DYNAMIC_DRAW);	
		glBindBuffer(GL_ARRAY_BUFFER, 0);
#endif // CC_USES_VBO
		
		self.shaderProgram = [[CCShaderCache sharedShaderCache] programForKey:kCCShader_VertexTextureColor];
		
	}
		
	return self;
}

-(void) dealloc
{
	free(quads_);
	free(indices_);
#if CC_USES_VBO
	glDeleteBuffers(1, &quadsID_);
#endif
	
	[super dealloc];
}

// rect is in Points coordinates.
-(void) initTexCoordsWithRect:(CGRect)pointRect
{
	// convert to Tex coords
	
	CGRect rect = CGRectMake(
							 pointRect.origin.x * CC_CONTENT_SCALE_FACTOR(),
							 pointRect.origin.y * CC_CONTENT_SCALE_FACTOR(),
							 pointRect.size.width * CC_CONTENT_SCALE_FACTOR(),
							 pointRect.size.height * CC_CONTENT_SCALE_FACTOR() );

	GLfloat wide = [texture_ pixelsWide];
	GLfloat high = [texture_ pixelsHigh];

#if CC_FIX_ARTIFACTS_BY_STRECHING_TEXEL
	GLfloat left = (rect.origin.x*2+1) / (wide*2);
	GLfloat bottom = (rect.origin.y*2+1) / (high*2);
	GLfloat right = left + (rect.size.width*2-2) / (wide*2);
	GLfloat top = bottom + (rect.size.height*2-2) / (high*2);
#else
	GLfloat left = rect.origin.x / wide;
	GLfloat bottom = rect.origin.y / high;
	GLfloat right = left + rect.size.width / wide;
	GLfloat top = bottom + rect.size.height / high;
#endif // ! CC_FIX_ARTIFACTS_BY_STRECHING_TEXEL
	
	// Important. Texture in cocos2d are inverted, so the Y component should be inverted
	CC_SWAP( top, bottom);
	
	for(NSUInteger i=0; i<totalParticles; i++) {
		// bottom-left vertex:
		quads_[i].bl.texCoords.u = left;
		quads_[i].bl.texCoords.v = bottom;
		// bottom-right vertex:
		quads_[i].br.texCoords.u = right;
		quads_[i].br.texCoords.v = bottom;
		// top-left vertex:
		quads_[i].tl.texCoords.u = left;
		quads_[i].tl.texCoords.v = top;
		// top-right vertex:
		quads_[i].tr.texCoords.u = right;
		quads_[i].tr.texCoords.v = top;
	}
}

-(void) setTexture:(CCTexture2D *)texture withRect:(CGRect)rect
{
	// Only update the texture if is different from the current one
	if( [texture name] != [texture_ name] )
		[super setTexture:texture];
	
	[self initTexCoordsWithRect:rect];
}

-(void) setTexture:(CCTexture2D *)texture
{
	[self setTexture:texture withRect:CGRectMake(0,0, 
												 [texture pixelsWide] / CC_CONTENT_SCALE_FACTOR(), 
												 [texture pixelsHigh] / CC_CONTENT_SCALE_FACTOR() )];
}

-(void) setDisplayFrame:(CCSpriteFrame *)spriteFrame
{

	NSAssert( CGPointEqualToPoint( spriteFrame.offsetInPixels , CGPointZero ), @"QuadParticle only supports SpriteFrames with no offsets");

	// update texture before updating texture rect
	if ( spriteFrame.texture.name != texture_.name )
		[self setTexture: spriteFrame.texture];	
}

-(void) initIndices
{
	for( NSUInteger i=0;i< totalParticles;i++) {
		const int i6 = i*6;
		const int i4 = i*4;
		indices_[i6+0] = (GLushort) i4+0;
		indices_[i6+1] = (GLushort) i4+1;
		indices_[i6+2] = (GLushort) i4+2;
		
		indices_[i6+5] = (GLushort) i4+1;
		indices_[i6+4] = (GLushort) i4+2;
		indices_[i6+3] = (GLushort) i4+3;
	}
}

-(void) updateQuadWithParticle:(tCCParticle*)p newPosition:(CGPoint)newPos
{
	// colors
	ccV2F_C4B_T2F_Quad *quad = &(quads_[particleIdx]);
	
	ccColor4B color = { p->color.r*255, p->color.g*255, p->color.b*255, p->color.a*255};
	quad->bl.colors = color;
	quad->br.colors = color;
	quad->tl.colors = color;
	quad->tr.colors = color;
	
	// vertices
	GLfloat size_2 = p->size/2;
	if( p->rotation ) {
		GLfloat x1 = -size_2;
		GLfloat y1 = -size_2;
		
		GLfloat x2 = size_2;
		GLfloat y2 = size_2;
		GLfloat x = newPos.x;
		GLfloat y = newPos.y;
		
		GLfloat r = (GLfloat)-CC_DEGREES_TO_RADIANS(p->rotation);
		GLfloat cr = cosf(r);
		GLfloat sr = sinf(r);
		GLfloat ax = x1 * cr - y1 * sr + x;
		GLfloat ay = x1 * sr + y1 * cr + y;
		GLfloat bx = x2 * cr - y1 * sr + x;
		GLfloat by = x2 * sr + y1 * cr + y;
		GLfloat cx = x2 * cr - y2 * sr + x;
		GLfloat cy = x2 * sr + y2 * cr + y;
		GLfloat dx = x1 * cr - y2 * sr + x;
		GLfloat dy = x1 * sr + y2 * cr + y;
		
		// bottom-left
		quad->bl.vertices.x = ax;
		quad->bl.vertices.y = ay;
		
		// bottom-right vertex:
		quad->br.vertices.x = bx;
		quad->br.vertices.y = by;
		
		// top-left vertex:
		quad->tl.vertices.x = dx;
		quad->tl.vertices.y = dy;
		
		// top-right vertex:
		quad->tr.vertices.x = cx;
		quad->tr.vertices.y = cy;
	} else {
		// bottom-left vertex:
		quad->bl.vertices.x = newPos.x - size_2;
		quad->bl.vertices.y = newPos.y - size_2;
		
		// bottom-right vertex:
		quad->br.vertices.x = newPos.x + size_2;
		quad->br.vertices.y = newPos.y - size_2;
		
		// top-left vertex:
		quad->tl.vertices.x = newPos.x - size_2;
		quad->tl.vertices.y = newPos.y + size_2;
		
		// top-right vertex:
		quad->tr.vertices.x = newPos.x + size_2;
		quad->tr.vertices.y = newPos.y + size_2;				
	}
}

-(void) postStep
{
#if CC_USES_VBO
	glBindBuffer(GL_ARRAY_BUFFER, quadsID_);
	glBufferSubData(GL_ARRAY_BUFFER, 0, sizeof(quads_[0])*particleCount, quads_);
	glBindBuffer(GL_ARRAY_BUFFER, 0);
#endif
}

// overriding draw method
-(void) draw
{	
	glActiveTexture(GL_TEXTURE0);
	glBindTexture(GL_TEXTURE_2D, [texture_ name]);

#define kQuadSize sizeof(quads_[0].bl)

#if CC_USES_VBO
	glBindBuffer(GL_ARRAY_BUFFER, quadsID_);
<<<<<<< HEAD
	
	// vertices
	glVertexAttribPointer(kCCAttribVertex, 2, GL_FLOAT, GL_FALSE, kQuadSize, (GLvoid*) offsetof( ccV2F_C4F_T2F, vertices));
	glEnableVertexAttribArray(kCCAttribVertex);
	
	// colors
	glVertexAttribPointer(kCCAttribColor, 4, GL_FLOAT, GL_FALSE, kQuadSize, (GLvoid*) offsetof( ccV2F_C4F_T2F, colors));
	glEnableVertexAttribArray(kCCAttribColor);
	
	// tex coords
	glVertexAttribPointer(kCCAttribTexCoords, 2, GL_FLOAT, GL_FALSE, kQuadSize, (GLvoid*) offsetof( ccV2F_C4F_T2F, texCoords));
	glEnableVertexAttribArray(kCCAttribTexCoords);
	
	
=======

	glVertexPointer(2,GL_FLOAT, kQuadSize, 0);

	glColorPointer(4, GL_UNSIGNED_BYTE, kQuadSize, (GLvoid*) offsetof(ccV2F_C4B_T2F,colors) );
	
	glTexCoordPointer(2, GL_FLOAT, kQuadSize, (GLvoid*) offsetof(ccV2F_C4B_T2F,texCoords) );
>>>>>>> 537a5c7e
#else // vertex array list

	NSUInteger offset = (NSUInteger) quads_;
	
	// vertex
<<<<<<< HEAD
	NSInteger diff = offsetof( ccV2F_C4F_T2F, vertices);
	glVertexAttribPointer(kCCAttribVertex, 2, GL_FLOAT, GL_FALSE, kQuadSize, (GLvoid*) (offset + diff));
	glEnableVertexAttribArray(kCCAttribVertex);
	
	// color
	diff = offsetof( ccV2F_C4F_T2F, colors);
	glVertexAttribPointer(kCCAttribColor, 4, GL_FLOAT, GL_FALSE, kQuadSize, (GLvoid*)(offset + diff));
	glEnableVertexAttribArray(kCCAttribColor);
	
	// texCoods
	diff = offsetof( ccV2F_C4F_T2F, texCoords);
	glVertexAttribPointer(kCCAttribTexCoords, 2, GL_FLOAT, GL_FALSE, kQuadSize, (GLvoid*)(offset + diff));
	glEnableVertexAttribArray(kCCAttribTexCoords);
	
=======
	NSUInteger diff = offsetof( ccV2F_C4B_T2F, vertices);
	glVertexPointer(2,GL_FLOAT, kQuadSize, (GLvoid*) (offset+diff) );
	
	// color
	diff = offsetof( ccV2F_C4B_T2F, colors);
	glColorPointer(4, GL_UNSIGNED_BYTE, kQuadSize, (GLvoid*)(offset + diff));
	
	// tex coords
	diff = offsetof( ccV2F_C4B_T2F, texCoords);
	glTexCoordPointer(2, GL_FLOAT, kQuadSize, (GLvoid*)(offset + diff));		
>>>>>>> 537a5c7e

#endif // ! CC_USES_VBO
	
	BOOL newBlend = blendFunc_.src != CC_BLEND_SRC || blendFunc_.dst != CC_BLEND_DST;
	if( newBlend )
		glBlendFunc( blendFunc_.src, blendFunc_.dst );
	
	[shaderProgram_ use];
	
	GLfloat mat4[16];	
	CGAffineToGL(&transformMVP_, &mat4[0] );
	
	glUniformMatrix4fv( [shaderProgram_ uniformIndex:kCCUniformMPVMatrix_s], 1, GL_FALSE, &mat4[0]);	
	glUniform1i ( [shaderProgram_ uniformIndex:kCCUniformSampler_s], 0 );
	
	
	NSAssert( particleIdx == particleCount, @"Abnormal error in particle quad");
	glDrawElements(GL_TRIANGLES, particleIdx*6, GL_UNSIGNED_SHORT, indices_);
	
	// restore blend state
	if( newBlend )
		glBlendFunc( CC_BLEND_SRC, CC_BLEND_DST );

#if CC_USES_VBO
	glBindBuffer(GL_ARRAY_BUFFER, 0);
#endif	
}

@end

<|MERGE_RESOLUTION|>--- conflicted
+++ resolved
@@ -264,68 +264,41 @@
 // overriding draw method
 -(void) draw
 {	
-	glActiveTexture(GL_TEXTURE0);
+	// Default Attribs & States: GL_TEXTURE0, k,CCAttribVertex, kCCAttribColor, kCCAttribTexCoords
+	// Needed states: GL_TEXTURE0, k,CCAttribVertex, kCCAttribColor, kCCAttribTexCoords
+	// Unneeded states: -
+	
 	glBindTexture(GL_TEXTURE_2D, [texture_ name]);
 
 #define kQuadSize sizeof(quads_[0].bl)
 
 #if CC_USES_VBO
 	glBindBuffer(GL_ARRAY_BUFFER, quadsID_);
-<<<<<<< HEAD
 	
 	// vertices
-	glVertexAttribPointer(kCCAttribVertex, 2, GL_FLOAT, GL_FALSE, kQuadSize, (GLvoid*) offsetof( ccV2F_C4F_T2F, vertices));
-	glEnableVertexAttribArray(kCCAttribVertex);
+	glVertexAttribPointer(kCCAttribVertex, 2, GL_FLOAT, GL_FALSE, kQuadSize, (GLvoid*) offsetof( ccV2F_C4B_T2F, vertices));
 	
 	// colors
-	glVertexAttribPointer(kCCAttribColor, 4, GL_FLOAT, GL_FALSE, kQuadSize, (GLvoid*) offsetof( ccV2F_C4F_T2F, colors));
-	glEnableVertexAttribArray(kCCAttribColor);
+	glVertexAttribPointer(kCCAttribColor, 4, GL_UNSIGNED_BYTE, GL_TRUE, kQuadSize, (GLvoid*) offsetof( ccV2F_C4B_T2F, colors));
 	
 	// tex coords
-	glVertexAttribPointer(kCCAttribTexCoords, 2, GL_FLOAT, GL_FALSE, kQuadSize, (GLvoid*) offsetof( ccV2F_C4F_T2F, texCoords));
-	glEnableVertexAttribArray(kCCAttribTexCoords);
-	
-	
-=======
-
-	glVertexPointer(2,GL_FLOAT, kQuadSize, 0);
-
-	glColorPointer(4, GL_UNSIGNED_BYTE, kQuadSize, (GLvoid*) offsetof(ccV2F_C4B_T2F,colors) );
-	
-	glTexCoordPointer(2, GL_FLOAT, kQuadSize, (GLvoid*) offsetof(ccV2F_C4B_T2F,texCoords) );
->>>>>>> 537a5c7e
+	glVertexAttribPointer(kCCAttribTexCoords, 2, GL_FLOAT, GL_FALSE, kQuadSize, (GLvoid*) offsetof( ccV2F_C4B_T2F, texCoords));
+		
 #else // vertex array list
 
 	NSUInteger offset = (NSUInteger) quads_;
 	
 	// vertex
-<<<<<<< HEAD
-	NSInteger diff = offsetof( ccV2F_C4F_T2F, vertices);
+	NSInteger diff = offsetof( ccV2F_C4B_T2F, vertices);
 	glVertexAttribPointer(kCCAttribVertex, 2, GL_FLOAT, GL_FALSE, kQuadSize, (GLvoid*) (offset + diff));
-	glEnableVertexAttribArray(kCCAttribVertex);
-	
-	// color
-	diff = offsetof( ccV2F_C4F_T2F, colors);
-	glVertexAttribPointer(kCCAttribColor, 4, GL_FLOAT, GL_FALSE, kQuadSize, (GLvoid*)(offset + diff));
-	glEnableVertexAttribArray(kCCAttribColor);
-	
-	// texCoods
-	diff = offsetof( ccV2F_C4F_T2F, texCoords);
-	glVertexAttribPointer(kCCAttribTexCoords, 2, GL_FLOAT, GL_FALSE, kQuadSize, (GLvoid*)(offset + diff));
-	glEnableVertexAttribArray(kCCAttribTexCoords);
-	
-=======
-	NSUInteger diff = offsetof( ccV2F_C4B_T2F, vertices);
-	glVertexPointer(2,GL_FLOAT, kQuadSize, (GLvoid*) (offset+diff) );
 	
 	// color
 	diff = offsetof( ccV2F_C4B_T2F, colors);
-	glColorPointer(4, GL_UNSIGNED_BYTE, kQuadSize, (GLvoid*)(offset + diff));
-	
-	// tex coords
+	glVertexAttribPointer(kCCAttribColor, 4, GL_UNSIGNED_BYTE, GL_FALSE, kQuadSize, (GLvoid*)(offset + diff));
+	
+	// texCoods
 	diff = offsetof( ccV2F_C4B_T2F, texCoords);
-	glTexCoordPointer(2, GL_FLOAT, kQuadSize, (GLvoid*)(offset + diff));		
->>>>>>> 537a5c7e
+	glVertexAttribPointer(kCCAttribTexCoords, 2, GL_FLOAT, GL_FALSE, kQuadSize, (GLvoid*)(offset + diff));	
 
 #endif // ! CC_USES_VBO
 	
