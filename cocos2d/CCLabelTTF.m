/*
 * cocos2d for iPhone: http://www.cocos2d-iphone.org
 *
 * Copyright (c) 2008-2010 Ricardo Quesada
 * 
 * Permission is hereby granted, free of charge, to any person obtaining a copy
 * of this software and associated documentation files (the "Software"), to deal
 * in the Software without restriction, including without limitation the rights
 * to use, copy, modify, merge, publish, distribute, sublicense, and/or sell
 * copies of the Software, and to permit persons to whom the Software is
 * furnished to do so, subject to the following conditions:
 * 
 * The above copyright notice and this permission notice shall be included in
 * all copies or substantial portions of the Software.
 * 
 * THE SOFTWARE IS PROVIDED "AS IS", WITHOUT WARRANTY OF ANY KIND, EXPRESS OR
 * IMPLIED, INCLUDING BUT NOT LIMITED TO THE WARRANTIES OF MERCHANTABILITY,
 * FITNESS FOR A PARTICULAR PURPOSE AND NONINFRINGEMENT. IN NO EVENT SHALL THE
 * AUTHORS OR COPYRIGHT HOLDERS BE LIABLE FOR ANY CLAIM, DAMAGES OR OTHER
 * LIABILITY, WHETHER IN AN ACTION OF CONTRACT, TORT OR OTHERWISE, ARISING FROM,
 * OUT OF OR IN CONNECTION WITH THE SOFTWARE OR THE USE OR OTHER DEALINGS IN
 * THE SOFTWARE.
 *
 */


#import <Availability.h>

#import "CCLabelTTF.h"
#import "Support/CGPointExtension.h"
#import "ccMacros.h"
#import "CCShaderCache.h"
#import "GLProgram.h"

#ifdef __IPHONE_OS_VERSION_MAX_ALLOWED
#import "Platforms/iOS/CCDirectorIOS.h"
#endif

#if CC_USE_LA88_LABELS
#define SHADER_PROGRAM kCCShader_PositionTextureColor
#else
#define SHADER_PROGRAM kCCShader_PositionTextureA8Color
#endif

@implementation CCLabelTTF

- (id) init
{
	NSAssert(NO, @"CCLabelTTF: Init not supported. Use initWithString");
	[self release];
	return nil;
}

+ (id) labelWithString:(NSString*)string dimensions:(CGSize)dimensions alignment:(CCTextAlignment)alignment lineBreakMode:(CCLineBreakMode)lineBreakMode fontName:(NSString*)name fontSize:(CGFloat)size;
{
	return [[[self alloc] initWithString: string dimensions:dimensions alignment:alignment lineBreakMode:lineBreakMode fontName:name fontSize:size]autorelease];
}

+ (id) labelWithString:(NSString*)string dimensions:(CGSize)dimensions alignment:(CCTextAlignment)alignment fontName:(NSString*)name fontSize:(CGFloat)size
{
	return [[[self alloc] initWithString: string dimensions:dimensions alignment:alignment fontName:name fontSize:size]autorelease];
}

+ (id) labelWithString:(NSString*)string fontName:(NSString*)name fontSize:(CGFloat)size
{
	return [[[self alloc] initWithString: string fontName:name fontSize:size]autorelease];
}


- (id) initWithString:(NSString*)str dimensions:(CGSize)dimensions alignment:(CCTextAlignment)alignment lineBreakMode:(CCLineBreakMode)lineBreakMode fontName:(NSString*)name fontSize:(CGFloat)size
{
	if( (self=[super init]) ) {

		// shader program
		self.shaderProgram = [[CCShaderCache sharedShaderCache] programForKey:SHADER_PROGRAM];
		
		dimensions_ = CGSizeMake( dimensions.width, dimensions.height );
		alignment_ = alignment;
		fontName_ = [name retain];
<<<<<<< HEAD
		fontSize_ = size;
=======
		fontSize_ = size * CC_CONTENT_SCALE_FACTOR();
		lineBreakMode_ = lineBreakMode;
>>>>>>> 60a97448
		
		[self setString:str];
	}
	return self;
}

- (id) initWithString:(NSString*)str dimensions:(CGSize)dimensions alignment:(CCTextAlignment)alignment fontName:(NSString*)name fontSize:(CGFloat)size
{
	return [self initWithString:str dimensions:dimensions alignment:alignment lineBreakMode:CCLineBreakModeWordWrap fontName:name fontSize:size];
}

- (id) initWithString:(NSString*)str fontName:(NSString*)name fontSize:(CGFloat)size
{
	if( (self=[super init]) ) {
		
		// shader program
		self.shaderProgram = [[CCShaderCache sharedShaderCache] programForKey:SHADER_PROGRAM];
		
		dimensions_ = CGSizeZero;
		fontName_ = [name retain];
		fontSize_ = size;
		
		[self setString:str];
	}
	return self;
}

- (void) setString:(NSString*)str
{
	[string_ release];
	string_ = [str copy];

	CCTexture2D *tex;
	if( CGSizeEqualToSize( dimensions_, CGSizeZero ) )
		tex = [[CCTexture2D alloc] initWithString:str
										 fontName:fontName_
										 fontSize:fontSize_  * CC_CONTENT_SCALE_FACTOR()];
	else
		tex = [[CCTexture2D alloc] initWithString:str
									   dimensions:CC_SIZE_POINTS_TO_PIXELS(dimensions_)
										alignment:alignment_
									lineBreakMode:lineBreakMode_
										 fontName:fontName_
										 fontSize:fontSize_  * CC_CONTENT_SCALE_FACTOR()];

	[self setTexture:tex];
	[tex release];

	CGRect rect = CGRectZero;
	rect.size = [texture_ contentSize];
	[self setTextureRect: rect];
}

-(NSString*) string
{
	return string_;
}

- (void) dealloc
{
	[string_ release];
	[fontName_ release];
	[super dealloc];
}

- (NSString*) description
{
	return [NSString stringWithFormat:@"<%@ = %08X | FontName = %@, FontSize = %.1f>", [self class], self, fontName_, fontSize_];
}
@end<|MERGE_RESOLUTION|>--- conflicted
+++ resolved
@@ -77,12 +77,8 @@
 		dimensions_ = CGSizeMake( dimensions.width, dimensions.height );
 		alignment_ = alignment;
 		fontName_ = [name retain];
-<<<<<<< HEAD
 		fontSize_ = size;
-=======
-		fontSize_ = size * CC_CONTENT_SCALE_FACTOR();
 		lineBreakMode_ = lineBreakMode;
->>>>>>> 60a97448
 		
 		[self setString:str];
 	}
