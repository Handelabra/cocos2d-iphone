/*
 * cocos2d for iPhone: http://www.cocos2d-iphone.org
 *
 * Copyright (c) 2008-2010 Ricardo Quesada
 * Copyright (c) 2011 Zynga Inc.
 * 
 * Permission is hereby granted, free of charge, to any person obtaining a copy
 * of this software and associated documentation files (the "Software"), to deal
 * in the Software without restriction, including without limitation the rights
 * to use, copy, modify, merge, publish, distribute, sublicense, and/or sell
 * copies of the Software, and to permit persons to whom the Software is
 * furnished to do so, subject to the following conditions:
 * 
 * The above copyright notice and this permission notice shall be included in
 * all copies or substantial portions of the Software.
 * 
 * THE SOFTWARE IS PROVIDED "AS IS", WITHOUT WARRANTY OF ANY KIND, EXPRESS OR
 * IMPLIED, INCLUDING BUT NOT LIMITED TO THE WARRANTIES OF MERCHANTABILITY,
 * FITNESS FOR A PARTICULAR PURPOSE AND NONINFRINGEMENT. IN NO EVENT SHALL THE
 * AUTHORS OR COPYRIGHT HOLDERS BE LIABLE FOR ANY CLAIM, DAMAGES OR OTHER
 * LIABILITY, WHETHER IN AN ACTION OF CONTRACT, TORT OR OTHERWISE, ARISING FROM,
 * OUT OF OR IN CONNECTION WITH THE SOFTWARE OR THE USE OR OTHER DEALINGS IN
 * THE SOFTWARE.
 *
 */

#import "ccMacros.h"
#import "CCAnimation.h"
#import "CCSpriteFrame.h"
#import "CCTexture2D.h"
#import "CCTextureCache.h"

@implementation CCAnimation
@synthesize delay = delay_, frames = frames_;

+(id) animation
{
	return [[[self alloc] init] autorelease];
}

+(id) animationWithFrames:(NSArray*)frames
{
	return [[[self alloc] initWithFrames:frames] autorelease];
}

+(id) animationWithFrames:(NSArray*)frames delay:(float)delay
{
	return [[[self alloc] initWithFrames:frames delay:delay] autorelease];
}

<<<<<<< HEAD
+(id) animationWithName:(NSString*)name
{
	return [[[self alloc] initWithName:name] autorelease];
}

=======
>>>>>>> ee4cabc2
-(id) init
{
	return [self initWithFrames:nil delay:0];
}

-(id) initWithFrames:(NSArray*)frames
{
	return [self initWithFrames:frames delay:0];
}

-(id) initWithFrames:(NSArray*)array delay:(float)delay
{
	if( (self=[super init]) ) {
		
		delay_ = delay;
		self.frames = [NSMutableArray arrayWithArray:array];
	}
	return self;
}

<<<<<<< HEAD
-(id) initWithName:(NSString*)name delay:(float)delay frames:(NSArray*)array
{
	if( (self=[super init]) ) {
		
		delay_ = delay;
		self.frames = [NSMutableArray arrayWithArray:array];
	}
	return self;
}

=======
>>>>>>> ee4cabc2
- (NSString*) description
{
	return [NSString stringWithFormat:@"<%@ = %08X | frames=%d, delay:%f>", [self class], self,
			[frames_ count],
			delay_
			];
}

-(void) dealloc
{
	CCLOGINFO( @"cocos2d: deallocing %@",self);
	[frames_ release];
	[super dealloc];
}

-(void) addFrame:(CCSpriteFrame*)frame
{
	[frames_ addObject:frame];
}

-(void) addFrameWithFilename:(NSString*)filename
{
	CCTexture2D *texture = [[CCTextureCache sharedTextureCache] addImage:filename];
	CGRect rect = CGRectZero;
	rect.size = texture.contentSize;
	CCSpriteFrame *frame = [CCSpriteFrame frameWithTexture:texture rect:rect];
	[frames_ addObject:frame];
}

-(void) addFrameWithTexture:(CCTexture2D*)texture rect:(CGRect)rect
{
	CCSpriteFrame *frame = [CCSpriteFrame frameWithTexture:texture rect:rect];
	[frames_ addObject:frame];
}

@end<|MERGE_RESOLUTION|>--- conflicted
+++ resolved
@@ -48,14 +48,6 @@
 	return [[[self alloc] initWithFrames:frames delay:delay] autorelease];
 }
 
-<<<<<<< HEAD
-+(id) animationWithName:(NSString*)name
-{
-	return [[[self alloc] initWithName:name] autorelease];
-}
-
-=======
->>>>>>> ee4cabc2
 -(id) init
 {
 	return [self initWithFrames:nil delay:0];
@@ -76,19 +68,6 @@
 	return self;
 }
 
-<<<<<<< HEAD
--(id) initWithName:(NSString*)name delay:(float)delay frames:(NSArray*)array
-{
-	if( (self=[super init]) ) {
-		
-		delay_ = delay;
-		self.frames = [NSMutableArray arrayWithArray:array];
-	}
-	return self;
-}
-
-=======
->>>>>>> ee4cabc2
 - (NSString*) description
 {
 	return [NSString stringWithFormat:@"<%@ = %08X | frames=%d, delay:%f>", [self class], self,
