//
// Texture2D Demo
// a cocos2d example
// http://www.cocos2d-iphone.org
//

// local import
#import "cocos2d.h"
#import "Texture2dTest.h"

#import "png.h"

enum {
	kTagLabel = 1,
	kTagSprite1 = 2,
	kTagSprite2 = 3,
};

static int sceneIdx=-1;
static NSString *transitions[] = {
	
	@"TextureAlias",
	@"TextureMipMap",
	@"TexturePVRMipMap",
	@"TexturePVRMipMap2",
	@"TexturePVRNonSquare",
	@"TexturePVRNPOT",
	@"TexturePVR2BPP",
	@"TexturePVRRaw",
	@"TexturePVR",
	@"TexturePVR4BPP",
	@"TexturePVRRGBA8888",
	@"TexturePVRBGRA8888",
	@"TexturePVRRGBA4444",
	@"TexturePVRRGBA4444GZ",
	@"TexturePVRRGBA4444CCZ",
	@"TexturePVRRGBA5551",
	@"TexturePVRRGB565",
	@"TexturePVRA8",
	@"TexturePVRI8",
	@"TexturePVRAI88",
	@"TexturePVRBadEncoding",
	@"TexturePNG",
	@"TextureBMP",
	@"TextureJPEG",
	@"TextureTIFF",
	@"TextureGIF",
	@"TextureCGImage",
	@"TexturePixelFormat",
	@"TextureBlend",
	@"TextureAsync",
	@"TextureLibPNGTest1",
	@"TextureLibPNGTest2",
	@"TextureLibPNGTest3",
	@"TextureGlClamp",
	@"TextureGlRepeat",
	@"TextureSizeTest",
	@"TextureCache1",
};

#pragma mark Callbacks

Class nextAction()
{

	sceneIdx++;
	sceneIdx = sceneIdx % ( sizeof(transitions) / sizeof(transitions[0]) );
	NSString *r = transitions[sceneIdx];
	Class c = NSClassFromString(r);
	return c;
}

Class backAction()
{
	sceneIdx--;
	if( sceneIdx < 0 )
		sceneIdx = sizeof(transitions) / sizeof(transitions[0]) -1;	
	NSString *r = transitions[sceneIdx];
	Class c = NSClassFromString(r);
	return c;
}

Class restartAction()
{
	NSString *r = transitions[sceneIdx];
	Class c = NSClassFromString(r);
	return c;
}

#pragma mark -
#pragma mark TextureDemo

@implementation TextureDemo
-(id) init
{
	if( (self = [super init]) ) {

		[[CCTextureCache sharedTextureCache] dumpCachedTextureInfo];
		CGSize s = [[CCDirector sharedDirector] winSize];	
		CCLabelTTF *label = [CCLabelTTF labelWithString:[self title] fontName:@"Arial" fontSize:26];
		[self addChild:label z:1 tag:kTagLabel];
		[label setPosition: ccp(s.width/2, s.height-50)];
		
		NSString *subtitle = [self subtitle];
		if( subtitle ) {
			CCLabelTTF *l = [CCLabelTTF labelWithString:subtitle fontName:@"Thonburi" fontSize:16];
			[self addChild:l z:1];
			[l setPosition:ccp(s.width/2, s.height-80)];
		}		

		CCMenuItemImage *item1 = [CCMenuItemImage itemFromNormalImage:@"b1.png" selectedImage:@"b2.png" target:self selector:@selector(backCallback:)];
		CCMenuItemImage *item2 = [CCMenuItemImage itemFromNormalImage:@"r1.png" selectedImage:@"r2.png" target:self selector:@selector(restartCallback:)];
		CCMenuItemImage *item3 = [CCMenuItemImage itemFromNormalImage:@"f1.png" selectedImage:@"f2.png" target:self selector:@selector(nextCallback:)];
		
		CCMenu *menu = [CCMenu menuWithItems:item1, item2, item3, nil];
		menu.position = CGPointZero;
		item1.position = ccp( s.width/2 - 100,30);
		item2.position = ccp( s.width/2, 30);
		item3.position = ccp( s.width/2 + 100,30);
		[self addChild: menu z:1];	
<<<<<<< HEAD
		
		CCLayerColor *col = [CCLayerColor layerWithColor:ccc4(128,128,128,255)];
		[self addChild:col z:-10];
		
=======
		[[CCTextureCache sharedTextureCache] dumpCachedTextureInfo];

>>>>>>> 55de830f
	}
	return self;
}

-(void) dealloc
{
	[super dealloc];
	[[CCTextureCache sharedTextureCache] removeUnusedTextures];
	[[CCTextureCache sharedTextureCache] dumpCachedTextureInfo];
}

-(void) restartCallback: (id) sender
{
	CCScene *s = [CCScene node];
	[s addChild: [restartAction() node]];
	[[CCDirector sharedDirector] replaceScene: s];
}

-(void) nextCallback: (id) sender
{
	CCScene *s = [CCScene node];
	[s addChild: [nextAction() node]];
	[[CCDirector sharedDirector] replaceScene: s];
}

-(void) backCallback: (id) sender
{
	CCScene *s = [CCScene node];
	[s addChild: [backAction() node]];
	[[CCDirector sharedDirector] replaceScene: s];
}

-(NSString*) title
{
	return @"No title";
}

-(NSString*) subtitle
{
	return nil;
}
@end

#pragma mark -
#pragma mark TexturePNG

@implementation TexturePNG
-(void) onEnter
{
	[super onEnter];	

	CGSize s = [[CCDirector sharedDirector] winSize];

	CCSprite *img = [CCSprite spriteWithFile:@"test_image.png"];
	img.position = ccp( s.width/2.0f, s.height/2.0f);
	[self addChild:img];
	[[CCTextureCache sharedTextureCache] dumpCachedTextureInfo];
	
}

-(NSString *) title
{
	return @"PNG Test";
}
@end

#pragma mark -
#pragma mark TextureJPEG

@implementation TextureJPEG
-(void) onEnter
{
	[super onEnter];
	CGSize s = [[CCDirector sharedDirector] winSize];
	
	CCSprite *img = [CCSprite spriteWithFile:@"test_image.jpeg"];
	img.position = ccp( s.width/2.0f, s.height/2.0f);
	[self addChild:img];
	[[CCTextureCache sharedTextureCache] dumpCachedTextureInfo];
	
}

-(NSString *) title
{
	return @"JPEG Test";
}
@end

#pragma mark -
#pragma mark TextureBMP

@implementation TextureBMP
-(void) onEnter
{
	[super onEnter];
	CGSize s = [[CCDirector sharedDirector] winSize];
	
	CCSprite *img = [CCSprite spriteWithFile:@"test_image.bmp"];
	img.position = ccp( s.width/2.0f, s.height/2.0f);
	[self addChild:img];
	[[CCTextureCache sharedTextureCache] dumpCachedTextureInfo];
	
}

-(NSString *) title
{
	return @"BMP Test";
}
@end

#pragma mark -
#pragma mark TextureTIFF

@implementation TextureTIFF
-(void) onEnter
{
	[super onEnter];
	CGSize s = [[CCDirector sharedDirector] winSize];
	
	CCSprite *img = [CCSprite spriteWithFile:@"test_image.tiff"];
	img.position = ccp( s.width/2.0f, s.height/2.0f);
	[self addChild:img];
	[[CCTextureCache sharedTextureCache] dumpCachedTextureInfo];
	
}

-(NSString *) title
{
	return @"TIFF Test";
}
@end

#pragma mark -
#pragma mark TextureGIF

@implementation TextureGIF
-(void) onEnter
{
	[super onEnter];
	CGSize s = [[CCDirector sharedDirector] winSize];
	
	CCSprite *img = [CCSprite spriteWithFile:@"test_image.gif"];
	img.position = ccp( s.width/2.0f, s.height/2.0f);
	[self addChild:img];
	[[CCTextureCache sharedTextureCache] dumpCachedTextureInfo];
	
}

-(NSString *) title
{
	return @"GIF Test";
}
@end

#pragma mark -
#pragma mark TextureCGImage

@implementation TextureCGImage
-(void) onEnter
{
	[super onEnter];
	CGSize s = [[CCDirector sharedDirector] winSize];
	
#ifdef __IPHONE_OS_VERSION_MAX_ALLOWED
	UIImage *image = [[UIImage alloc] initWithContentsOfFile:[CCFileUtils fullPathFromRelativePath: @"test_image.png" ]];
#elif defined(__MAC_OS_X_VERSION_MAX_ALLOWED)
	
	NSString *fullpath = [CCFileUtils fullPathFromRelativePath:@"test_image.png"];
	NSData *data = [NSData dataWithContentsOfFile:fullpath];
	NSBitmapImageRep *image = [[NSBitmapImageRep alloc] initWithData:data];
#endif
	
	CGImageRef imageref = [image CGImage];
	
	CCTexture2D *tex = [[CCTextureCache sharedTextureCache] addCGImage:imageref forKey:@"test_image.png"];
	CCSprite *img = [CCSprite spriteWithTexture:tex];
	img.position = ccp( 3*s.width/4.0f, s.height/2.0f);
	[self addChild:img];
	
	// It shall reuse the texture
	CCSprite *sprite = [CCSprite spriteWithCGImage:imageref key:@"test_image.png"];
	sprite.position = ccp(s.width/4, s.height/2);
	[self addChild:sprite];
	
	NSAssert( img.texture.name == sprite.texture.name, @"Error: CCTextureCache is not reusing the texture");

	[image release];
	[[CCTextureCache sharedTextureCache] dumpCachedTextureInfo];
}

-(NSString *) title
{
	return @"CGImage Test";
}
@end

#pragma mark -
#pragma mark TextureMipMap

@implementation TextureMipMap
-(void) onEnter
{
	[super onEnter];
	CGSize s = [[CCDirector sharedDirector] winSize];
	
	CCTexture2D *texture0 = [[CCTextureCache sharedTextureCache] addImage:@"grossini_dance_atlas.png"];
	[texture0 generateMipmap];
	ccTexParams texParams = { GL_LINEAR_MIPMAP_LINEAR, GL_LINEAR, GL_CLAMP_TO_EDGE, GL_CLAMP_TO_EDGE };	
	[texture0 setTexParameters:&texParams];

	CCTexture2D *texture1 = [[CCTextureCache sharedTextureCache] addImage:@"grossini_dance_atlas_nomipmap.png"];

	CCSprite *img0 = [CCSprite spriteWithTexture:texture0];
	[img0 setTextureRect:CGRectMake(85, 121, 85, 121)];
	img0.position = ccp( s.width/3.0f, s.height/2.0f);
	[self addChild:img0];
	
	CCSprite *img1 = [CCSprite spriteWithTexture:texture1];
	[img1 setTextureRect:CGRectMake(85, 121, 85, 121)];
	img1.position = ccp( 2*s.width/3.0f, s.height/2.0f);
	[self addChild:img1];
	
	
	id scale1 = [CCEaseOut actionWithAction: [CCScaleBy actionWithDuration:4 scale:0.01f] rate:3];
	id sc_back = [scale1 reverse];
	
	id scale2 = [[scale1 copy] autorelease];
	id sc_back2 = [scale2 reverse];
	
	[img0 runAction: [CCRepeatForever actionWithAction: [CCSequence actions: scale1, sc_back, nil]]];
	[img1 runAction: [CCRepeatForever actionWithAction: [CCSequence actions: scale2, sc_back2, nil]]];	
	[[CCTextureCache sharedTextureCache] dumpCachedTextureInfo];
}

-(NSString *) title
{
	return @"Texture Mipmap";
}

-(NSString *) subtitle
{
	return @"Left image uses mipmap. Right image doesn't";
}
@end

#pragma mark -
#pragma mark TexturePVRMipMap

// To generate PVR images read this article:
// http://developer.apple.com/iphone/library/qa/qa2008/qa1611.html
@implementation TexturePVRMipMap
-(void) onEnter
{
	[super onEnter];
	CGSize s = [[CCDirector sharedDirector] winSize];

	CCSprite *imgMipMap = [CCSprite spriteWithFile:@"logo-mipmap.pvr"];
	if( imgMipMap ) {
	imgMipMap.position = ccp( s.width/2.0f-100, s.height/2.0f);
		[self addChild:imgMipMap];

		// support mipmap filtering
		ccTexParams texParams = { GL_LINEAR_MIPMAP_LINEAR, GL_LINEAR, GL_CLAMP_TO_EDGE, GL_CLAMP_TO_EDGE };	
		[imgMipMap.texture setTexParameters:&texParams];
	}
	
	CCSprite *img = [CCSprite spriteWithFile:@"logo-nomipmap.pvr"];
	if( img ) {
		img.position = ccp( s.width/2.0f+100, s.height/2.0f);
		[self addChild:img];
		
		id scale1 = [CCEaseOut actionWithAction: [CCScaleBy actionWithDuration:4 scale:0.01f] rate:3];
		id sc_back = [scale1 reverse];
		
		id scale2 = [[scale1 copy] autorelease];
		id sc_back2 = [scale2 reverse];
		
		[imgMipMap runAction: [CCRepeatForever actionWithAction: [CCSequence actions: scale1, sc_back, nil]]];
		[img runAction: [CCRepeatForever actionWithAction: [CCSequence actions: scale2, sc_back2, nil]]];
	}
	[[CCTextureCache sharedTextureCache] dumpCachedTextureInfo];
}

-(NSString *) title
{
	return @"PVRTC MipMap Test";
}
-(NSString *) subtitle
{
	return @"Left image uses mipmap. Right image doesn't";
}
@end

#pragma mark -
#pragma mark TexturePVRMipMap

@implementation TexturePVRMipMap2
-(void) onEnter
{
	[super onEnter];
	CGSize s = [[CCDirector sharedDirector] winSize];
	
	CCSprite *imgMipMap = [CCSprite spriteWithFile:@"test_image_rgba4444_mipmap.pvr"];
	imgMipMap.position = ccp( s.width/2.0f-100, s.height/2.0f);
	[self addChild:imgMipMap];
	
	// support mipmap filtering
	ccTexParams texParams = { GL_LINEAR_MIPMAP_LINEAR, GL_LINEAR, GL_CLAMP_TO_EDGE, GL_CLAMP_TO_EDGE };	
	[imgMipMap.texture setTexParameters:&texParams];

	CCSprite *img = [CCSprite spriteWithFile:@"test_image.png"];
	img.position = ccp( s.width/2.0f+100, s.height/2.0f);
	[self addChild:img];
	
	id scale1 = [CCEaseOut actionWithAction: [CCScaleBy actionWithDuration:4 scale:0.01f] rate:3];
	id sc_back = [scale1 reverse];
	
	id scale2 = [[scale1 copy] autorelease];
	id sc_back2 = [scale2 reverse];
	
	[imgMipMap runAction: [CCRepeatForever actionWithAction: [CCSequence actions: scale1, sc_back, nil]]];
	[img runAction: [CCRepeatForever actionWithAction: [CCSequence actions: scale2, sc_back2, nil]]];
	[[CCTextureCache sharedTextureCache] dumpCachedTextureInfo];
}

-(NSString *) title
{
	return @"PVR MipMap Test #2";
}
-(NSString *) subtitle
{
	return @"Left image uses mipmap. Right image doesn't";
}
@end

#pragma mark -
#pragma mark TexturePVR2BPP

// Image generated using PVRTexTool:
// http://www.imgtec.com/powervr/insider/powervr-pvrtextool.asp

@implementation TexturePVR2BPP
-(void) onEnter
{
	[super onEnter];
	CGSize s = [[CCDirector sharedDirector] winSize];
	
	CCSprite *img = [CCSprite spriteWithFile:@"test_image_pvrtc2bpp.pvr"];
	
	if( img ) {
		img.position = ccp( s.width/2.0f, s.height/2.0f);
		[self addChild:img];
	}
	[[CCTextureCache sharedTextureCache] dumpCachedTextureInfo];
}

-(NSString *) title
{
	return @"PVR TC 2bpp Test";
}
@end


#pragma mark -
#pragma mark TexturePVRRaw

// To generate PVR images read this article:
// http://developer.apple.com/iphone/library/qa/qa2008/qa1611.html
@implementation TexturePVRRaw
-(void) onEnter
{
	[super onEnter];

#ifdef __IPHONE_OS_VERSION_MAX_ALLOWED
	CGSize s = [[CCDirector sharedDirector] winSize];
	
	CCTexture2D *tex = [[CCTextureCache sharedTextureCache] addPVRTCImage:@"test_image.pvrraw" bpp:4 hasAlpha:YES width:128];
	CCSprite *img = [CCSprite spriteWithTexture:tex];
	img.position = ccp( s.width/2.0f, s.height/2.0f);
	[self addChild:img];
#elif defined(__MAC_OS_X_VERSION_MAX_ALLOWED)
	
	NSLog(@"This test is not supported by Mac");
#endif
	[[CCTextureCache sharedTextureCache] dumpCachedTextureInfo];
	
}

-(NSString *) title
{
	return @"PVR TC 4bpp Test #1 (Raw)";
}
@end

#pragma mark -
#pragma mark TexturePVR

// To generate PVR images read this article:
// http://developer.apple.com/iphone/library/qa/qa2008/qa1611.html
@implementation TexturePVR
-(void) onEnter
{
	[super onEnter];
	CGSize s = [[CCDirector sharedDirector] winSize];
	
	CCSprite *img = [CCSprite spriteWithFile:@"test_image.pvr"];
	
	if( img ) {
		img.position = ccp( s.width/2.0f, s.height/2.0f);
		[self addChild:img];
	} else {
		NSLog(@"This test is not supported in cocos2d-mac");
	}
	[[CCTextureCache sharedTextureCache] dumpCachedTextureInfo];
	
}

-(NSString *) title
{
	return @"PVR TC 4bpp Test #2";
}
@end

#pragma mark -
#pragma mark TexturePVR4BPP

// Image generated using PVRTexTool:
// http://www.imgtec.com/powervr/insider/powervr-pvrtextool.asp

@implementation TexturePVR4BPP
-(void) onEnter
{
	[super onEnter];
	CGSize s = [[CCDirector sharedDirector] winSize];
	
	CCSprite *img = [CCSprite spriteWithFile:@"test_image_pvrtc4bpp.pvr"];
	
	if( img ) {
		img.position = ccp( s.width/2.0f, s.height/2.0f);
		[self addChild:img];
	} else {
		NSLog(@"This test is not supported in cocos2d-mac");
	}
	[[CCTextureCache sharedTextureCache] dumpCachedTextureInfo];

}

-(NSString *) title
{
	return @"PVR TC 4bpp Test #3";
}
@end


#pragma mark -
#pragma mark TexturePVR RGBA8888

// Image generated using PVRTexTool:
// http://www.imgtec.com/powervr/insider/powervr-pvrtextool.asp

@implementation TexturePVRRGBA8888
-(void) onEnter
{
	[super onEnter];
	CGSize s = [[CCDirector sharedDirector] winSize];
	
	CCSprite *img = [CCSprite spriteWithFile:@"test_image_rgba8888.pvr"];
	img.position = ccp( s.width/2.0f, s.height/2.0f);
	[self addChild:img];
	[[CCTextureCache sharedTextureCache] dumpCachedTextureInfo];

}

-(NSString *) title
{
	return @"PVR + RGBA  8888 Test";
}
@end

#pragma mark -
#pragma mark TexturePVR BGRA8888

// Image generated using PVRTexTool:
// http://www.imgtec.com/powervr/insider/powervr-pvrtextool.asp

@implementation TexturePVRBGRA8888
-(void) onEnter
{
	[super onEnter];
	CGSize s = [[CCDirector sharedDirector] winSize];
	
	CCSprite *img = [CCSprite spriteWithFile:@"test_image_bgra8888.pvr"];
	if( img ) {
		img.position = ccp( s.width/2.0f, s.height/2.0f);
		[self addChild:img];
	} else {
		NSLog(@"BGRA8888 images are not supported");
	}
	[[CCTextureCache sharedTextureCache] dumpCachedTextureInfo];
}

-(NSString *) title
{
	return @"PVR + BGRA 8888 Test";
}
@end


#pragma mark -
#pragma mark TexturePVR RGBA5551

// Image generated using PVRTexTool:
// http://www.imgtec.com/powervr/insider/powervr-pvrtextool.asp

@implementation TexturePVRRGBA5551
-(void) onEnter
{
	[super onEnter];
	CGSize s = [[CCDirector sharedDirector] winSize];
	
	CCSprite *img = [CCSprite spriteWithFile:@"test_image_rgba5551.pvr"];
	img.position = ccp( s.width/2.0f, s.height/2.0f);
	[self addChild:img];
	[[CCTextureCache sharedTextureCache] dumpCachedTextureInfo];
	
}

-(NSString *) title
{
	return @"PVR + RGBA 5551 Test";
}
@end

#pragma mark -
#pragma mark TexturePVR RGBA4444

// Image generated using PVRTexTool:
// http://www.imgtec.com/powervr/insider/powervr-pvrtextool.asp

@implementation TexturePVRRGBA4444
-(void) onEnter
{
	[super onEnter];
	CGSize s = [[CCDirector sharedDirector] winSize];
	
	CCSprite *img = [CCSprite spriteWithFile:@"test_image_rgba4444.pvr"];
	img.position = ccp( s.width/2.0f, s.height/2.0f);
	[self addChild:img];
	[[CCTextureCache sharedTextureCache] dumpCachedTextureInfo];

}

-(NSString *) title
{
	return @"PVR + RGBA 4444 Test";
}
@end

#pragma mark -
#pragma mark TexturePVR RGBA4444GZ

// Image generated using PVRTexTool:
// http://www.imgtec.com/powervr/insider/powervr-pvrtextool.asp

@implementation TexturePVRRGBA4444GZ
-(void) onEnter
{
	[super onEnter];
	CGSize s = [[CCDirector sharedDirector] winSize];
	
	CCSprite *img = [CCSprite spriteWithFile:@"test_image_rgba4444.pvr.gz"];
	img.position = ccp( s.width/2.0f, s.height/2.0f);
	[self addChild:img];
	[[CCTextureCache sharedTextureCache] dumpCachedTextureInfo];

}

-(NSString *) title
{
	return @"PVR + RGBA 4444 + GZ Test";
}

-(NSString *) subtitle
{
	return @"This is a gzip PVR image";
}

@end

#pragma mark -
#pragma mark TexturePVR RGBA4444CCZ

// Image generated using PVRTexTool:
// http://www.imgtec.com/powervr/insider/powervr-pvrtextool.asp

@implementation TexturePVRRGBA4444CCZ
-(void) onEnter
{
	[super onEnter];
	CGSize s = [[CCDirector sharedDirector] winSize];
	
	CCSprite *img = [CCSprite spriteWithFile:@"test_image_rgba4444.pvr.ccz"];
	img.position = ccp( s.width/2.0f, s.height/2.0f);
	[self addChild:img];	
	[[CCTextureCache sharedTextureCache] dumpCachedTextureInfo];
}

-(NSString *) title
{
	return @"PVR + RGBA 4444 + CCZ Test";
}

-(NSString *) subtitle
{
	return @"This is a ccz PVR image";
}

@end


#pragma mark -
#pragma mark TexturePVR RGB565

// Image generated using PVRTexTool:
// http://www.imgtec.com/powervr/insider/powervr-pvrtextool.asp

@implementation TexturePVRRGB565
-(void) onEnter
{
	[super onEnter];
	CGSize s = [[CCDirector sharedDirector] winSize];
	
	CCSprite *img = [CCSprite spriteWithFile:@"test_image_rgb565.pvr"];
	img.position = ccp( s.width/2.0f, s.height/2.0f);
	[self addChild:img];
	[[CCTextureCache sharedTextureCache] dumpCachedTextureInfo];
	
}

-(NSString *) title
{
	return @"PVR + RGB 565 Test";
}
@end

#pragma mark -
#pragma mark TexturePVR A8

// Image generated using PVRTexTool:
// http://www.imgtec.com/powervr/insider/powervr-pvrtextool.asp

@implementation TexturePVRA8
-(void) onEnter
{
	[super onEnter];
	CGSize s = [[CCDirector sharedDirector] winSize];
	
	CCSprite *img = [CCSprite spriteWithFile:@"test_image_a8.pvr"];
	img.position = ccp( s.width/2.0f, s.height/2.0f);
	[self addChild:img];
	[[CCTextureCache sharedTextureCache] dumpCachedTextureInfo];

}

-(NSString *) title
{
	return @"PVR + A8 Test";
}
@end

#pragma mark -
#pragma mark TexturePVR I8

// Image generated using PVRTexTool:
// http://www.imgtec.com/powervr/insider/powervr-pvrtextool.asp

@implementation TexturePVRI8
-(void) onEnter
{
	[super onEnter];
	CGSize s = [[CCDirector sharedDirector] winSize];
	
	CCSprite *img = [CCSprite spriteWithFile:@"test_image_i8.pvr"];
	img.position = ccp( s.width/2.0f, s.height/2.0f);
	[self addChild:img];
	[[CCTextureCache sharedTextureCache] dumpCachedTextureInfo];

}

-(NSString *) title
{
	return @"PVR + I8 Test";
}
@end

#pragma mark -
#pragma mark TexturePVR AI88

// Image generated using PVRTexTool:
// http://www.imgtec.com/powervr/insider/powervr-pvrtextool.asp

@implementation TexturePVRAI88
-(void) onEnter
{
	[super onEnter];
	CGSize s = [[CCDirector sharedDirector] winSize];
	
	CCSprite *img = [CCSprite spriteWithFile:@"test_image_ai88.pvr"];
	img.position = ccp( s.width/2.0f, s.height/2.0f);
	[self addChild:img];
	[[CCTextureCache sharedTextureCache] dumpCachedTextureInfo];

}

-(NSString *) title
{
	return @"PVR + AI88 Test";
}
@end

#pragma mark -
#pragma mark TexturePVR Bad Encoding

// Image generated using PVRTexTool:
// http://www.imgtec.com/powervr/insider/powervr-pvrtextool.asp

@implementation TexturePVRBadEncoding
-(void) onEnter
{
	[super onEnter];
	CGSize s = [[CCDirector sharedDirector] winSize];
	
	CCSprite *img = [CCSprite spriteWithFile:@"test_image-bad_encoding.pvr"];
	if( img ) {
		img.position = ccp( s.width/2.0f, s.height/2.0f);
		[self addChild:img];
	}
}

-(NSString *) title
{
	return @"PVR Unsupported encoding";
}
-(NSString *) subtitle
{
	return @"You should not see any image";
}

@end


#pragma mark -
#pragma mark TexturePVR Non Square

@implementation TexturePVRNonSquare
-(void) onEnter
{
	[super onEnter];
	CGSize s = [[CCDirector sharedDirector] winSize];
	
	CCSprite *img = [CCSprite spriteWithFile:@"grossini_128x256_mipmap.pvr"];
	img.position = ccp( s.width/2.0f, s.height/2.0f);
	[self addChild:img];
	[[CCTextureCache sharedTextureCache] dumpCachedTextureInfo];

}

-(NSString *) title
{
	return @"PVR + Non square texture";
}

-(NSString*) subtitle
{
	return @"Loading a 128x256 texture";
}

@end

#pragma mark -
#pragma mark TexturePVR NPOT

@implementation TexturePVRNPOT
-(void) onEnter
{
	[super onEnter];
	CGSize s = [[CCDirector sharedDirector] winSize];
	
	CCSprite *img = [CCSprite spriteWithFile:@"grossini_pvr_rgba4444.pvr"];
	if( img ) {
		img.position = ccp( s.width/2.0f, s.height/2.0f);
		[self addChild:img];
	}
	[[CCTextureCache sharedTextureCache] dumpCachedTextureInfo];
}

-(NSString *) title
{
	return @"PVR + NPOT texture";
}

-(NSString*) subtitle
{
	return @"Loading a 81x121 texture. Not supported yet";
}
@end


#pragma mark -
#pragma mark TextureAlias

@implementation TextureAlias
-(void) onEnter
{
	[super onEnter];
	CGSize s = [[CCDirector sharedDirector] winSize];
	
	//
	// Sprite 1: GL_LINEAR
	//
	// Default filter is GL_LINEAR
	
	CCSprite *sprite = [CCSprite spriteWithFile:@"grossinis_sister1.png"];
	sprite.position = ccp( s.width/3.0f, s.height/2.0f);
	[self addChild:sprite];
	
	// this is the default filterting
	[sprite.texture setAntiAliasTexParameters];
	
	//
	// Sprite 1: GL_NEAREST
	//	
	
	CCSprite *sprite2 = [CCSprite spriteWithFile:@"grossinis_sister2.png"];
	sprite2.position = ccp( 2*s.width/3.0f, s.height/2.0f);
	[self addChild:sprite2];
	
	// Use Nearest in this one
	[sprite2.texture setAliasTexParameters];

		
	// scale them to show
	id sc = [CCScaleBy actionWithDuration:3 scale:8.0f];
	id sc_back = [sc reverse];
	id scaleforever = [CCRepeatForever actionWithAction: [CCSequence actions: sc, sc_back, nil]];
	
	[sprite2 runAction:scaleforever];
	[sprite runAction: [[scaleforever copy] autorelease]];
	[[CCTextureCache sharedTextureCache] dumpCachedTextureInfo];
}

-(NSString *) title
{
	return @"AntiAlias / Alias textures";
}

-(NSString *) subtitle
{
	return @"Left image is antialiased. Right image is aliases";
}
@end

#pragma mark -
#pragma mark TexturePixelFormat

@implementation TexturePixelFormat
-(void) onEnter
{
	//
	// This example displays 1 png images 4 times.
	// Each time the image is generated using:
	// 1- 32-bit RGBA8
	// 2- 16-bit RGBA4
	// 3- 16-bit RGB5A1
	// 4- 16-bit RGB565
	[super onEnter];
	
	CCLabelTTF *label = (CCLabelTTF*) [self getChildByTag:kTagLabel];
	[label setColor:ccc3(16,16,255)];
	
	CGSize s = [[CCDirector sharedDirector] winSize];
		
	CCLayerColor *background = [CCLayerColor layerWithColor:ccc4(128,128,128,255) width:s.width height:s.height];
	[self addChild:background z:-1];
	
	// RGBA 8888 image (32-bit)
	[CCTexture2D setDefaultAlphaPixelFormat:kCCTexture2DPixelFormat_RGBA8888];
	CCSprite *sprite1 = [CCSprite spriteWithFile:@"test-rgba1.png"];
	sprite1.position = ccp(1*s.width/6, s.height/2+32);
	[self addChild:sprite1 z:0];
	
	// remove texture from texture manager	
	[[CCTextureCache sharedTextureCache] removeTexture:sprite1.texture];

	// RGBA 4444 image (16-bit)
	[CCTexture2D setDefaultAlphaPixelFormat:kCCTexture2DPixelFormat_RGBA4444];
	CCSprite *sprite2 = [CCSprite spriteWithFile:@"test-rgba1.png"];
	sprite2.position = ccp(2*s.width/6, s.height/2-32);
	[self addChild:sprite2 z:0];

	// remove texture from texture manager	
	[[CCTextureCache sharedTextureCache] removeTexture:sprite2.texture];

	// RGB5A1 image (16-bit)
	[CCTexture2D setDefaultAlphaPixelFormat:kCCTexture2DPixelFormat_RGB5A1];
	CCSprite *sprite3 = [CCSprite spriteWithFile:@"test-rgba1.png"];
	sprite3.position = ccp(3*s.width/6, s.height/2+32);
	[self addChild:sprite3 z:0];

	// remove texture from texture manager	
	[[CCTextureCache sharedTextureCache] removeTexture:sprite3.texture];

	// RGB565 image (16-bit)
	[CCTexture2D setDefaultAlphaPixelFormat:kCCTexture2DPixelFormat_RGB565];
	CCSprite *sprite4 = [CCSprite spriteWithFile:@"test-rgba1.png"];
	sprite4.position = ccp(4*s.width/6, s.height/2-32);
	[self addChild:sprite4 z:0];

	// remove texture from texture manager	
	[[CCTextureCache sharedTextureCache] removeTexture:sprite4.texture];

	// A8 image (8-bit)
	[CCTexture2D setDefaultAlphaPixelFormat:kCCTexture2DPixelFormat_A8];
	CCSprite *sprite5 = [CCSprite spriteWithFile:@"test-rgba1.png"];
	sprite5.position = ccp(5*s.width/6, s.height/2+32);
	[self addChild:sprite5 z:0];
	
	// remove texture from texture manager	
	[[CCTextureCache sharedTextureCache] removeTexture:sprite5.texture];
	
	
	id fadeout = [CCFadeOut actionWithDuration:2];
	id fadein = [CCFadeIn actionWithDuration:2];
	id seq = [CCSequence actions: [CCDelayTime actionWithDuration:2], fadeout, fadein, nil];
	id seq_4ever = [CCRepeatForever actionWithAction:seq];
	
	[sprite1 runAction:seq_4ever];
	[sprite2 runAction: [[seq_4ever copy] autorelease]];
	[sprite3 runAction: [[seq_4ever copy] autorelease]];
	[sprite4 runAction: [[seq_4ever copy] autorelease]];
	[sprite5 runAction: [[seq_4ever copy] autorelease]];

	// restore default
	[CCTexture2D setDefaultAlphaPixelFormat:kCCTexture2DPixelFormat_Default];
	[[CCTextureCache sharedTextureCache] dumpCachedTextureInfo];
}

-(NSString *) title
{
	return @"Texture Pixel Formats";
}

-(NSString *) subtitle
{
	return @"Textures: RGBA8888, RGBA4444, RGB5A1, RGB565, A8";
}
@end

#pragma mark -
#pragma mark TextureBlend

@implementation TextureBlend
-(id) init
{
	if( (self=[super init]) ) {
		
		for( int i=0;i < 15;i++ ) {
			
			// BOTTOM sprites have alpha pre-multiplied
			// they use by default GL_ONE, GL_ONE_MINUS_SRC_ALPHA
			CCSprite *cloud = [CCSprite spriteWithFile:@"test_blend.png"];
			[self addChild:cloud z:i+1 tag:100+i];
			cloud.position = ccp(50+25*i, 80);
			cloud.blendFunc = (ccBlendFunc) { GL_ONE, GL_ONE_MINUS_SRC_ALPHA};

			// CENTER sprites have also alpha pre-multiplied
			// they use by default GL_SRC_ALPHA, GL_ONE_MINUS_SRC_ALPHA
			cloud = [CCSprite spriteWithFile:@"test_blend.png"];
			[self addChild:cloud z:i+1 tag:200+i];
			cloud.position = ccp(50+25*i, 160);
			[cloud setBlendFunc:(ccBlendFunc){GL_ONE_MINUS_DST_COLOR, GL_ZERO}];

			
			// UPPER sprites are using custom blending function
			// You can set any blend function to your sprites
			cloud = [CCSprite spriteWithFile:@"test_blend.png"];
			[self addChild:cloud z:i+1 tag:200+i];
			cloud.position = ccp(50+25*i, 320-80);
			cloud.blendFunc = (ccBlendFunc) { GL_SRC_ALPHA, GL_ONE };  // additive blending
		}
	}
	return self;
}

-(NSString *) title
{
	return @"Texture Blending";
}

-(NSString *) subtitle
{
	return @"Testing 3 different blending modes";
}
@end

#pragma mark -
#pragma mark TextureAsync

@implementation TextureAsync
-(id) init
{
	if( (self=[super init]) ) {
		
		imageOffset = 0;
	
		CGSize size =[[CCDirector sharedDirector] winSize];

		CCLabelTTF *label = [CCLabelTTF labelWithString:@"Loading..." fontName:@"Marker Felt" fontSize:32];
		label.position = ccp( size.width/2, size.height/2);
		[self addChild:label z:10];
		
		id scale = [CCScaleBy actionWithDuration:0.3f scale:2];
		id scale_back = [scale reverse];
		id seq = [CCSequence actions: scale, scale_back, nil];
		[label runAction: [CCRepeatForever actionWithAction:seq]];
		
		[self schedule:@selector(loadImages:) interval:1.0f];
		
	}
	return self;
}

- (void) dealloc
{
	[[CCTextureCache sharedTextureCache] removeAllTextures];
	[super dealloc];
}


-(void) loadImages:(ccTime) dt
{
	[self unschedule:_cmd];

	for( int i=0;i < 8;i++) {
		for( int j=0;j < 8; j++) {
			NSString *sprite = [NSString stringWithFormat:@"sprite-%d-%d.png", i, j];
			[[CCTextureCache sharedTextureCache] addImageAsync:sprite target:self selector:@selector(imageLoaded:)];
		}
	}	

	[[CCTextureCache sharedTextureCache] addImageAsync:@"background1.jpg" target:self selector:@selector(imageLoaded:)];
	[[CCTextureCache sharedTextureCache] addImageAsync:@"background2.jpg" target:self selector:@selector(imageLoaded:)];
	[[CCTextureCache sharedTextureCache] addImageAsync:@"background.png" target:self selector:@selector(imageLoaded:)];
	[[CCTextureCache sharedTextureCache] addImageAsync:@"atlastest.png" target:self selector:@selector(imageLoaded:)];
	[[CCTextureCache sharedTextureCache] addImageAsync:@"grossini_dance_atlas.png" target:self selector:@selector(imageLoaded:)];
}


-(void) imageLoaded: (CCTexture2D*) tex
{
	// IMPORTANT: The order on the callback is not guaranteed. Don't depend on the callback

	// This test just creates a sprite based on the Texture
	
	CCSprite *sprite = [CCSprite spriteWithTexture:tex];
	sprite.anchorPoint = ccp(0,0);
	[self addChild:sprite z:-1];
	
	CGSize size =[[CCDirector sharedDirector] winSize];
	
	int i = imageOffset * 32;
	sprite.position = ccp( i % (int)size.width, (i / (int)size.width) * 32 );
	
	imageOffset++;
	
	NSLog(@"Image loaded: %@", tex);
}

-(NSString *) title
{
	return @"Texture Async Load";
}

-(NSString *) subtitle
{
	return @"Textures should load while an animation is being run";
}
@end

#pragma mark -
#pragma mark TextureGlClamp

@implementation TextureGlClamp
-(id) init
{
	if( (self=[super init]) ) {
		
		CGSize size =[[CCDirector sharedDirector] winSize];

		// The .png image MUST be power of 2 in order to create a continue effect.
		// eg: 32x64, 512x128, 256x1024, 64x64, etc..
		CCSprite *sprite = [CCSprite spriteWithFile:@"pattern1.png" rect:CGRectMake(0,0,512,256)];
		[self addChild:sprite z:-1 tag:kTagSprite1];
		[sprite setPosition:ccp(size.width/2,size.height/2)];
		ccTexParams params = {GL_LINEAR,GL_LINEAR,GL_CLAMP_TO_EDGE, GL_CLAMP_TO_EDGE};
		[sprite.texture setTexParameters:&params];
		
		id rotate = [CCRotateBy actionWithDuration:4 angle:360];
		[sprite runAction:rotate];
		id scale = [CCScaleBy actionWithDuration:2 scale:0.04f];
		id scaleBack = [scale reverse];
		id seq = [CCSequence actions:scale, scaleBack, nil];
		[sprite runAction:seq];
		
	}
	return self;
}

-(NSString*) title
{
	return @"Texture GL_CLAMP";
}
- (void) dealloc
{
	[[CCTextureCache sharedTextureCache] removeUnusedTextures];
	[super dealloc];
}
@end

#pragma mark -
#pragma mark TextureGlRepeat

@implementation TextureGlRepeat
-(id) init
{
	if( (self=[super init]) ) {
		
		CGSize size =[[CCDirector sharedDirector] winSize];
		
		// The .png image MUST be power of 2 in order to create a continue effect.
		// eg: 32x64, 512x128, 256x1024, 64x64, etc..
		CCSprite *sprite = [CCSprite spriteWithFile:@"pattern1.png" rect:CGRectMake(0, 0, 4096, 4096)];
		[self addChild:sprite z:-1 tag:kTagSprite1];
		[sprite setPosition:ccp(size.width/2,size.height/2)];
		ccTexParams params = {GL_LINEAR,GL_LINEAR,GL_REPEAT,GL_REPEAT};
		[sprite.texture setTexParameters:&params];
		
		id rotate = [CCRotateBy actionWithDuration:4 angle:360];
		[sprite runAction:rotate];
		id scale = [CCScaleBy actionWithDuration:2 scale:0.04f];
		id scaleBack = [scale reverse];
		id seq = [CCSequence actions:scale, scaleBack, nil];
		[sprite runAction:seq];		
	}
	return self;
}

-(NSString*) title
{
	return @"Texture GL_REPEAT";
}
- (void) dealloc
{
	[[CCTextureCache sharedTextureCache] removeUnusedTextures];
	[super dealloc];
}
@end

#pragma mark -
#pragma mark TextureLibPNG

@implementation TextureLibPNG

#define PNG_SIG_BYTES 8
-(CCTexture2D*) loadPNG:(NSString*)name
{	
	png_uint_32 width, height, width2, height2;
	int bits = 0;
	NSString *newName = [CCFileUtils fullPathFromRelativePath:name];
	
	FILE *png_file = fopen([newName UTF8String], "rb");
	NSAssert(png_file, @"PNG doesn't exists");

	uint8_t header[PNG_SIG_BYTES];	
	fread(header, 1, PNG_SIG_BYTES, png_file);
	NSAssert(!png_sig_cmp(header, 0, PNG_SIG_BYTES), @"Unkonw file format");
	
	png_structp png_ptr = png_create_read_struct(PNG_LIBPNG_VER_STRING, NULL, NULL, NULL);
	NSAssert(png_ptr, @"No mem");
	
	png_infop info_ptr = png_create_info_struct(png_ptr);
	NSAssert(info_ptr, @"No mem");
	
	png_infop end_info = png_create_info_struct(png_ptr);
	NSAssert(end_info, @"No mem");
	
	NSAssert(!setjmp(png_jmpbuf(png_ptr)), @"setjmp error");
	png_init_io(png_ptr, png_file);
	png_set_sig_bytes(png_ptr, PNG_SIG_BYTES);
	png_read_info(png_ptr, info_ptr);
	
	width = png_get_image_width(png_ptr, info_ptr);
	height = png_get_image_height(png_ptr, info_ptr);
	
	int bit_depth, color_type;
	bit_depth = png_get_bit_depth(png_ptr, info_ptr);
	color_type = png_get_color_type(png_ptr, info_ptr);

	if( color_type == PNG_COLOR_TYPE_PALETTE )
		png_set_palette_to_rgb( png_ptr );
	
	if( color_type == PNG_COLOR_TYPE_GRAY && bit_depth < 8 )
		png_set_expand_gray_1_2_4_to_8( png_ptr );
	
	if( png_get_valid( png_ptr, info_ptr, PNG_INFO_tRNS ) )
		png_set_tRNS_to_alpha (png_ptr);
	
	if( bit_depth == 16 )
		png_set_strip_16( png_ptr );
	
	else if( bit_depth < 8 )
		png_set_packing( png_ptr );
	
	png_read_update_info(png_ptr, info_ptr);
	
	png_get_IHDR( png_ptr, info_ptr,
				&width, &height, &bit_depth, &color_type,
				 NULL, NULL, NULL );
	
	switch( color_type )
	{
		case PNG_COLOR_TYPE_GRAY:
			bits = 1;
			break;
			
		case PNG_COLOR_TYPE_GRAY_ALPHA:
			bits = 2;
			break;
			
		case PNG_COLOR_TYPE_RGB:
			bits = 3;
			break;
			
		case PNG_COLOR_TYPE_RGB_ALPHA:
			bits = 4;
			break;
	}

	// width2 and height2 are the power of 2 versions of width and height
	height2 = height;
	width2 = width;

	unsigned int i = 0;
	if((width2 != 1) && (width2 & (width2 - 1))) {
		i = 1;
		while( i < width2)
			i *= 2;
		width2 = i;
	}
	if((height2 != 1) && (height2 & (height2 - 1))) {
		i = 1;
		while(i < height2)
			i *= 2;
		height2 = i;
	}	

	png_byte* pixels = calloc( width2 * height2 * bits, sizeof(png_byte) );
	png_byte** row_ptrs = malloc(height * sizeof(png_bytep));
	
	// since Texture2D loads the image "upside-down", there's no need
	// to flip the image here
	for (i=0; i<height; i++)
		row_ptrs[i] = pixels + i*width2*bits;

	png_read_image(png_ptr, row_ptrs);	
	png_read_end( png_ptr, NULL );
	png_destroy_read_struct( &png_ptr, &info_ptr, &end_info );
	free( row_ptrs );
	
	fclose(png_file);
	
	CGSize size = CGSizeMake(width,height);
	
	CCTexture2D *tex2d = [[CCTexture2D alloc] initWithData:pixels
										 pixelFormat:kCCTexture2DPixelFormat_RGBA8888
										  pixelsWide:width2
										  pixelsHigh:height2
										 contentSize:size];
	free(pixels);
	return [tex2d autorelease];
}

-(id) init
{
	if( (self=[super init]) ) {
				
		CGSize size =[[CCDirector sharedDirector] winSize];
	
		CCLayerColor *background = [CCLayerColor layerWithColor:ccc4(128,128,128,255) width:size.width height:size.height];
		[self addChild:background z:-1];
		
		
		// PNG sprite. Loaded using UIImage
		//   - Probably it will be premultiplied image
		CCSprite *png1 = [CCSprite spriteWithFile:@"grossinis_sister1-testalpha.png"];
		[self addChild:png1 z:0];
		png1.position = ccp(size.width/5, size.height/2);
		[self transformSprite:png1];
		
		// BMP image. Loaded using UIImage
		//   - Probably it will be premultiplied image
		CCSprite *uncPNG = [CCSprite spriteWithFile:@"grossinis_sister1-testalpha.bmp"];
		[self addChild:uncPNG z:0];
		uncPNG.position = ccp(size.width/5*2, size.height/2);
		[self transformSprite:uncPNG];

		
		// PNG sprite. Loaded using UIImage
		//  - Probably it will be a premultiplied image
		//  - We are forcing a new blend function just to see if it uses premultiplied or not
		CCSprite *png3 = [CCSprite spriteWithFile:@"grossinis_sister1-testalpha.ppng"];
		[self addChild:png3 z:0];
		png3.position = ccp(size.width/5*3, size.height/2);
		[png3 setBlendFunc:(ccBlendFunc){GL_SRC_ALPHA,GL_ONE_MINUS_SRC_ALPHA}];
		[png3 setOpacityModifyRGB:NO];
		[self transformSprite:png3];
		
		// PNG 32-bit RGBA
		//  - This is a non-premultiplied image. It is loaded using libpng
		CCTexture2D *tex2d = [self loadPNG:@"grossinis_sister1-testalpha.ppng"];
		CCSprite *rgba =[CCSprite spriteWithTexture:tex2d];
		[self addChild:rgba z:0];
		rgba.position = ccp(size.width/5*4, size.height/2);
		[self transformSprite:rgba];
	}
	return self;
}

-(void) transformSprite:(CCSprite*)sprite
{
	CCLOG(@"override me");
}
- (void) dealloc
{
	[super dealloc];
}

-(NSString *) title
{
	return @"N/A";
}
@end

#pragma mark -
#pragma mark TextureLibPNGTest1

@implementation TextureLibPNGTest1
-(void) transformSprite:(CCSprite*)sprite
{
	id fade = [CCFadeOut actionWithDuration:2];
	id dl = [CCDelayTime actionWithDuration:2];
	id fadein = [fade reverse];
	id seq = [CCSequence actions: fade, fadein, dl, nil];
	id repeat = [CCRepeatForever actionWithAction:seq];
	[sprite runAction:repeat];	
}
-(NSString*) title
{
	return @"iPhone PNG/BMP vs libpng #1";
}
-(NSString*) subtitle
{
	return @"Testing Fade. You should only see a black border in the 3rd image";
}
@end

#pragma mark -
#pragma mark TextureLibPNGTest2

@implementation TextureLibPNGTest2
-(void) transformSprite:(CCSprite*)sprite
{
	id tint = [CCTintBy actionWithDuration:2 red:-64 green:-224 blue:-255];
	id dl = [CCDelayTime actionWithDuration:2];
	id tintback = [tint reverse];
	id seq = [CCSequence actions: tint, dl, tintback, nil];
	id repeat = [CCRepeatForever actionWithAction:seq];
	[sprite runAction:repeat];
}
-(NSString*) title
{
	return @"iPhone PNG/BMP vs libpng #2";
}
-(NSString*) subtitle
{
	return @"Testing Tint. You should only see a black border in the 3rd image";
}
@end

#pragma mark -
#pragma mark TextureLibPNGTest3

@implementation TextureLibPNGTest3
-(void) transformSprite:(CCSprite*)sprite
{	
	id fade = [CCFadeOut actionWithDuration:2];
	id dl = [CCDelayTime actionWithDuration:2];
	id fadein = [fade reverse];
	id seq = [CCSequence actions: fade, fadein, dl, nil];
	id repeat = [CCRepeatForever actionWithAction:seq];
	[sprite runAction:repeat];
	
	id tint = [CCTintBy actionWithDuration:2 red:-64 green:-224 blue:-255];
	id dl2 = [CCDelayTime actionWithDuration:2];
	id tintback = [tint reverse];
	id seq2 = [CCSequence actions: tint, dl2, tintback, nil];
	id repeat2 = [CCRepeatForever actionWithAction:seq2];
	[sprite runAction:repeat2];
	
}
-(NSString*) title
{
	return @"iPhone PNG/BMP vs libpng #3";
}
-(NSString*) subtitle
{
	return @"Testing Tint+Fade. You should only see a black border in the 3rd image";
}
@end

#pragma mark -
#pragma mark TextureSizeTest

@implementation TextureSizeTest
-(id) init
{	
	if ((self=[super init]) ) {
		CCSprite *sprite = nil;
		
		printf("Loading 512x512 image...");
		sprite = [CCSprite spriteWithFile:@"texture512x512.png"];
		if( sprite )
			printf("OK\n");
		else
			printf("Error\n");

		printf("Loading 1024x1024 image...");
		sprite = [CCSprite spriteWithFile:@"texture1024x1024.png"];
		if( sprite )
			printf("OK\n");
		else
			printf("Error\n");
		
		printf("Loading 2048x2048 image...");
		sprite = [CCSprite spriteWithFile:@"texture2048x2048.png"];
		if( sprite )
			printf("OK\n");
		else
			printf("Error\n");
		
		printf("Loading 4096x4096 image...");
		sprite = [CCSprite spriteWithFile:@"texture4096x4096.png"];
		if( sprite )
			printf("OK\n");
		else
			printf("Error\n");
		
	}
	return self;
}

-(NSString*) title
{
	return @"Different Texture Sizes";
}
-(NSString *) subtitle
{
	return @"512x512, 1024x1024, 2048x2048 and 4096x4096. See the console.";
}
@end

#pragma mark -
#pragma mark TextureCache1

@implementation TextureCache1
-(id) init
{	
	if ((self=[super init]) ) {
		
		CGSize s = [[CCDirector sharedDirector] winSize];
		
		CCSprite *sprite;
		
		sprite = [CCSprite spriteWithFile:@"grossinis_sister1.png"];
		[sprite setPosition:ccp(s.width/5*1, s.height/2)];
		[[sprite texture] setAliasTexParameters];
		[sprite setScale:2];
		[self addChild:sprite];

		[[CCTextureCache sharedTextureCache] removeTexture:[sprite texture]];
		
		sprite = [CCSprite spriteWithFile:@"grossinis_sister1.png"];
		[sprite setPosition:ccp(s.width/5*2, s.height/2)];
		[[sprite texture] setAntiAliasTexParameters];
		[sprite setScale:2];
		[self addChild:sprite];

		// 2nd set of sprites
		
		sprite = [CCSprite spriteWithFile:@"grossinis_sister2.png"];
		[sprite setPosition:ccp(s.width/5*3, s.height/2)];
		[[sprite texture] setAliasTexParameters];
		[sprite setScale:2];
		[self addChild:sprite];
		
		[[CCTextureCache sharedTextureCache] removeTextureForKey:@"grossinis_sister2.png"];
		
		sprite = [CCSprite spriteWithFile:@"grossinis_sister2.png"];
		[sprite setPosition:ccp(s.width/5*4, s.height/2)];
		[[sprite texture] setAntiAliasTexParameters];
		[sprite setScale:2];
		[self addChild:sprite];
		
	}
	return self;
}

-(NSString*) title
{
	return @"CCTextureCache: remove";
}
-(NSString *) subtitle
{
	return @"4 images should appear: alias, antialias, alias, antilias";
}
@end


#pragma mark -
#pragma mark AppController - Main


// CLASS IMPLEMENTATIONS

#pragma mark -
#pragma mark AppController - iPhone

#ifdef __IPHONE_OS_VERSION_MAX_ALLOWED

@implementation AppController

- (void) applicationDidFinishLaunching:(UIApplication*)application
{
	// CC_DIRECTOR_INIT()
	//
	// 1. Initializes an EAGLView with 0-bit depth format, and RGB565 render buffer
	// 2. EAGLView multiple touches: disabled
	// 3. creates a UIWindow, and assign it to the "window" var (it must already be declared)
	// 4. Parents EAGLView to the newly created window
	// 5. Creates Display Link Director
	// 5a. If it fails, it will use an NSTimer director
	// 6. It will try to run at 60 FPS
	// 7. Display FPS: NO
	// 8. Device orientation: Portrait
	// 9. Connects the director to the EAGLView
	//
	CC_DIRECTOR_INIT();
	
	// Obtain the shared director in order to...
	CCDirector *director = [CCDirector sharedDirector];
	
	// Sets landscape mode
	[director setDeviceOrientation:kCCDeviceOrientationLandscapeLeft];
	
	// Enables High Res mode (Retina Display) on iPhone 4 and maintains low res on all other devices
	if( ! [director enableRetinaDisplay:YES] )
		CCLOG(@"Retina Display Not supported");
	
	// Turn on display FPS
	[director setDisplayFPS:YES];
	
	// Default texture format for PNG/BMP/TIFF/JPEG/GIF images
	// It can be RGBA8888, RGBA4444, RGB5_A1, RGB565
	// You can change it at anytime.
	[CCTexture2D setDefaultAlphaPixelFormat:kCCTexture2DPixelFormat_RGBA8888];	
	
	CCScene *scene = [CCScene node];
	[scene addChild: [nextAction() node]];
	
	[director runWithScene: scene];
}

// geting a call, pause the game
-(void) applicationWillResignActive:(UIApplication *)application
{
	[[CCDirector sharedDirector] pause];
}

// call got rejected
-(void) applicationDidBecomeActive:(UIApplication *)application
{
	[[CCDirector sharedDirector] resume];
}

-(void) applicationDidEnterBackground:(UIApplication*)application
{
	[[CCDirector sharedDirector] stopAnimation];
}

-(void) applicationWillEnterForeground:(UIApplication*)application
{
	[[CCDirector sharedDirector] startAnimation];
}

// application will be killed
- (void)applicationWillTerminate:(UIApplication *)application
{	
	CC_DIRECTOR_END();
}

// purge memory
- (void)applicationDidReceiveMemoryWarning:(UIApplication *)application
{
	[[CCDirector sharedDirector] purgeCachedData];
}

// next delta time will be zero
-(void) applicationSignificantTimeChange:(UIApplication *)application
{
	[[CCDirector sharedDirector] setNextDeltaTimeZero:YES];
}


- (void) dealloc
{
	[window release];
	[super dealloc];
}
@end

#pragma mark -
#pragma mark AppController - Mac

#elif defined(__MAC_OS_X_VERSION_MAX_ALLOWED)

@implementation cocos2dmacAppDelegate

@synthesize window=window_, glView=glView_;

- (void)applicationDidFinishLaunching:(NSNotification *)aNotification
{
	CGSize winSize = CGSizeMake(640,480);
	
	//
	// CC_DIRECTOR_INIT:
	// 1. It will create an NSWindow with a given size
	// 2. It will create a MacGLView and it will associate it with the NSWindow
	// 3. It will register the MacGLView to the CCDirector
	//
	// If you want to create a fullscreen window, you should do it AFTER calling this macro
	//	
	CC_DIRECTOR_INIT(winSize);
	
	// Enable "moving" mouse event. Default no.
	[window_ setAcceptsMouseMovedEvents:NO];
	
	// EXPERIMENTAL stuff.
	// 'Effects' don't work correctly when autoscale is turned on.
	CCDirectorMac *director = (CCDirectorMac*) [CCDirector sharedDirector];
	[director setResizeMode:kCCDirectorResize_AutoScale];	
	
	// Turn on display FPS
	[director setDisplayFPS:YES];

	CCScene *scene = [CCScene node];
	[scene addChild: [nextAction() node]];
	
	[director runWithScene:scene];
}

- (BOOL) applicationShouldTerminateAfterLastWindowClosed: (NSApplication *) theApplication
{
	return YES;
}

- (IBAction)toggleFullScreen: (id)sender
{
	CCDirectorMac *director = (CCDirectorMac*) [CCDirector sharedDirector];
	[director setFullScreen: ! [director isFullScreen] ];
}

@end
#endif<|MERGE_RESOLUTION|>--- conflicted
+++ resolved
@@ -118,15 +118,11 @@
 		item2.position = ccp( s.width/2, 30);
 		item3.position = ccp( s.width/2 + 100,30);
 		[self addChild: menu z:1];	
-<<<<<<< HEAD
 		
 		CCLayerColor *col = [CCLayerColor layerWithColor:ccc4(128,128,128,255)];
 		[self addChild:col z:-10];
 		
-=======
 		[[CCTextureCache sharedTextureCache] dumpCachedTextureInfo];
-
->>>>>>> 55de830f
 	}
 	return self;
 }
