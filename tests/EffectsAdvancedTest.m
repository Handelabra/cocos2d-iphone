--- conflicted
+++ resolved
@@ -417,12 +417,9 @@
 
 - (void) dealloc
 {
-<<<<<<< HEAD
 	[viewController_ release];
-	[window_ dealloc];
-=======
-	[window release];
->>>>>>> ee4cabc2
+	[window_ release];
+
 	[super dealloc];
 }
 
