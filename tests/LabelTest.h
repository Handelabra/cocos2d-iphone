#import "cocos2d.h"

//CLASS INTERFACE
#ifdef __IPHONE_OS_VERSION_MAX_ALLOWED
@interface AppController : NSObject <UIApplicationDelegate>
{
	UIWindow *window;
}
@end

#elif defined(__MAC_OS_X_VERSION_MAX_ALLOWED)
@interface cocos2dmacAppDelegate : NSObject <NSApplicationDelegate>
{
	NSWindow	*window_;
	MacGLView	*glView_;
}

@property (assign) IBOutlet NSWindow	*window;
@property (assign) IBOutlet MacGLView	*glView;

- (IBAction)toggleFullScreen:(id)sender;

@end
#endif // Mac

@interface AtlasDemo: CCLayer
{
}
-(NSString*) title;
-(NSString*) subtitle;
@end

@interface Atlas1 : AtlasDemo
{
	CCTextureAtlas *textureAtlas;
}
@end

@interface LabelAtlasTest : AtlasDemo
{
	ccTime		time;
}
@end

@interface LabelAtlasColorTest : AtlasDemo
{
	ccTime		time;
}
@end


@interface Atlas3 : AtlasDemo
{
	ccTime		time;
}
@end

@interface Atlas4 : AtlasDemo
{
	ccTime		time;
}
@end

@interface Atlas5 : AtlasDemo
{}
@end

@interface Atlas6 : AtlasDemo
{}
@end

@interface AtlasBitmapColor : AtlasDemo
{}
@end


@interface AtlasFastBitmap : AtlasDemo
{}
@end

@interface BitmapFontMultiLine : AtlasDemo
{}
@end

@interface LabelsEmpty : AtlasDemo
{
	BOOL setEmpty;
}
@end

@interface LabelBMFontHD : AtlasDemo
{
}
@end

@interface LabelAtlasHD : AtlasDemo
{
}
@end

@interface LabelGlyphDesigner : AtlasDemo
{
}
@end

@interface LabelTTFTest : AtlasDemo
{
}
@end

@interface LabelTTFMultiline : AtlasDemo
{
}
@end

<<<<<<< HEAD
@interface LabelTTFA8Test : AtlasDemo
=======
@interface LabelTTFLineBreak : AtlasDemo
>>>>>>> 60a97448
{
}
@end
<|MERGE_RESOLUTION|>--- conflicted
+++ resolved
@@ -113,11 +113,13 @@
 }
 @end
 
-<<<<<<< HEAD
+
 @interface LabelTTFA8Test : AtlasDemo
-=======
-@interface LabelTTFLineBreak : AtlasDemo
->>>>>>> 60a97448
 {
 }
 @end
+
+@interface LabelTTFLineBreak : AtlasDemo
+{
+}
+@end
