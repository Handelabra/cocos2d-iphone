//
// Sprite Demo
// a cocos2d example
// http://www.cocos2d-iphone.org
//

// cocos import
#import "cocos2d.h"

// local import
#import "SpriteTest.h"

static int sceneIdx=-1;
static NSString *transitions[] = {
	@"Sprite1",
	@"SpriteBatchNode1",
	@"SpriteFrameTest",
	@"SpriteFrameAliasNameTest",
	@"SpriteAnchorPoint",
	@"SpriteBatchNodeAnchorPoint",
	@"SpriteOffsetAnchorRotation",
	@"SpriteBatchNodeOffsetAnchorRotation",
	@"SpriteOffsetAnchorScale",
	@"SpriteBatchNodeOffsetAnchorScale",
	@"SpriteOffsetAnchorSkew",
	@"SpriteBatchNodeOffsetAnchorSkew",
	@"SpriteOffsetAnchorSkewScale",
	@"SpriteBatchNodeOffsetAnchorSkewScale",
	@"SpriteOffsetAnchorFlip",
	@"SpriteBatchNodeOffsetAnchorFlip",
	@"SpriteAnimationSplit",
	@"SpriteColorOpacity",
	@"SpriteBatchNodeColorOpacity",
	@"SpriteZOrder",
	@"SpriteBatchNodeZOrder",
	@"SpriteBatchNodeReorder",
	@"SpriteBatchNodeReorderIssue744",
	@"SpriteBatchNodeReorderIssue766",
	@"SpriteBatchNodeReorderIssue767",
	@"SpriteBatchNodeReorderSameIndex",
	@"SpriteBatchNodeReorderOneChild",
	@"NodeSort",
	@"SpriteZVertex",
	@"SpriteBatchNodeZVertex",
	@"Sprite6",
	@"SpriteFlip",
	@"SpriteBatchNodeFlip",
	@"SpriteAliased",
	@"SpriteBatchNodeAliased",
	@"SpriteNewTexture",
	@"SpriteBatchNodeNewTexture",
	@"SpriteHybrid",
	@"SpriteBatchNodeChildren",
	@"SpriteBatchNodeChildrenZ",
	@"SpriteChildrenVisibility",
	@"SpriteChildrenVisibilityIssue665",
	@"SpriteChildrenAnchorPoint",
	@"SpriteBatchNodeChildrenAnchorPoint",
	@"SpriteBatchNodeChildrenScale",
	@"SpriteChildrenChildren",
	@"SpriteBatchNodeChildrenChildren",
	@"SpriteSkewNegativeScaleChildren",
	@"SpriteBatchNodeSkewNegativeScaleChildren",
	@"SpriteNilTexture",
	@"SpriteSubclass",
<<<<<<< HEAD
	@"SpriteDoubleResolution",
	@"SpriteBatchBug1217",

=======
	@"SpriteBatchBug1217",
>>>>>>> 95fc5a49
	@"AnimationCache",
	@"AnimationCacheFile",
};

enum {
	kTagTileMap = 1,
	kTagSpriteBatchNode = 1,
	kTagNode = 2,
	kTagAnimation1 = 1,
	kTagSpriteLeft,
	kTagSpriteRight,
};

enum {
	kTagSprite1,
	kTagSprite2,
	kTagSprite3,
	kTagSprite4,
	kTagSprite5,
	kTagSprite6,
	kTagSprite7,
	kTagSprite8,
};

Class nextAction(void);
Class backAction(void);
Class restartAction(void);

Class nextAction()
{

	sceneIdx++;
	sceneIdx = sceneIdx % ( sizeof(transitions) / sizeof(transitions[0]) );
	NSString *r = transitions[sceneIdx];
	Class c = NSClassFromString(r);
	return c;
}

Class backAction()
{
	sceneIdx--;
	int total = ( sizeof(transitions) / sizeof(transitions[0]) );
	if( sceneIdx < 0 )
		sceneIdx += total;

	NSString *r = transitions[sceneIdx];
	Class c = NSClassFromString(r);
	return c;
}

Class restartAction()
{
	NSString *r = transitions[sceneIdx];
	Class c = NSClassFromString(r);
	return c;
}

#pragma mark -
#pragma mark SpriteDemo

@implementation SpriteDemo
-(id) init
{
	if( (self = [super init]) ) {


		CGSize s = [[CCDirector sharedDirector] winSize];

		CCLabelTTF *label = [CCLabelTTF labelWithString:[self title] fontName:@"Arial" fontSize:26];
		[self addChild: label z:1];
		[label setPosition: ccp(s.width/2, s.height-50)];

		NSString *subtitle = [self subtitle];
		if( subtitle ) {
			CCLabelTTF *l = [CCLabelTTF labelWithString:subtitle fontName:@"Thonburi" fontSize:16];
			[self addChild:l z:1];
			[l setPosition:ccp(s.width/2, s.height-80)];
		}

		CCMenuItemImage *item1 = [CCMenuItemImage itemWithNormalImage:@"b1.png" selectedImage:@"b2.png" target:self selector:@selector(backCallback:)];
		CCMenuItemImage *item2 = [CCMenuItemImage itemWithNormalImage:@"r1.png" selectedImage:@"r2.png" target:self selector:@selector(restartCallback:)];
		CCMenuItemImage *item3 = [CCMenuItemImage itemWithNormalImage:@"f1.png" selectedImage:@"f2.png" target:self selector:@selector(nextCallback:)];

		CCMenu *menu = [CCMenu menuWithItems:item1, item2, item3, nil];

		menu.position = CGPointZero;
		item1.position = ccp( s.width/2 - 100,30);
		item2.position = ccp( s.width/2, 30);
		item3.position = ccp( s.width/2 + 100,30);
		[self addChild: menu z:1];
	}
	return self;
}

-(void) dealloc
{
	[super dealloc];
}

-(void) restartCallback: (id) sender
{
	CCScene *s = [CCScene node];
	[s addChild: [restartAction() node]];
	[[CCDirector sharedDirector] replaceScene: s];
}

-(void) nextCallback: (id) sender
{
	CCScene *s = [CCScene node];
	[s addChild: [nextAction() node]];
	[[CCDirector sharedDirector] replaceScene: s];
}

-(void) backCallback: (id) sender
{
	CCScene *s = [CCScene node];
	[s addChild: [backAction() node]];
	[[CCDirector sharedDirector] replaceScene: s];
}

-(NSString*) title
{
	return @"No title";
}

-(NSString*) subtitle
{
	return nil;
}
@end

#pragma mark -
#pragma mark Example Sprite 1


@implementation Sprite1

-(id) init
{
	if( (self=[super init]) ) {

#ifdef __CC_PLATFORM_IOS
		self.isTouchEnabled = YES;
#elif defined(__CC_PLATFORM_MAC)
		self.isMouseEnabled = YES;
#endif

		CGSize s = [[CCDirector sharedDirector] winSize];
		[self addNewSpriteWithCoords:ccp(s.width/2, s.height/2)];
	}
	return self;
}

-(void) addNewSpriteWithCoords:(CGPoint)p
{
	int idx = CCRANDOM_0_1() * 1400 / 100;
	int x = (idx%5) * 85;
	int y = (idx/5) * 121;


	CCSprite *sprite = [CCSprite spriteWithFile:@"grossini_dance_atlas.png" rect:CGRectMake(x,y,85,121)];
	[self addChild:sprite];

	sprite.position = ccp( p.x, p.y);

	id action;
	float rand = CCRANDOM_0_1();

	if( rand < 0.20 )
		action = [CCScaleBy actionWithDuration:3 scale:2];
	else if(rand < 0.40)
		action = [CCRotateBy actionWithDuration:3 angle:360];
	else if( rand < 0.60)
		action = [CCBlink actionWithDuration:1 blinks:3];
	else if( rand < 0.8 )
		action = [CCTintBy actionWithDuration:2 red:0 green:-255 blue:-255];
	else
		action = [CCFadeOut actionWithDuration:2];
	id action_back = [action reverse];
	id seq = [CCSequence actions:action, action_back, nil];

	[sprite runAction: [CCRepeatForever actionWithAction:seq]];
}

#ifdef __CC_PLATFORM_IOS
- (void)ccTouchesEnded:(NSSet *)touches withEvent:(UIEvent *)event
{
	for( UITouch *touch in touches ) {
		CGPoint location = [touch locationInView: [touch view]];

		location = [[CCDirector sharedDirector] convertToGL: location];

		[self addNewSpriteWithCoords: location];
	}
}
#elif defined(__CC_PLATFORM_MAC)
-(BOOL) ccMouseUp:(NSEvent *)event
{
	CGPoint location = [[CCDirector sharedDirector] convertEventToGL:event];
	[self addNewSpriteWithCoords: location];

	return YES;

}
#endif

-(NSString *) title
{
	return @"Sprite (tap screen)";
}
@end

@implementation SpriteBatchNode1

-(id) init
{
	if( (self=[super init]) ) {

#ifdef __CC_PLATFORM_IOS
		self.isTouchEnabled = YES;
#elif defined(__CC_PLATFORM_MAC)
		self.isMouseEnabled = YES;
#endif

		CCSpriteBatchNode *batch = [CCSpriteBatchNode batchNodeWithFile:@"grossini_dance_atlas.png" capacity:50];
		[self addChild:batch z:0 tag:kTagSpriteBatchNode];

		CGSize s = [[CCDirector sharedDirector] winSize];
		[self addNewSpriteWithCoords:ccp(s.width/2, s.height/2)];
	}
	return self;
}

-(void) addNewSpriteWithCoords:(CGPoint)p
{
	CCSpriteBatchNode *batch = (CCSpriteBatchNode*) [self getChildByTag:kTagSpriteBatchNode];

	int idx = CCRANDOM_0_1() * 1400 / 100;
	int x = (idx%5) * 85;
	int y = (idx/5) * 121;


	CCSprite *sprite = [CCSprite spriteWithTexture:batch.texture rect:CGRectMake(x,y,85,121)];
	[batch addChild:sprite];

	sprite.position = ccp( p.x, p.y);

	id action;
	float rand = CCRANDOM_0_1();

	if( rand < 0.20 )
		action = [CCScaleBy actionWithDuration:3 scale:2];
	else if(rand < 0.40)
		action = [CCRotateBy actionWithDuration:3 angle:360];
	else if( rand < 0.60)
		action = [CCBlink actionWithDuration:1 blinks:3];
	else if( rand < 0.8 )
		action = [CCTintBy actionWithDuration:2 red:0 green:-255 blue:-255];
	else
		action = [CCFadeOut actionWithDuration:2];
	id action_back = [action reverse];
	id seq = [CCSequence actions:action, action_back, nil];

	[sprite runAction: [CCRepeatForever actionWithAction:seq]];
}

#ifdef __CC_PLATFORM_IOS
- (void)ccTouchesEnded:(NSSet *)touches withEvent:(UIEvent *)event
{
	for( UITouch *touch in touches ) {
		CGPoint location = [touch locationInView: [touch view]];

		location = [[CCDirector sharedDirector] convertToGL: location];

		[self addNewSpriteWithCoords: location];
	}
}
#elif defined(__CC_PLATFORM_MAC)
-(BOOL) ccMouseUp:(NSEvent *)event
{
	CGPoint location = [[CCDirector sharedDirector] convertEventToGL:event];
	[self addNewSpriteWithCoords: location];

	return YES;

}
#endif

-(NSString *) title
{
	return @"SpriteBatchNode (tap screen)";
}
@end


#pragma mark -
#pragma mark Example Sprite Color and Opacity

@implementation SpriteColorOpacity

-(id) init
{
	if( (self=[super init]) ) {

		CCSprite *sprite1 = [CCSprite spriteWithFile:@"grossini_dance_atlas.png" rect:CGRectMake(85*0, 121*1, 85, 121)];
		CCSprite *sprite2 = [CCSprite spriteWithFile:@"grossini_dance_atlas.png" rect:CGRectMake(85*1, 121*1, 85, 121)];
		CCSprite *sprite3 = [CCSprite spriteWithFile:@"grossini_dance_atlas.png" rect:CGRectMake(85*2, 121*1, 85, 121)];
		CCSprite *sprite4 = [CCSprite spriteWithFile:@"grossini_dance_atlas.png" rect:CGRectMake(85*3, 121*1, 85, 121)];

		CCSprite *sprite5 = [CCSprite spriteWithFile:@"grossini_dance_atlas.png" rect:CGRectMake(85*0, 121*1, 85, 121)];
		CCSprite *sprite6 = [CCSprite spriteWithFile:@"grossini_dance_atlas.png" rect:CGRectMake(85*1, 121*1, 85, 121)];
		CCSprite *sprite7 = [CCSprite spriteWithFile:@"grossini_dance_atlas.png" rect:CGRectMake(85*2, 121*1, 85, 121)];
		CCSprite *sprite8 = [CCSprite spriteWithFile:@"grossini_dance_atlas.png" rect:CGRectMake(85*3, 121*1, 85, 121)];

		CGSize s = [[CCDirector sharedDirector] winSize];
		sprite1.position = ccp( (s.width/5)*1, (s.height/3)*1);
		sprite2.position = ccp( (s.width/5)*2, (s.height/3)*1);
		sprite3.position = ccp( (s.width/5)*3, (s.height/3)*1);
		sprite4.position = ccp( (s.width/5)*4, (s.height/3)*1);
		sprite5.position = ccp( (s.width/5)*1, (s.height/3)*2);
		sprite6.position = ccp( (s.width/5)*2, (s.height/3)*2);
		sprite7.position = ccp( (s.width/5)*3, (s.height/3)*2);
		sprite8.position = ccp( (s.width/5)*4, (s.height/3)*2);

		id action = [CCFadeIn actionWithDuration:2];
		id action_back = [action reverse];
		id fade = [CCRepeatForever actionWithAction: [CCSequence actions: action, action_back, nil]];

		id tintred = [CCTintBy actionWithDuration:2 red:0 green:-255 blue:-255];
		id tintred_back = [tintred reverse];
		id red = [CCRepeatForever actionWithAction: [CCSequence actions: tintred, tintred_back, nil]];

		id tintgreen = [CCTintBy actionWithDuration:2 red:-255 green:0 blue:-255];
		id tintgreen_back = [tintgreen reverse];
		id green = [CCRepeatForever actionWithAction: [CCSequence actions: tintgreen, tintgreen_back, nil]];

		id tintblue = [CCTintBy actionWithDuration:2 red:-255 green:-255 blue:0];
		id tintblue_back = [tintblue reverse];
		id blue = [CCRepeatForever actionWithAction: [CCSequence actions: tintblue, tintblue_back, nil]];


		[sprite5 runAction:red];
		[sprite6 runAction:green];
		[sprite7 runAction:blue];
		[sprite8 runAction:fade];

		// late add: test dirtyColor and dirtyPosition
		[self addChild:sprite1 z:0 tag:kTagSprite1];
		[self addChild:sprite2 z:0 tag:kTagSprite2];
		[self addChild:sprite3 z:0 tag:kTagSprite3];
		[self addChild:sprite4 z:0 tag:kTagSprite4];
		[self addChild:sprite5 z:0 tag:kTagSprite5];
		[self addChild:sprite6 z:0 tag:kTagSprite6];
		[self addChild:sprite7 z:0 tag:kTagSprite7];
		[self addChild:sprite8 z:0 tag:kTagSprite8];


		[self schedule:@selector(removeAndAddSprite:) interval:2];

	}
	return self;
}

// this function test if remove and add works as expected:
//   color array and vertex array should be reindexed
-(void) removeAndAddSprite:(ccTime) dt
{
	id sprite = [self getChildByTag:kTagSprite5];
	[sprite retain];

	[self removeChild:sprite cleanup:NO];
	[self addChild:sprite z:0 tag:kTagSprite5];

	[sprite release];
}

-(NSString *) title
{
	return @"Sprite: Color & Opacity";
}
@end

@implementation SpriteBatchNodeColorOpacity

-(id) init
{
	if( (self=[super init]) ) {

		// small capacity. Testing resizing.
		// Don't use capacity=1 in your real game. It is expensive to resize the capacity
		CCSpriteBatchNode *batch = [CCSpriteBatchNode batchNodeWithFile:@"grossini_dance_atlas.png" capacity:1];
		[self addChild:batch z:0 tag:kTagSpriteBatchNode];

		CCSprite *sprite1 = [CCSprite spriteWithTexture:batch.texture rect:CGRectMake(85*0, 121*1, 85, 121)];
		CCSprite *sprite2 = [CCSprite spriteWithTexture:batch.texture rect:CGRectMake(85*1, 121*1, 85, 121)];
		CCSprite *sprite3 = [CCSprite spriteWithTexture:batch.texture rect:CGRectMake(85*2, 121*1, 85, 121)];
		CCSprite *sprite4 = [CCSprite spriteWithTexture:batch.texture rect:CGRectMake(85*3, 121*1, 85, 121)];

		CCSprite *sprite5 = [CCSprite spriteWithTexture:batch.texture rect:CGRectMake(85*0, 121*1, 85, 121)];
		CCSprite *sprite6 = [CCSprite spriteWithTexture:batch.texture rect:CGRectMake(85*1, 121*1, 85, 121)];
		CCSprite *sprite7 = [CCSprite spriteWithTexture:batch.texture rect:CGRectMake(85*2, 121*1, 85, 121)];
		CCSprite *sprite8 = [CCSprite spriteWithTexture:batch.texture rect:CGRectMake(85*3, 121*1, 85, 121)];


		CGSize s = [[CCDirector sharedDirector] winSize];
		sprite1.position = ccp( (s.width/5)*1, (s.height/3)*1);
		sprite2.position = ccp( (s.width/5)*2, (s.height/3)*1);
		sprite3.position = ccp( (s.width/5)*3, (s.height/3)*1);
		sprite4.position = ccp( (s.width/5)*4, (s.height/3)*1);
		sprite5.position = ccp( (s.width/5)*1, (s.height/3)*2);
		sprite6.position = ccp( (s.width/5)*2, (s.height/3)*2);
		sprite7.position = ccp( (s.width/5)*3, (s.height/3)*2);
		sprite8.position = ccp( (s.width/5)*4, (s.height/3)*2);

		id action = [CCFadeIn actionWithDuration:2];
		id action_back = [action reverse];
		id fade = [CCRepeatForever actionWithAction: [CCSequence actions: action, action_back, nil]];

		id tintred = [CCTintBy actionWithDuration:2 red:0 green:-255 blue:-255];
		id tintred_back = [tintred reverse];
		id red = [CCRepeatForever actionWithAction: [CCSequence actions: tintred, tintred_back, nil]];

		id tintgreen = [CCTintBy actionWithDuration:2 red:-255 green:0 blue:-255];
		id tintgreen_back = [tintgreen reverse];
		id green = [CCRepeatForever actionWithAction: [CCSequence actions: tintgreen, tintgreen_back, nil]];

		id tintblue = [CCTintBy actionWithDuration:2 red:-255 green:-255 blue:0];
		id tintblue_back = [tintblue reverse];
		id blue = [CCRepeatForever actionWithAction: [CCSequence actions: tintblue, tintblue_back, nil]];


		[sprite5 runAction:red];
		[sprite6 runAction:green];
		[sprite7 runAction:blue];
		[sprite8 runAction:fade];

		// late add: test dirtyColor and dirtyPosition
		[batch addChild:sprite1 z:0 tag:kTagSprite1];
		[batch addChild:sprite2 z:0 tag:kTagSprite2];
		[batch addChild:sprite3 z:0 tag:kTagSprite3];
		[batch addChild:sprite4 z:0 tag:kTagSprite4];
		[batch addChild:sprite5 z:0 tag:kTagSprite5];
		[batch addChild:sprite6 z:0 tag:kTagSprite6];
		[batch addChild:sprite7 z:0 tag:kTagSprite7];
		[batch addChild:sprite8 z:0 tag:kTagSprite8];


		[self schedule:@selector(removeAndAddSprite:) interval:2];

	}
	return self;
}

// this function test if remove and add works as expected:
//   color array and vertex array should be reindexed
-(void) removeAndAddSprite:(ccTime) dt
{
	id batch = [self getChildByTag:kTagSpriteBatchNode];
	id sprite = [batch getChildByTag:kTagSprite5];

	[sprite retain];

	[batch removeChild:sprite cleanup:NO];
	[batch addChild:sprite z:0 tag:kTagSprite5];

	[sprite release];
}

-(NSString *) title
{
	return @"SpriteBatchNode: Color & Opacity";
}
@end

#pragma mark -
#pragma mark Example Sprite Z Order and Reorder

@implementation SpriteZOrder

-(id) init
{
	if( (self=[super init]) ) {

		dir = 1;

		CGSize s = [[CCDirector sharedDirector] winSize];

		float step = s.width/11;
		for(int i=0;i<5;i++) {
			CCSprite *sprite = [CCSprite spriteWithFile:@"grossini_dance_atlas.png" rect:CGRectMake(85*0, 121*1, 85, 121)];
			sprite.position = ccp( (i+1)*step, s.height/2);
			[self addChild:sprite z:i];
		}

		for(int i=5;i<10;i++) {
			CCSprite *sprite = [CCSprite spriteWithFile:@"grossini_dance_atlas.png" rect:CGRectMake(85*1, 121*0, 85, 121)];
			sprite.position = ccp( (i+1)*step, s.height/2);
			[self addChild:sprite z:14-i];
		}

		CCSprite *sprite = [CCSprite spriteWithFile:@"grossini_dance_atlas.png" rect:CGRectMake(85*3, 121*0, 85, 121)];
		[self addChild:sprite z:-1 tag:kTagSprite1];
		sprite.position = ccp(s.width/2, s.height/2 - 20);
		sprite.scaleX = 6;
		[sprite setColor:ccRED];

		[self schedule:@selector(reorderSprite:) interval:1];
	}
	return self;
}

-(void) reorderSprite:(ccTime) dt
{
	id sprite = [self getChildByTag:kTagSprite1];

	NSInteger z = [sprite zOrder];

	if( z < -1 )
		dir = 1;
	if( z > 10 )
		dir = -1;

	z += dir * 3;

	[self reorderChild:sprite z:z];

}

-(NSString *) title
{
	return @"Sprite: Z order";
}
@end

@implementation SpriteBatchNodeZOrder

-(id) init
{
	if( (self=[super init]) ) {

		dir = 1;

		// small capacity. Testing resizing.
		// Don't use capacity=1 in your real game. It is expensive to resize the capacity
		CCSpriteBatchNode *batch = [CCSpriteBatchNode batchNodeWithFile:@"grossini_dance_atlas.png" capacity:1];
		[self addChild:batch z:0 tag:kTagSpriteBatchNode];

		CGSize s = [[CCDirector sharedDirector] winSize];

		float step = s.width/11;
		for(int i=0;i<5;i++) {
			CCSprite *sprite = [CCSprite spriteWithTexture:batch.texture rect:CGRectMake(85*0, 121*1, 85, 121)];
			sprite.position = ccp( (i+1)*step, s.height/2);
			[batch addChild:sprite z:i];
		}

		for(int i=5;i<10;i++) {
			CCSprite *sprite = [CCSprite spriteWithTexture:batch.texture rect:CGRectMake(85*1, 121*0, 85, 121)];
			sprite.position = ccp( (i+1)*step, s.height/2);
			[batch addChild:sprite z:14-i];
		}

		CCSprite *sprite = [CCSprite spriteWithTexture:batch.texture rect:CGRectMake(85*3, 121*0, 85, 121)];
		[batch addChild:sprite z:-1 tag:kTagSprite1];
		sprite.position = ccp(s.width/2, s.height/2 - 20);
		sprite.scaleX = 6;
		[sprite setColor:ccRED];

		[self schedule:@selector(reorderSprite:) interval:1];
	}
	return self;
}

-(void) reorderSprite:(ccTime) dt
{
	id batch = [self getChildByTag:kTagSpriteBatchNode];
	id sprite = [batch getChildByTag:kTagSprite1];

	NSInteger z = [sprite zOrder];

	if( z < -1 )
		dir = 1;
	if( z > 10 )
		dir = -1;

	z += dir * 3;

	[batch reorderChild:sprite z:z];

}

-(NSString *) title
{
	return @"SpriteBatchNode: Z order";
}
@end

@implementation SpriteBatchNodeReorder

-(id) init
{
	if( (self=[super init]) ) {

		NSMutableArray* a = [NSMutableArray arrayWithCapacity:10];
		CCSpriteBatchNode* asmtest = [CCSpriteBatchNode batchNodeWithFile:@"animations/ghosts.png"];

		for(int i=0; i<10; i++)
		{
			CCSprite* s1 = [CCSprite spriteWithTexture:asmtest.texture rect:CGRectMake(0, 0, 50, 50)];
			[a addObject:s1];
			[asmtest addChild:s1 z:10];
		}

		for(int i=0; i<10; i++)
		{
			if(i!=5)
				[asmtest reorderChild:[a objectAtIndex:i] z:9];
		}

		//usually children get sorted before -transform but call sort now to verify order
		[asmtest sortAllChildren];

		NSInteger prev = -1;
		for(id child in asmtest.children)
		{
			NSUInteger currentIndex = [child atlasIndex];
			NSAssert( prev == currentIndex-1, @"Child order failed");
			NSLog(@"children %x - atlasIndex:%d", (unsigned int)child, (unsigned int) currentIndex);
			prev = currentIndex;
		}

		prev = -1;
		for(id child in asmtest.descendants)
		{
			NSUInteger currentIndex = [child atlasIndex];
			NSAssert( prev == currentIndex-1, @"Child order failed");
			NSLog(@"descendant %x - atlasIndex:%d", (unsigned int)child, (unsigned int) currentIndex);
			prev = currentIndex;
		}
	}
	return self;
}

-(NSString *) title
{
	return @"SpriteBatchNode: reorder #1";
}
-(NSString *) subtitle
{
	return @"Should not crash";
}
@end

@implementation SpriteBatchNodeReorderIssue744

-(id) init
{
	if( (self=[super init]) ) {

		CGSize s = [[CCDirector sharedDirector] winSize];


		// Testing issue #744
		// http://code.google.com/p/cocos2d-iphone/issues/detail?id=744
		CCSpriteBatchNode *batch = [CCSpriteBatchNode batchNodeWithFile:@"grossini_dance_atlas.png" capacity:15];
		[self addChild:batch z:0 tag:kTagSpriteBatchNode];

		CCSprite *sprite = [CCSprite spriteWithTexture:batch.texture rect:CGRectMake(0, 0, 85, 121)];
		sprite.position = ccp(s.width/2, s.height/2);
		[batch addChild:sprite z:3];
		[batch reorderChild:sprite z:1];
	}
	return self;
}

-(NSString *) title
{
	return @"SpriteBatchNode: reorder issue #744";
}

-(NSString *) subtitle
{
	return @"Should not crash";
}
@end

@implementation NodeSort

- (void) reorderSprite:(ccTime)dt
{
	[self unschedule:_cmd];

	NSLog(@"Before reorder--");
	CCSprite *child;
	CCARRAY_FOREACH(node.children,child)
		NSLog(@"tag %i z %i",(int)child.tag,(int)child.zOrder);


	//z-4
	[node reorderChild:[[node children] objectAtIndex:0] z:-6];
	//[node reorderChild:[[node children] objectAtIndex:2] z:-4];
	//[node reorderChild:[[node children] objectAtIndex:1] z:-6];

	[node sortAllChildren];

	NSLog(@"After reorder--");
	CCARRAY_FOREACH(node.children,child)
		NSLog(@"tag %i z %i",(int)child.tag,(int)child.zOrder);

}

// on "init" you need to initialize your instance
-(id) init
{
	// always call "super" init
	// Apple recommends to re-assign "self" with the "super" return value
	if( (self=[super init] )) {

		node = [CCNode node];
		[self addChild:node z:0 tag:0];

		sprite1 = [CCSprite spriteWithFile:@"piece.png" rect:CGRectMake(128,0,64,64)];
		sprite1.position = CGPointMake(100,160);
		[node addChild:sprite1 z:-6 tag:1];

		sprite2= [CCSprite spriteWithFile:@"piece.png" rect:CGRectMake(128,0,64,64)];
		sprite2.position = CGPointMake(164,160);
		[node addChild:sprite2 z:-6 tag:2];

		sprite4 = [CCSprite spriteWithFile:@"piece.png" rect:CGRectMake(128,0,64,64)];
		sprite4.position = CGPointMake(292,160);
		[node addChild:sprite4 z:-3 tag:4];

		sprite3 = [CCSprite spriteWithFile:@"piece.png" rect:CGRectMake(128,0,64,64)];
		sprite3.position = CGPointMake(228,160);
		[node addChild:sprite3 z:-4 tag:3];

		sprite5 = [CCSprite spriteWithFile:@"piece.png" rect:CGRectMake(128,0,64,64)];
		sprite5.position = CGPointMake(356,160);
		[node addChild:sprite5 z:-3 tag:5];


		[self schedule:@selector(reorderSprite:) interval:1];
	}
	return self;
}

-(NSString *) title
{
	return @"node sort same index";
}

-(NSString *) subtitle
{
	return @"tag order in console should be 2,1,3,4,5";
}

@end


@implementation SpriteBatchNodeReorderSameIndex

- (void) reorderSprite:(ccTime)dt
{
	[self unschedule:_cmd];

	[batchNode reorderChild:sprite4 z:4];
	[batchNode reorderChild:sprite5 z:4];
	[batchNode reorderChild:sprite1 z:4];

	[batchNode sortAllChildren];
	CCSprite* child;
	CCARRAY_FOREACH(batchNode.descendants,child) NSLog(@"tag %i",(int)child.tag);

}

// on "init" you need to initialize your instance
-(id) init
{
	// always call "super" init
	// Apple recommends to re-assign "self" with the "super" return value
	if( (self=[super init] )) {

		batchNode = [CCSpriteBatchNode batchNodeWithFile:@"piece.png" capacity:15];
		[self addChild:batchNode z:1 tag:0];

		sprite1 = [CCSprite spriteWithTexture:batchNode.texture rect:CGRectMake(128,0,64,64)];
		sprite1.position = CGPointMake(100,160);
		[batchNode addChild:sprite1 z:3 tag:1];

		sprite2= [CCSprite spriteWithTexture:batchNode.texture rect:CGRectMake(128,0,64,64)];
		sprite2.position = CGPointMake(164,160);
		[batchNode addChild:sprite2 z:4 tag:2];

		sprite3 = [CCSprite spriteWithTexture:batchNode.texture rect:CGRectMake(128,0,64,64)];
		sprite3.position = CGPointMake(228,160);
		[batchNode addChild:sprite3 z:4 tag:3];

		sprite4 = [CCSprite spriteWithTexture:batchNode.texture rect:CGRectMake(128,0,64,64)];
		sprite4.position = CGPointMake(292,160);
		[batchNode addChild:sprite4 z:5 tag:4];

		sprite5 = [CCSprite spriteWithTexture:batchNode.texture rect:CGRectMake(128,0,64,64)];
		sprite5.position = CGPointMake(356,160);
		[batchNode addChild:sprite5 z:6 tag:5];


		[self schedule:@selector(reorderSprite:) interval:2];
	}
	return self;
}

-(NSString *) title
{
	return @"SpriteBatchNodeReorder same index";
}

-(NSString *) subtitle
{
	return @"tag order in console should be 2,3,4,5,1";
}

@end

#pragma mark -
#pragma mark SpriteBatchNodeReorderOneChild

@implementation SpriteBatchNodeReorderOneChild

-(id) init
{
	if( (self=[super init]) ) {

		CGSize s = [[CCDirector sharedDirector] winSize];

		[[CCSpriteFrameCache sharedSpriteFrameCache] addSpriteFramesWithFile:@"animations/ghosts.plist"];

		CCSpriteBatchNode *aParent;
		CCSprite *l1, *l2a, *l2b, *l3a1, *l3a2, *l3b1, *l3b2;

		//
		// SpriteBatchNode: 3 levels of children
		//

		aParent = [CCSpriteBatchNode batchNodeWithFile:@"animations/ghosts.png"];

		batchNode_ = aParent;
		//[[aParent texture] generateMipmap];
		[self addChild:aParent];

		// parent
		l1 = [CCSprite spriteWithSpriteFrameName:@"father.gif"];
		l1.position = ccp( s.width/2, s.height/2);

		[aParent addChild:l1];
		CGSize l1Size = [l1 contentSize];

		// child left
		l2a = [CCSprite spriteWithSpriteFrameName:@"sister1.gif"];
		l2a.position = ccp( -10 + l1Size.width/2, 0 + l1Size.height/2);

		[l1 addChild:l2a z:1];
		CGSize l2aSize = [l2a contentSize];


		// child right
		l2b = [CCSprite spriteWithSpriteFrameName:@"sister2.gif"];
		l2b.position = ccp( +50 + l1Size.width/2, 0 + l1Size.height/2);

		[l1 addChild:l2b z:2];
		CGSize l2bSize = [l2a contentSize];


		// child left bottom
		l3a1 = [CCSprite spriteWithSpriteFrameName:@"child1.gif"];
		l3a1.scale = 0.45f;
		l3a1.position = ccp(0+l2aSize.width/2,-50+l2aSize.height/2);
		[l2a addChild:l3a1 z:1];

		// child left top
		l3a2 = [CCSprite spriteWithSpriteFrameName:@"child1.gif"];
		l3a2.scale = 0.45f;
		l3a2.position = ccp(0+l2aSize.width/2,+50+l2aSize.height/2);
		[l2a addChild:l3a2 z:2];

		reorderSprite_ = l2a;

		// child right bottom
		l3b1 = [CCSprite spriteWithSpriteFrameName:@"child1.gif"];
		l3b1.scale = 0.45f;
		l3b1.flipY = YES;
		l3b1.position = ccp(0+l2bSize.width/2,-50+l2bSize.height/2);
		[l2b addChild:l3b1];

		// child right top
		l3b2 = [CCSprite spriteWithSpriteFrameName:@"child1.gif"];
		l3b2.scale = 0.45f;
		l3b2.flipY = YES;
		l3b2.position = ccp(0+l2bSize.width/2,+50+l2bSize.height/2);
		[l2b addChild:l3b2];

		[self schedule:@selector(reorderSprite:) interval:2];

	}
	return self;
}


- (void) reorderSprite:(ccTime)dt
{
	[self unschedule:_cmd];

	[reorderSprite_.parent reorderChild:reorderSprite_ z:-1];

	[batchNode_ sortAllChildren];
	//CCSprite* child;
	//CCARRAY_FOREACH(batchNode.descendants,child) NSLog(@"tag %i",child.tag);

}


-(NSString *) title
{
	return @"SpriteBatchNode reorder 1 child";
}
@end

@implementation SpriteBatchNodeReorderIssue766
-(CCSprite *)makeSpriteZ:(int)aZ
{
	CCSprite *sprite = [CCSprite spriteWithTexture:batchNode.texture rect:CGRectMake(128,0,64,64)];
	[batchNode addChild:sprite z:aZ+1 tag:0];

	//children
	CCSprite *spriteShadow = [CCSprite spriteWithTexture:batchNode.texture rect:CGRectMake(0,0,64,64)];
	spriteShadow.opacity = 128;
	[sprite addChild:spriteShadow z:aZ tag:3];

	CCSprite *spriteTop = [CCSprite spriteWithTexture:batchNode.texture rect:CGRectMake(64,0,64,64)];
	[sprite addChild:spriteTop z:aZ+2 tag:3];

	return sprite;
}

- (void) reorderSprite:(ccTime)dt
{
	[self unschedule:_cmd];

	[batchNode reorderChild:sprite1 z:4];
}

// on "init" you need to initialize your instance
-(id) init
{
	// always call "super" init
	// Apple recommends to re-assign "self" with the "super" return value
	if( (self=[super init] )) {

		batchNode = [CCSpriteBatchNode batchNodeWithFile:@"piece.png" capacity:15];
		[self addChild:batchNode z:1 tag:0];

		sprite1 = [self makeSpriteZ:2];
		sprite1.position = CGPointMake(200,160);

		sprite2= [self makeSpriteZ:3];
		sprite2.position = CGPointMake(264,160);

		sprite3 = [self makeSpriteZ:4];
		sprite3.position = CGPointMake(328,160);

		[self schedule:@selector(reorderSprite:) interval:2];
	}
	return self;
}

-(NSString *) title
{
	return @"SpriteBatchNodeReorder";
}

-(NSString *) subtitle
{
	return @"In 2 seconds 1 sprite will be reordered";
}

@end



@implementation SpriteBatchNodeReorderIssue767

-(id) init
{
	if( (self=[super init]) ) {

		CGSize s = [[CCDirector sharedDirector] winSize];

		[[CCSpriteFrameCache sharedSpriteFrameCache] addSpriteFramesWithFile:@"animations/ghosts.plist" textureFilename:@"animations/ghosts.png"];

		CCNode *aParent;
		CCSprite *l1, *l2a, *l2b, *l3a1, *l3a2, *l3b1, *l3b2;

		//
		// SpriteBatchNode: 3 levels of children
		//

		aParent = [CCSpriteBatchNode batchNodeWithFile:@"animations/ghosts.png"];
		[self addChild:aParent z:0 tag:kTagSprite1];

		// parent
		l1 = [CCSprite spriteWithSpriteFrameName:@"father.gif"];
		l1.position = ccp( s.width/2, s.height/2);
		[aParent addChild:l1 z:0 tag:kTagSprite2];
		CGSize l1Size = [l1 contentSize];

		// child left
		l2a = [CCSprite spriteWithSpriteFrameName:@"sister1.gif"];
		l2a.position = ccp( -25 + l1Size.width/2, 0 + l1Size.height/2);
		[l1 addChild:l2a z:-1 tag:kTagSpriteLeft];
		CGSize l2aSize = [l2a contentSize];


		// child right
		l2b = [CCSprite spriteWithSpriteFrameName:@"sister2.gif"];
		l2b.position = ccp( +25 + l1Size.width/2, 0 + l1Size.height/2);
		[l1 addChild:l2b z:1 tag:kTagSpriteRight];
		CGSize l2bSize = [l2a contentSize];


		// child left bottom
		l3a1 = [CCSprite spriteWithSpriteFrameName:@"child1.gif"];
		l3a1.scale = 0.65f;
		l3a1.position = ccp(0+l2aSize.width/2,-50+l2aSize.height/2);
		[l2a addChild:l3a1 z:-1];

		// child left top
		l3a2 = [CCSprite spriteWithSpriteFrameName:@"child1.gif"];
		l3a2.scale = 0.65f;
		l3a2.position = ccp(0+l2aSize.width/2,+50+l2aSize.height/2);
		[l2a addChild:l3a2 z:1];

		// child right bottom
		l3b1 = [CCSprite spriteWithSpriteFrameName:@"child1.gif"];
		l3b1.scale = 0.65f;
		l3b1.position = ccp(0+l2bSize.width/2,-50+l2bSize.height/2);
		[l2b addChild:l3b1 z:-1];

		// child right top
		l3b2 = [CCSprite spriteWithSpriteFrameName:@"child1.gif"];
		l3b2.scale = 0.65f;
		l3b2.position = ccp(0+l2bSize.width/2,+50+l2bSize.height/2);
		[l2b addChild:l3b2 z:1];

		[self schedule:@selector(reorderSprites:) interval:1];
	}
	return self;
}

-(NSString *) title
{
	return @"SpriteBatchNode: reorder issue #767";
}

-(NSString *) subtitle
{
	return @"Should not crash";
}

-(void) reorderSprites:(ccTime)dt
{
	id spritebatch = [self getChildByTag:kTagSprite1];
	CCSprite *father = (CCSprite*)[spritebatch getChildByTag:kTagSprite2];
	CCSprite *left = (CCSprite*)[father getChildByTag:kTagSpriteLeft];
	CCSprite *right = (CCSprite*)[father getChildByTag:kTagSpriteRight];

	int newZLeft = 1;

	if( left.zOrder == 1 )
		newZLeft = -1;

	[father reorderChild:left z:newZLeft];
	[father reorderChild:right z:-newZLeft];
}
@end


#pragma mark -
#pragma mark Example SpriteZVertex

@implementation SpriteZVertex

-(void) onEnter
{
	[super onEnter];
	[[CCDirector sharedDirector] setProjection:kCCDirectorProjection3D];
}

-(void) onExit
{
	[[CCDirector sharedDirector] setProjection:kCCDirectorProjection2D];
	[super onExit];
}

-(id) init
{
	if( (self=[super init]) ) {

		//
		// This test tests z-order
		// If you are going to use it is better to use a 3D projection
		//
		// WARNING:
		// The developer is resposible for ordering its sprites according to its Z if the sprite has
		// transparent parts.
		//

		//
		// Configure shader to mimic glAlphaTest
		//
		CCGLProgram *alphaTestShader = [[CCShaderCache sharedShaderCache] programForKey:kCCShader_PositionTextureColorAlphaTest];
		GLint alphaValueLocation = glGetUniformLocation(alphaTestShader->program_, kCCUniformAlphaTestValue);

		// set alpha test value
		// NOTE: alpha test shader is hard-coded to use the equivalent of a glAlphaFunc(GL_GREATER) comparison
		glUniform1f(alphaValueLocation, 0.0f);

		dir = 1;
		time = 0;

		CGSize s = [[CCDirector sharedDirector] winSize];
		float step = s.width/12;

		CCNode *node = [CCNode node];
		// camera uses the center of the image as the pivoting point
		[node setContentSize:CGSizeMake(s.width,s.height)];
		[node setAnchorPoint:ccp(0.5f, 0.5f)];
		[node setPosition:ccp(s.width/2, s.height/2)];

		[self addChild:node z:0];

		for(int i=0;i<5;i++) {
			CCSprite *sprite = [CCSprite spriteWithFile:@"grossini_dance_atlas.png" rect:CGRectMake(85*0, 121*1, 85, 121)];
			sprite.position = ccp((i+1)*step, s.height/2);
			sprite.vertexZ = 10 + i*40;
			sprite.shaderProgram = alphaTestShader;
			[node addChild:sprite z:0];
		}

		for(int i=5;i<11;i++) {
			CCSprite *sprite = [CCSprite spriteWithFile:@"grossini_dance_atlas.png" rect:CGRectMake(85*1, 121*0, 85, 121)];
			sprite.position = ccp( (i+1)*step, s.height/2);
			sprite.vertexZ = 10 + (10-i)*40;
			sprite.shaderProgram = alphaTestShader;
			[node addChild:sprite z:0];
		}

		[node runAction:[CCOrbitCamera actionWithDuration:10 radius: 1 deltaRadius:0 angleZ:0 deltaAngleZ:360 angleX:0 deltaAngleX:0]];
	}
	return self;
}

-(NSString *) title
{
	return @"Sprite: openGL Z vertex";
}
@end

@implementation SpriteBatchNodeZVertex

-(void) onEnter
{
	[super onEnter];
	[[CCDirector sharedDirector] setProjection:kCCDirectorProjection3D];
}

-(void) onExit
{
	[[CCDirector sharedDirector] setProjection:kCCDirectorProjection2D];
	[super onExit];
}

-(id) init
{
	if( (self=[super init]) ) {

		//
		// This test tests z-order
		// If you are going to use it is better to use a 3D projection
		//
		// WARNING:
		// The developer is resposible for ordering its sprites according to its Z if the sprite has
		// transparent parts.
		//

		//
		// Configure shader to mimic glAlphaTest
		//
		CCGLProgram *alphaTestShader = [[CCShaderCache sharedShaderCache] programForKey:kCCShader_PositionTextureColorAlphaTest];
		GLint alphaValueLocation = glGetUniformLocation(alphaTestShader->program_, kCCUniformAlphaTestValue);

		// set alpha test value
		// NOTE: alpha test shader is hard-coded to use the equivalent of a glAlphaFunc(GL_GREATER) comparison
		glUniform1f(alphaValueLocation, 0.0f);

		CGSize s = [[CCDirector sharedDirector] winSize];
		float step = s.width/12;

		// small capacity. Testing resizing.
		// Don't use capacity=1 in your real game. It is expensive to resize the capacity
		CCSpriteBatchNode *batch = [CCSpriteBatchNode batchNodeWithFile:@"grossini_dance_atlas.png" capacity:1];
		// camera uses the center of the image as the pivoting point
		[batch setContentSize:CGSizeMake(s.width,s.height)];
		[batch setAnchorPoint:ccp(0.5f, 0.5f)];
		[batch setPosition:ccp(s.width/2, s.height/2)];
		batch.shaderProgram = alphaTestShader;


		[self addChild:batch z:0 tag:kTagSpriteBatchNode];

		for(int i=0;i<5;i++) {
			CCSprite *sprite = [CCSprite spriteWithTexture:batch.texture rect:CGRectMake(85*0, 121*1, 85, 121)];
			sprite.position = ccp( (i+1)*step, s.height/2);
			sprite.vertexZ = 10 + i*40;
			[batch addChild:sprite z:0];

		}

		for(int i=5;i<11;i++) {
			CCSprite *sprite = [CCSprite spriteWithTexture:batch.texture rect:CGRectMake(85*1, 121*0, 85, 121)];
			sprite.position = ccp( (i+1)*step, s.height/2);
			sprite.vertexZ = 10 + (10-i)*40;
			[batch addChild:sprite z:0];
		}

		[batch runAction:[CCOrbitCamera actionWithDuration:10 radius: 1 deltaRadius:0 angleZ:0 deltaAngleZ:360 angleX:0 deltaAngleX:0]];
	}
	return self;
}

-(NSString *) title
{
	return @"SpriteBatchNode: openGL Z vertex";
}
@end


#pragma mark -
#pragma mark Example Sprite Anchor Point

@implementation SpriteAnchorPoint

-(id) init
{
	if( (self=[super init]) ) {

		CGSize s = [[CCDirector sharedDirector] winSize];


		id rotate = [CCRotateBy actionWithDuration:10 angle:360];
		id action = [CCRepeatForever actionWithAction:rotate];
		for(int i=0;i<3;i++) {
			CCSprite *sprite = [CCSprite spriteWithFile:@"grossini_dance_atlas.png" rect:CGRectMake(85*i, 121*1, 85, 121)];
			sprite.position = ccp( s.width/4*(i+1), s.height/2);

			CCSprite *point = [CCSprite spriteWithFile:@"r1.png"];
			point.scale = 0.25f;
			point.position = sprite.position;
			[self addChild:point z:10];

			switch(i) {
				case 0:
					sprite.anchorPoint = CGPointZero;
					break;
				case 1:
					sprite.anchorPoint = ccp(0.5f, 0.5f);
					break;
				case 2:
					sprite.anchorPoint = ccp(1,1);
					break;
			}

			point.position = sprite.position;

			id copy = [[action copy] autorelease];
			[sprite runAction:copy];
			[self addChild:sprite z:i];
		}
	}
	return self;
}

-(NSString *) title
{
	return @"Sprite: anchor point";
}
@end

@implementation SpriteBatchNodeAnchorPoint
-(id) init
{
	if( (self=[super init]) ) {

		// small capacity. Testing resizing.
		// Don't use capacity=1 in your real game. It is expensive to resize the capacity
		CCSpriteBatchNode *batch = [CCSpriteBatchNode batchNodeWithFile:@"grossini_dance_atlas.png" capacity:1];
		[self addChild:batch z:0 tag:kTagSpriteBatchNode];

		CGSize s = [[CCDirector sharedDirector] winSize];


		id rotate = [CCRotateBy actionWithDuration:10 angle:360];
		id action = [CCRepeatForever actionWithAction:rotate];
		for(int i=0;i<3;i++) {
			CCSprite *sprite = [CCSprite spriteWithTexture:batch.texture rect:CGRectMake(85*i, 121*1, 85, 121)];
			sprite.position = ccp( s.width/4*(i+1), s.height/2);

			CCSprite *point = [CCSprite spriteWithFile:@"r1.png"];
			point.scale = 0.25f;
			point.position = sprite.position;
			[self addChild:point z:1];

			switch(i) {
				case 0:
					sprite.anchorPoint = CGPointZero;
					break;
				case 1:
					sprite.anchorPoint = ccp(0.5f, 0.5f);
					break;
				case 2:
					sprite.anchorPoint = ccp(1,1);
					break;
			}

			point.position = sprite.position;

			id copy = [[action copy] autorelease];
			[sprite runAction:copy];
			[batch addChild:sprite z:i];
		}
	}
	return self;
}

-(NSString *) title
{
	return @"SpriteBatchNode: anchor point";
}
@end

#pragma mark -
#pragma mark Example Sprite 6

@implementation Sprite6
-(id) init
{
	if( (self=[super init]) ) {

		// small capacity. Testing resizing
		// Don't use capacity=1 in your real game. It is expensive to resize the capacity
		CCSpriteBatchNode *batch = [CCSpriteBatchNode batchNodeWithFile:@"grossini_dance_atlas.png" capacity:1];
		[self addChild:batch z:0 tag:kTagSpriteBatchNode];
		batch.isRelativeAnchorPoint = NO;

		CGSize s = [[CCDirector sharedDirector] winSize];

		batch.anchorPoint = ccp(0.5f, 0.5f);
		batch.contentSize = CGSizeMake(s.width, s.height);


		// SpriteBatchNode actions
		id rotate = [CCRotateBy actionWithDuration:5 angle:360];
		id action = [CCRepeatForever actionWithAction:rotate];

		// SpriteBatchNode actions
		id rotate_back = [rotate reverse];
		id rotate_seq = [CCSequence actions:rotate, rotate_back, nil];
		id rotate_forever = [CCRepeatForever actionWithAction:rotate_seq];

		id scale = [CCScaleBy actionWithDuration:5 scale:1.5f];
		id scale_back = [scale reverse];
		id scale_seq = [CCSequence actions: scale, scale_back, nil];
		id scale_forever = [CCRepeatForever actionWithAction:scale_seq];

		float step = s.width/4;

		for(int i=0;i<3;i++) {
			CCSprite *sprite = [CCSprite spriteWithTexture:batch.texture rect:CGRectMake(85*i, 121*1, 85, 121)];
			sprite.position = ccp( (i+1)*step, s.height/2);

			[sprite runAction: [[action copy] autorelease]];
			[batch addChild:sprite z:i];
		}

		[batch runAction: scale_forever];
		[batch runAction: rotate_forever];
	}
	return self;
}
-(NSString*) title
{
	return @"SpriteBatchNode transformation";
}
@end

#pragma mark -
#pragma mark Example Sprite Flip

@implementation SpriteFlip
-(id) init
{
	if( (self=[super init]) ) {

		CGSize s = [[CCDirector sharedDirector] winSize];

		CCSprite *sprite1 = [CCSprite spriteWithFile:@"grossini_dance_atlas.png" rect:CGRectMake(85*1, 121*1, 85, 121)];
		sprite1.position = ccp( s.width/2 - 100, s.height/2 );
		[self addChild:sprite1 z:0 tag:kTagSprite1];

		CCSprite *sprite2 = [CCSprite spriteWithFile:@"grossini_dance_atlas.png" rect:CGRectMake(85*1, 121*1, 85, 121)];
		sprite2.position = ccp( s.width/2 + 100, s.height/2 );
		[self addChild:sprite2 z:0 tag:kTagSprite2];

		[self schedule:@selector(flipSprites:) interval:1];
	}
	return self;
}
-(void) flipSprites:(ccTime)dt
{
	CCSprite *sprite1 = (CCSprite*)[self getChildByTag:kTagSprite1];
	CCSprite *sprite2 = (CCSprite*)[self getChildByTag:kTagSprite2];

	BOOL x = [sprite1 flipX];
	BOOL y = [sprite2 flipY];

	// testing bug #970
	NSLog(@"Pre: %f", sprite1.contentSize.height);
	[sprite1 setFlipX: !x];
	[sprite2 setFlipY: !y];
	NSLog(@"Post: %f", sprite1.contentSize.height);

}
-(NSString*) title
{
	return @"Sprite Flip X & Y";
}
@end

@implementation SpriteBatchNodeFlip
-(id) init
{
	if( (self=[super init]) ) {

		CCSpriteBatchNode *batch = [CCSpriteBatchNode batchNodeWithFile:@"grossini_dance_atlas.png" capacity:10];
		[self addChild:batch z:0 tag:kTagSpriteBatchNode];

		CGSize s = [[CCDirector sharedDirector] winSize];

		CCSprite *sprite1 = [CCSprite spriteWithTexture:batch.texture rect:CGRectMake(85*1, 121*1, 85, 121)];
		sprite1.position = ccp( s.width/2 - 100, s.height/2 );
		[batch addChild:sprite1 z:0 tag:kTagSprite1];

		CCSprite *sprite2 = [CCSprite spriteWithTexture:batch.texture rect:CGRectMake(85*1, 121*1, 85, 121)];
		sprite2.position = ccp( s.width/2 + 100, s.height/2 );
		[batch addChild:sprite2 z:0 tag:kTagSprite2];

		[self schedule:@selector(flipSprites:) interval:1];
	}
	return self;
}
-(void) flipSprites:(ccTime)dt
{
	id batch = [self getChildByTag:kTagSpriteBatchNode];
	CCSprite *sprite1 = (CCSprite*)[batch getChildByTag:kTagSprite1];
	CCSprite *sprite2 = (CCSprite*)[batch getChildByTag:kTagSprite2];

	BOOL x = [sprite1 flipX];
	BOOL y = [sprite2 flipY];


	// testing bug #970
	NSLog(@"Pre: %f", sprite1.contentSize.height);
	[sprite1 setFlipX: !x];
	[sprite2 setFlipY: !y];
	NSLog(@"Post: %f", sprite1.contentSize.height);

}
-(NSString*) title
{
	return @"SpriteBatchNode Flip X & Y";
}
@end

#pragma mark -
#pragma mark Example Sprite Aliased

@implementation SpriteAliased
-(id) init
{
	if( (self=[super init]) ) {

		CGSize s = [[CCDirector sharedDirector] winSize];

		CCSprite *sprite1 = [CCSprite spriteWithFile:@"grossini_dance_atlas.png" rect:CGRectMake(85*1, 121*1, 85, 121)];
		sprite1.position = ccp( s.width/2 - 100, s.height/2 );
		[self addChild:sprite1 z:0 tag:kTagSprite1];

		CCSprite *sprite2 = [CCSprite spriteWithFile:@"grossini_dance_atlas.png" rect:CGRectMake(85*1, 121*1, 85, 121)];
		sprite2.position = ccp( s.width/2 + 100, s.height/2 );
		[self addChild:sprite2 z:0 tag:kTagSprite2];

		id scale = [CCScaleBy actionWithDuration:2 scale:5];
		id scale_back = [scale reverse];
		id seq = [CCSequence actions: scale, scale_back, nil];
		id repeat = [CCRepeatForever actionWithAction:seq];

		id repeat2 = [[repeat copy] autorelease];

		[sprite1 runAction:repeat];
		[sprite2 runAction:repeat2];

	}
	return self;
}
-(void) onEnter
{
	[super onEnter];

	//
	// IMPORTANT:
	// This change will affect every sprite that uses the same texture
	// So sprite1 and sprite2 will be affected by this change
	//
	CCSprite *sprite = (CCSprite*) [self getChildByTag:kTagSprite1];
	[sprite.texture setAliasTexParameters];
}

-(void) onExit
{
	// restore the tex parameter to AntiAliased.
	CCSprite *sprite = (CCSprite*) [self getChildByTag:kTagSprite1];
	[sprite.texture setAntiAliasTexParameters];
	[super onExit];
}

-(NSString*) title
{
	return @"Sprite Aliased";
}
@end

@implementation SpriteBatchNodeAliased
-(id) init
{
	if( (self=[super init]) ) {

		CCSpriteBatchNode *batch = [CCSpriteBatchNode batchNodeWithFile:@"grossini_dance_atlas.png" capacity:10];
		[self addChild:batch z:0 tag:kTagSpriteBatchNode];

		CGSize s = [[CCDirector sharedDirector] winSize];

		CCSprite *sprite1 = [CCSprite spriteWithTexture:batch.texture rect:CGRectMake(85*1, 121*1, 85, 121)];
		sprite1.position = ccp( s.width/2 - 100, s.height/2 );
		[batch addChild:sprite1 z:0 tag:kTagSprite1];

		CCSprite *sprite2 = [CCSprite spriteWithTexture:batch.texture rect:CGRectMake(85*1, 121*1, 85, 121)];
		sprite2.position = ccp( s.width/2 + 100, s.height/2 );
		[batch addChild:sprite2 z:0 tag:kTagSprite2];

		id scale = [CCScaleBy actionWithDuration:2 scale:5];
		id scale_back = [scale reverse];
		id seq = [CCSequence actions: scale, scale_back, nil];
		id repeat = [CCRepeatForever actionWithAction:seq];

		id repeat2 = [[repeat copy] autorelease];

		[sprite1 runAction:repeat];
		[sprite2 runAction:repeat2];

	}
	return self;
}
-(void) onEnter
{
	[super onEnter];
	CCSpriteBatchNode *batch = (CCSpriteBatchNode*) [self getChildByTag:kTagSpriteBatchNode];
	[batch.texture setAliasTexParameters];
}

-(void) onExit
{
	// restore the tex parameter to AntiAliased.
	CCSpriteBatchNode *batch = (CCSpriteBatchNode*) [self getChildByTag:kTagSpriteBatchNode];
	[batch.texture setAntiAliasTexParameters];
	[super onExit];
}

-(NSString*) title
{
	return @"SpriteBatchNode Aliased";
}
@end

#pragma mark -
#pragma mark Example SpriteBatchNode NewTexture

@implementation SpriteNewTexture

-(id) init
{
	if( (self=[super init]) ) {

#ifdef __CC_PLATFORM_IOS
		self.isTouchEnabled = YES;
#elif defined(__CC_PLATFORM_MAC)
		self.isMouseEnabled = YES;
#endif

		CCNode *node = [CCNode node];
		[self addChild:node z:0 tag:kTagSpriteBatchNode];

		texture1 = [[[CCTextureCache sharedTextureCache] addImage:@"grossini_dance_atlas.png"] retain];
		texture2 = [[[CCTextureCache sharedTextureCache] addImage:@"grossini_dance_atlas-mono.png"] retain];

		usingTexture1 = YES;

		for(int i=0;i<30;i++)
			[self addNewSprite];

	}
	return self;
}

- (void) dealloc
{
	[texture1 release];
	[texture2 release];
	[super dealloc];
}

-(void) addNewSprite
{
	CGSize s = [[CCDirector sharedDirector] winSize];

	CGPoint p = ccp( CCRANDOM_0_1() * s.width, CCRANDOM_0_1() * s.height);

	int idx = CCRANDOM_0_1() * 1400 / 100;
	int x = (idx%5) * 85;
	int y = (idx/5) * 121;


	CCNode *node = [self getChildByTag:kTagSpriteBatchNode];
	CCSprite *sprite = [CCSprite spriteWithTexture:texture1 rect:CGRectMake(x,y,85,121)];
	[node addChild:sprite];

	sprite.position = ccp( p.x, p.y);

	id action;
	float rand = CCRANDOM_0_1();

	if( rand < 0.20 )
		action = [CCScaleBy actionWithDuration:3 scale:2];
	else if(rand < 0.40)
		action = [CCRotateBy actionWithDuration:3 angle:360];
	else if( rand < 0.60)
		action = [CCBlink actionWithDuration:1 blinks:3];
	else if( rand < 0.8 )
		action = [CCTintBy actionWithDuration:2 red:0 green:-255 blue:-255];
	else
		action = [CCFadeOut actionWithDuration:2];
	id action_back = [action reverse];
	id seq = [CCSequence actions:action, action_back, nil];

	[sprite runAction: [CCRepeatForever actionWithAction:seq]];
}

#ifdef __CC_PLATFORM_IOS
- (void)ccTouchesEnded:(NSSet *)touches withEvent:(UIEvent *)event
#elif defined(__CC_PLATFORM_MAC)
-(BOOL) ccMouseUp:(NSEvent *)event
#endif
{

	CCNode *node = [self getChildByTag:kTagSpriteBatchNode];
	if( usingTexture1 ) {
		for( CCSprite* sprite in node.children)
			[sprite setTexture:texture2];
		usingTexture1 = NO;
	} else {
		for( CCSprite* sprite in node.children)
			[sprite setTexture:texture1];
		usingTexture1 = YES;
	}

#ifdef __CC_PLATFORM_IOS
#elif defined(__CC_PLATFORM_MAC)
	return YES;
#endif
}

-(NSString *) title
{
	return @"Sprite New texture (tap)";
}
@end

@implementation SpriteBatchNodeNewTexture
-(id) init
{
	if( (self=[super init]) ) {

#ifdef __CC_PLATFORM_IOS
		self.isTouchEnabled = YES;
#elif defined(__CC_PLATFORM_MAC)
		self.isMouseEnabled = YES;
#endif

		CCSpriteBatchNode *batch = [CCSpriteBatchNode batchNodeWithFile:@"grossini_dance_atlas.png" capacity:50];
		[self addChild:batch z:0 tag:kTagSpriteBatchNode];

		texture1 = [[batch texture] retain];
		texture2 = [[[CCTextureCache sharedTextureCache] addImage:@"grossini_dance_atlas-mono.png"] retain];

		for(int i=0;i<30;i++)
			[self addNewSprite];

	}
	return self;
}

- (void) dealloc
{
	[texture1 release];
	[texture2 release];
	[super dealloc];
}

-(void) addNewSprite
{
	CGSize s = [[CCDirector sharedDirector] winSize];

	CGPoint p = ccp( CCRANDOM_0_1() * s.width, CCRANDOM_0_1() * s.height);

	CCSpriteBatchNode *batch = (CCSpriteBatchNode*) [self getChildByTag:kTagSpriteBatchNode];

	int idx = CCRANDOM_0_1() * 1400 / 100;
	int x = (idx%5) * 85;
	int y = (idx/5) * 121;


	CCSprite *sprite = [CCSprite spriteWithTexture:batch.texture rect:CGRectMake(x,y,85,121)];
	[batch addChild:sprite];

	sprite.position = ccp( p.x, p.y);

	id action;
	float rand = CCRANDOM_0_1();

	if( rand < 0.20 )
		action = [CCScaleBy actionWithDuration:3 scale:2];
	else if(rand < 0.40)
		action = [CCRotateBy actionWithDuration:3 angle:360];
	else if( rand < 0.60)
		action = [CCBlink actionWithDuration:1 blinks:3];
	else if( rand < 0.8 )
		action = [CCTintBy actionWithDuration:2 red:0 green:-255 blue:-255];
	else
		action = [CCFadeOut actionWithDuration:2];
	id action_back = [action reverse];
	id seq = [CCSequence actions:action, action_back, nil];

	[sprite runAction: [CCRepeatForever actionWithAction:seq]];
}

#ifdef __CC_PLATFORM_IOS
- (void)ccTouchesEnded:(NSSet *)touches withEvent:(UIEvent *)event
#elif defined(__CC_PLATFORM_MAC)
-(BOOL) ccMouseUp:(NSEvent *)event
#endif
{
	CCSpriteBatchNode *batch = (CCSpriteBatchNode*) [self getChildByTag:kTagSpriteBatchNode];

	if( [batch texture] == texture1 )
		[batch setTexture:texture2];
	else
		[batch setTexture:texture1];

#ifdef __CC_PLATFORM_IOS
#elif defined(__CC_PLATFORM_MAC)
	return YES;
#endif
}

-(NSString *) title
{
	return @"SpriteBatchNode new texture (tap)";
}
@end


#pragma mark -
#pragma mark Example Sprite vs SpriteBatchNode Animation

@implementation SpriteFrameTest

-(id) init
{
	if( (self=[super init]) ) {

		CGSize s = [[CCDirector sharedDirector] winSize];

		// IMPORTANT:
		// The sprite frames will be cached AND RETAINED, and they won't be released unless you call
		//     [[CCSpriteFrameCache sharedSpriteFrameCache] removeUnusedSpriteFrames];
		//
		// CCSpriteFrameCache is a cache of CCSpriteFrames
		// CCSpriteFrames each contain a texture id and a rect (frame).

		CCSpriteFrameCache *cache = [CCSpriteFrameCache sharedSpriteFrameCache];
		[cache addSpriteFramesWithFile:@"animations/grossini.plist"];
		[cache addSpriteFramesWithFile:@"animations/grossini_gray.plist" textureFilename:@"animations/grossini_gray.png"];
		[cache addSpriteFramesWithFile:@"animations/grossini_blue.plist" textureFilename:@"animations/grossini_blue.png"];

		//
		// Animation using Sprite batch
		//
		// A CCSpriteBatchNode can reference one and only one texture (one .png file)
		// Sprites that are contained in that texture can be instantiatied as CCSprites and then added to the CCSpriteBatchNode
		// All CCSprites added to a CCSpriteBatchNode are drawn in one OpenGL ES draw call
		// If the CCSprites are not added to a CCSpriteBatchNode then an OpenGL ES draw call will be needed for each one, which is less efficient
		//
		// When you animate a sprite, CCAnimation changes the frame of the sprite using setDisplayFrame: (this is why the animation must be in the same texture)
		// When setDisplayFrame: is used in the CCAnimation it changes the frame to one specified by the CCSpriteFrames that were added to the animation,
		// but texture id is still the same and so the sprite is still a child of the CCSpriteBatchNode,
		// and therefore all the animation sprites are also drawn as part of the CCSpriteBatchNode
		//

		sprite1 = [CCSprite spriteWithSpriteFrameName:@"grossini_dance_01.png"];
		sprite1.position = ccp( s.width/2-80, s.height/2);

		CCSpriteBatchNode *spritebatch = [CCSpriteBatchNode batchNodeWithFile:@"animations/grossini.pvr.gz"];
		[spritebatch addChild:sprite1];
		[self addChild:spritebatch];

		NSMutableArray *animFrames = [NSMutableArray array];
		for(int i = 1; i < 15; i++) {

			CCSpriteFrame *frame = [cache spriteFrameByName:[NSString stringWithFormat:@"grossini_dance_%02d.png",i]];
			[animFrames addObject:frame];
		}

		CCAnimation *animation = [CCAnimation animationWithFrames:animFrames];
		// 14 frames * 1sec = 14 seconds
		[sprite1 runAction:[CCRepeatForever actionWithAction: [CCAnimate actionWithDuration:14.0f animation:animation restoreOriginalFrame:NO] ]];

		// to test issue #732, uncomment the following line
		sprite1.flipX = NO;
		sprite1.flipY = NO;

		//
		// Animation using standard Sprite
		//
		//
		sprite2 = [CCSprite spriteWithSpriteFrameName:@"grossini_dance_01.png"];
		sprite2.position = ccp( s.width/2 + 80, s.height/2);
		[self addChild:sprite2];


		NSMutableArray *moreFrames = [NSMutableArray array];
		for(int i = 1; i < 15; i++) {

			CCSpriteFrame *frame = [cache spriteFrameByName:[NSString stringWithFormat:@"grossini_dance_gray_%02d.png",i]];
			[moreFrames addObject:frame];
		}
		for( int i = 1; i < 5; i++) {
			CCSpriteFrame *frame = [cache spriteFrameByName:[NSString stringWithFormat:@"grossini_blue_%02d.png",i]];
			[moreFrames addObject:frame];
		}

		// append frames from another batch
		[moreFrames addObjectsFromArray:animFrames];
		CCAnimation *animMixed = [CCAnimation animationWithFrames:moreFrames];

		// 32 frames * 1 seconds = 32 seconds
		[sprite2 runAction:[CCRepeatForever actionWithAction: [CCAnimate actionWithDuration:32.0f animation:animMixed restoreOriginalFrame:NO]]];

		// to test issue #732, uncomment the following line
		sprite2.flipX = NO;
		sprite2.flipY = NO;

		[self schedule:@selector(startIn05Secs:) interval:0.5f];

		counter = 0;

	}
	return self;
}

-(void) startIn05Secs:(ccTime)dt
{
	[self unschedule:_cmd];
	[self schedule:@selector(flipSprites:) interval:1];
}

-(void) flipSprites:(ccTime)dt
{
	counter ++;

	BOOL fx = NO;
	BOOL fy = NO;
	int i = counter % 4;

	switch ( i ) {
		case 0:
			fx = NO;
			fy = NO;
			break;
		case 1:
			fx = YES;
			fy = NO;
			break;
		case 2:
			fx = NO;
			fy = YES;
			break;
		case 3:
			fx = YES;
			fy = YES;
			break;
	}

	sprite1.flipX = sprite2.flipX = fx;
	sprite1.flipY = sprite2.flipY = fy;

	NSLog(@"flipX:%d, flipY:%d", fx, fy);
}

- (void) dealloc
{
	CCSpriteFrameCache *cache = [CCSpriteFrameCache sharedSpriteFrameCache];
	[cache removeSpriteFramesFromFile:@"animations/grossini.plist"];
	[cache removeSpriteFramesFromFile:@"animations/grossini_gray.plist"];
	[cache removeSpriteFramesFromFile:@"animations/grossini_blue.plist"];
	[super dealloc];
}

-(NSString *) title
{
	return @"Sprite vs. SpriteBatchNode animation";
}

-(NSString*) subtitle
{
	return @"Testing issue #792";
}
@end

#pragma mark -
#pragma mark Example SpriteFrameAliasNameTest

@implementation SpriteFrameAliasNameTest

-(id) init
{
	if( (self=[super init]) ) {

		CGSize s = [[CCDirector sharedDirector] winSize];

		// IMPORTANT:
		// The sprite frames will be cached AND RETAINED, and they won't be released unless you call
		//     [[CCSpriteFrameCache sharedSpriteFrameCache] removeUnusedSpriteFrames];
		//
		// CCSpriteFrameCache is a cache of CCSpriteFrames
		// CCSpriteFrames each contain a texture id and a rect (frame).

		CCSpriteFrameCache *cache = [CCSpriteFrameCache sharedSpriteFrameCache];
		[cache addSpriteFramesWithFile:@"animations/grossini-aliases.plist" textureFilename:@"animations/grossini-aliases.png"];

		//
		// Animation using Sprite batch
		//
		// A CCSpriteBatchNode can reference one and only one texture (one .png file)
		// Sprites that are contained in that texture can be instantiatied as CCSprites and then added to the CCSpriteBatchNode
		// All CCSprites added to a CCSpriteBatchNode are drawn in one OpenGL ES draw call
		// If the CCSprites are not added to a CCSpriteBatchNode then an OpenGL ES draw call will be needed for each one, which is less efficient
		//
		// When you animate a sprite, CCAnimation changes the frame of the sprite using setDisplayFrame: (this is why the animation must be in the same texture)
		// When setDisplayFrame: is used in the CCAnimation it changes the frame to one specified by the CCSpriteFrames that were added to the animation,
		// but texture id is still the same and so the sprite is still a child of the CCSpriteBatchNode,
		// and therefore all the animation sprites are also drawn as part of the CCSpriteBatchNode
		//

		CCSprite *sprite = [CCSprite spriteWithSpriteFrameName:@"grossini_dance_01.png"];
		sprite.position = ccp(s.width * 0.5f, s.height * 0.5f);

		CCSpriteBatchNode *spriteBatch = [CCSpriteBatchNode batchNodeWithFile:@"animations/grossini-aliases.png"];
		[spriteBatch addChild:sprite];
		[self addChild:spriteBatch];

		NSMutableArray *animFrames = [NSMutableArray array];
		for(int i = 1; i < 15; i++) {

			// Obtain frames by alias name
			CCSpriteFrame *frame = [cache spriteFrameByName:[NSString stringWithFormat:@"dance_%02d",i]];
			[animFrames addObject:frame];
		}

		CCAnimation *animation = [CCAnimation animationWithFrames:animFrames];
		// 14 frames * 1sec = 14 seconds
		[sprite runAction:[CCRepeatForever actionWithAction: [CCAnimate actionWithDuration:14.0f animation:animation restoreOriginalFrame:NO] ]];

	}
	return self;
}
- (void) dealloc
{
	[[CCSpriteFrameCache sharedSpriteFrameCache] removeSpriteFramesFromFile:@"animations/grossini-aliases.plist"];
	[super dealloc];
}

-(NSString *) title
{
	return @"SpriteFrame Alias Name";
}

-(NSString*) subtitle
{
	return @"SpriteFrames are obtained using the alias name";
}

@end


#pragma mark -
#pragma mark Example SpriteOffsetAnchorRotation

@implementation SpriteOffsetAnchorRotation

-(id) init
{
	if( (self=[super init]) ) {

		CGSize s = [[CCDirector sharedDirector] winSize];

		for(int i=0;i<3;i++) {
			CCSpriteFrameCache *cache = [CCSpriteFrameCache sharedSpriteFrameCache];
			[cache addSpriteFramesWithFile:@"animations/grossini.plist"];
			[cache addSpriteFramesWithFile:@"animations/grossini_gray.plist" textureFilename:@"animations/grossini_gray.png"];

			//
			// Animation using Sprite batch
			//
			CCSprite *sprite = [CCSprite spriteWithSpriteFrameName:@"grossini_dance_01.png"];
			sprite.position = ccp( s.width/4*(i+1), s.height/2);

			CCSprite *point = [CCSprite spriteWithFile:@"r1.png"];
			point.scale = 0.25f;
			point.position = sprite.position;
			[self addChild:point z:1];

			switch(i) {
				case 0:
					sprite.anchorPoint = CGPointZero;
					break;
				case 1:
					sprite.anchorPoint = ccp(0.5f, 0.5f);
					break;
				case 2:
					sprite.anchorPoint = ccp(1,1);
					break;
			}

			point.position = sprite.position;

			NSMutableArray *animFrames = [NSMutableArray array];
			for(int i = 0; i < 14; i++) {

				CCSpriteFrame *frame = [cache spriteFrameByName:[NSString stringWithFormat:@"grossini_dance_%02d.png",(i+1)]];
				[animFrames addObject:frame];
			}
			CCAnimation *animation = [CCAnimation animationWithFrames:animFrames];
			[sprite runAction:[CCRepeatForever actionWithAction: [CCAnimate actionWithDuration:2.8f animation:animation restoreOriginalFrame:NO] ]];
			[sprite runAction:[CCRepeatForever actionWithAction:[CCRotateBy actionWithDuration:10 angle:360]]];


			[self addChild:sprite z:0];
		}
	}
	return self;
}


- (void) dealloc
{
	CCSpriteFrameCache *cache = [CCSpriteFrameCache sharedSpriteFrameCache];
	[cache removeSpriteFramesFromFile:@"animations/grossini.plist"];
	[cache removeSpriteFramesFromFile:@"animations/grossini_gray.plist"];
	[super dealloc];
}

-(NSString *) title
{
	return @"Sprite offset + anchor + rot";
}
@end

#pragma mark -
#pragma mark Example SpriteBatchNodeOffsetAnchorRotation

@implementation SpriteBatchNodeOffsetAnchorRotation

-(id) init
{
	if( (self=[super init]) ) {

		CGSize s = [[CCDirector sharedDirector] winSize];

		for(int i=0;i<3;i++) {
			CCSpriteFrameCache *cache = [CCSpriteFrameCache sharedSpriteFrameCache];
			[cache addSpriteFramesWithFile:@"animations/grossini.plist"];
			[cache addSpriteFramesWithFile:@"animations/grossini_gray.plist" textureFilename:@"animations/grossini_gray.png"];

			//
			// Animation using Sprite batch
			//
			CCSprite *sprite = [CCSprite spriteWithSpriteFrameName:@"grossini_dance_01.png"];
			sprite.position = ccp( s.width/4*(i+1), s.height/2);

			CCSprite *point = [CCSprite spriteWithFile:@"r1.png"];
			point.scale = 0.25f;
			point.position = sprite.position;
			[self addChild:point z:200];

			switch(i) {
				case 0:
					sprite.anchorPoint = CGPointZero;
					break;
				case 1:
					sprite.anchorPoint = ccp(0.5f, 0.5f);
					break;
				case 2:
					sprite.anchorPoint = ccp(1,1);
					break;
			}

			point.position = sprite.position;

			CCSpriteBatchNode *spritebatch = [CCSpriteBatchNode batchNodeWithFile:@"animations/grossini.pvr.gz"];
			[self addChild:spritebatch];

			NSMutableArray *animFrames = [NSMutableArray array];
			for(int i = 0; i < 14; i++) {

				CCSpriteFrame *frame = [cache spriteFrameByName:[NSString stringWithFormat:@"grossini_dance_%02d.png",(i+1)]];
				[animFrames addObject:frame];
			}
			CCAnimation *animation = [CCAnimation animationWithFrames:animFrames];
			[sprite runAction:[CCRepeatForever actionWithAction: [CCAnimate actionWithDuration:2.8f animation:animation restoreOriginalFrame:NO] ]];
			[sprite runAction:[CCRepeatForever actionWithAction:[CCRotateBy actionWithDuration:10 angle:360]]];

			[spritebatch addChild:sprite z:i];
		}
	}
	return self;
}


- (void) dealloc
{
	CCSpriteFrameCache *cache = [CCSpriteFrameCache sharedSpriteFrameCache];
	[cache removeSpriteFramesFromFile:@"animations/grossini.plist"];
	[cache removeSpriteFramesFromFile:@"animations/grossini_gray.plist"];
	[super dealloc];
}

-(NSString *) title
{
	return @"SpriteBatchNode offset + anchor + rot";
}
@end

#pragma mark -
#pragma mark Example SpriteOffsetAnchorScale

@implementation SpriteOffsetAnchorScale

-(id) init
{
	if( (self=[super init]) ) {

		CGSize s = [[CCDirector sharedDirector] winSize];

		for(int i=0;i<3;i++) {
			CCSpriteFrameCache *cache = [CCSpriteFrameCache sharedSpriteFrameCache];
			[cache addSpriteFramesWithFile:@"animations/grossini.plist"];
			[cache addSpriteFramesWithFile:@"animations/grossini_gray.plist" textureFilename:@"animations/grossini_gray.png"];

			//
			// Animation using Sprite batch
			//
			CCSprite *sprite = [CCSprite spriteWithSpriteFrameName:@"grossini_dance_01.png"];
			sprite.position = ccp( s.width/4*(i+1), s.height/2);

			CCSprite *point = [CCSprite spriteWithFile:@"r1.png"];
			point.scale = 0.25f;
			point.position = sprite.position;
			[self addChild:point z:1];

			switch(i) {
				case 0:
					sprite.anchorPoint = CGPointZero;
					break;
				case 1:
					sprite.anchorPoint = ccp(0.5f, 0.5f);
					break;
				case 2:
					sprite.anchorPoint = ccp(1,1);
					break;
			}

			point.position = sprite.position;

			NSMutableArray *animFrames = [NSMutableArray array];
			for(int i = 0; i < 14; i++) {

				CCSpriteFrame *frame = [cache spriteFrameByName:[NSString stringWithFormat:@"grossini_dance_%02d.png",(i+1)]];
				[animFrames addObject:frame];
			}
			CCAnimation *animation = [CCAnimation animationWithFrames:animFrames];
			[sprite runAction:[CCRepeatForever actionWithAction: [CCAnimate actionWithDuration:2.8f animation:animation restoreOriginalFrame:NO] ]];

			id scale = [CCScaleBy actionWithDuration:2 scale:2];
			id scale_back = [scale reverse];
			id seq_scale = [CCSequence actions:scale, scale_back, nil];
			[sprite runAction:[CCRepeatForever actionWithAction:seq_scale]];

			[self addChild:sprite z:0];
		}
	}
	return self;
}


- (void) dealloc
{
	CCSpriteFrameCache *cache = [CCSpriteFrameCache sharedSpriteFrameCache];
	[cache removeSpriteFramesFromFile:@"animations/grossini.plist"];
	[cache removeSpriteFramesFromFile:@"animations/grossini_gray.plist"];
	[super dealloc];
}

-(NSString *) title
{
	return @"Sprite offset + anchor + scale";
}
@end

#pragma mark -
#pragma mark Example SpriteBatchNodeOffsetAnchorScale

@implementation SpriteBatchNodeOffsetAnchorScale

-(id) init
{
	if( (self=[super init]) ) {

		CGSize s = [[CCDirector sharedDirector] winSize];

		for(int i=0;i<3;i++) {
			CCSpriteFrameCache *cache = [CCSpriteFrameCache sharedSpriteFrameCache];
			[cache addSpriteFramesWithFile:@"animations/grossini.plist"];
			[cache addSpriteFramesWithFile:@"animations/grossini_gray.plist" textureFilename:@"animations/grossini_gray.png"];

			//
			// Animation using Sprite batch
			//
			CCSprite *sprite = [CCSprite spriteWithSpriteFrameName:@"grossini_dance_01.png"];
			sprite.position = ccp( s.width/4*(i+1), s.height/2);

			CCSprite *point = [CCSprite spriteWithFile:@"r1.png"];
			point.scale = 0.25f;
			point.position = sprite.position;
			[self addChild:point z:200];

			switch(i) {
				case 0:
					sprite.anchorPoint = CGPointZero;
					break;
				case 1:
					sprite.anchorPoint = ccp(0.5f, 0.5f);
					break;
				case 2:
					sprite.anchorPoint = ccp(1,1);
					break;
			}

			point.position = sprite.position;

			CCSpriteBatchNode *spritebatch = [CCSpriteBatchNode batchNodeWithFile:@"animations/grossini.pvr.gz"];
			[self addChild:spritebatch];

			NSMutableArray *animFrames = [NSMutableArray array];
			for(int i = 0; i < 14; i++) {

				CCSpriteFrame *frame = [cache spriteFrameByName:[NSString stringWithFormat:@"grossini_dance_%02d.png",(i+1)]];
				[animFrames addObject:frame];
			}
			CCAnimation *animation = [CCAnimation animationWithFrames:animFrames];
			[sprite runAction:[CCRepeatForever actionWithAction: [CCAnimate actionWithDuration:2.8f animation:animation restoreOriginalFrame:NO] ]];

			id scale = [CCScaleBy actionWithDuration:2 scale:2];
			id scale_back = [scale reverse];
			id seq_scale = [CCSequence actions:scale, scale_back, nil];
			[sprite runAction:[CCRepeatForever actionWithAction:seq_scale]];

			[spritebatch addChild:sprite z:i];
		}
	}
	return self;
}


- (void) dealloc
{
	CCSpriteFrameCache *cache = [CCSpriteFrameCache sharedSpriteFrameCache];
	[cache removeSpriteFramesFromFile:@"animations/grossini.plist"];
	[cache removeSpriteFramesFromFile:@"animations/grossini_gray.plist"];
	[super dealloc];
}

-(NSString *) title
{
	return @"SpriteBatchNode offset + anchor + scale";
}
@end

#pragma mark -
#pragma mark Example SpriteOffsetAnchorSkew

@implementation SpriteOffsetAnchorSkew

-(id) init
{
	if( (self=[super init]) ) {

		CGSize s = [[CCDirector sharedDirector] winSize];

		for(int i=0;i<3;i++) {
			CCSpriteFrameCache *cache = [CCSpriteFrameCache sharedSpriteFrameCache];
			[cache addSpriteFramesWithFile:@"animations/grossini.plist"];
			[cache addSpriteFramesWithFile:@"animations/grossini_gray.plist" textureFilename:@"animations/grossini_gray.png"];

			//
			// Animation using Sprite batch
			//
			CCSprite *sprite = [CCSprite spriteWithSpriteFrameName:@"grossini_dance_01.png"];
			sprite.position = ccp( s.width/4*(i+1), s.height/2);

			CCSprite *point = [CCSprite spriteWithFile:@"r1.png"];
			point.scale = 0.25f;
			point.position = sprite.position;
			[self addChild:point z:1];

			switch(i) {
				case 0:
					sprite.anchorPoint = CGPointZero;
					break;
				case 1:
					sprite.anchorPoint = ccp(0.5f, 0.5f);
					break;
				case 2:
					sprite.anchorPoint = ccp(1,1);
					break;
			}

			point.position = sprite.position;

			NSMutableArray *animFrames = [NSMutableArray array];
			for(int i = 0; i < 14; i++) {

				CCSpriteFrame *frame = [cache spriteFrameByName:[NSString stringWithFormat:@"grossini_dance_%02d.png",(i+1)]];
				[animFrames addObject:frame];
			}
			CCAnimation *animation = [CCAnimation animationWithFrames:animFrames];
			[sprite runAction:[CCRepeatForever actionWithAction: [CCAnimate actionWithDuration:2.8f animation:animation restoreOriginalFrame:NO] ]];

			id skewX = [CCSkewBy actionWithDuration:2 skewX:45 skewY:0];
			id skewX_back = [skewX reverse];
			id skewY = [CCSkewBy actionWithDuration:2 skewX:0 skewY:45];
			id skewY_back = [skewY reverse];

			id seq_skew = [CCSequence actions:skewX, skewX_back, skewY, skewY_back, nil];
			[sprite runAction:[CCRepeatForever actionWithAction:seq_skew]];

			[self addChild:sprite z:0];
		}
	}
	return self;
}


- (void) dealloc
{
	CCSpriteFrameCache *cache = [CCSpriteFrameCache sharedSpriteFrameCache];
	[cache removeSpriteFramesFromFile:@"animations/grossini.plist"];
	[cache removeSpriteFramesFromFile:@"animations/grossini_gray.plist"];
	[super dealloc];
}

-(NSString *) title
{
	return @"Sprite offset + anchor + skew";
}
@end

#pragma mark -
#pragma mark Example SpriteBatchNodeOffsetAnchorSkew

@implementation SpriteBatchNodeOffsetAnchorSkew

-(id) init
{
	if( (self=[super init]) ) {

		CGSize s = [[CCDirector sharedDirector] winSize];

		for(int i=0;i<3;i++) {
			CCSpriteFrameCache *cache = [CCSpriteFrameCache sharedSpriteFrameCache];
			[cache addSpriteFramesWithFile:@"animations/grossini.plist"];
			[cache addSpriteFramesWithFile:@"animations/grossini_gray.plist" textureFilename:@"animations/grossini_gray.png"];

			//
			// Animation using Sprite batch
			//
			CCSprite *sprite = [CCSprite spriteWithSpriteFrameName:@"grossini_dance_01.png"];
			sprite.position = ccp( s.width/4*(i+1), s.height/2);

			CCSprite *point = [CCSprite spriteWithFile:@"r1.png"];
			point.scale = 0.25f;
			point.position = sprite.position;
			[self addChild:point z:200];

			switch(i) {
				case 0:
					sprite.anchorPoint = CGPointZero;
					break;
				case 1:
					sprite.anchorPoint = ccp(0.5f, 0.5f);
					break;
				case 2:
					sprite.anchorPoint = ccp(1,1);
					break;
			}

			point.position = sprite.position;

			CCSpriteBatchNode *spritebatch = [CCSpriteBatchNode batchNodeWithFile:@"animations/grossini.pvr.gz"];
			[self addChild:spritebatch];

			NSMutableArray *animFrames = [NSMutableArray array];
			for(int i = 0; i < 14; i++) {

				CCSpriteFrame *frame = [cache spriteFrameByName:[NSString stringWithFormat:@"grossini_dance_%02d.png",(i+1)]];
				[animFrames addObject:frame];
			}
			CCAnimation *animation = [CCAnimation animationWithFrames:animFrames];
			[sprite runAction:[CCRepeatForever actionWithAction: [CCAnimate actionWithDuration:2.8f animation:animation restoreOriginalFrame:NO] ]];

			id skewX = [CCSkewBy actionWithDuration:2 skewX:45 skewY:0];
			id skewX_back = [skewX reverse];
			id skewY = [CCSkewBy actionWithDuration:2 skewX:0 skewY:45];
			id skewY_back = [skewY reverse];

			id seq_skew = [CCSequence actions:skewX, skewX_back, skewY, skewY_back, nil];
			[sprite runAction:[CCRepeatForever actionWithAction:seq_skew]];

			[spritebatch addChild:sprite z:i];
		}
	}
	return self;
}


- (void) dealloc
{
	CCSpriteFrameCache *cache = [CCSpriteFrameCache sharedSpriteFrameCache];
	[cache removeSpriteFramesFromFile:@"animations/grossini.plist"];
	[cache removeSpriteFramesFromFile:@"animations/grossini_gray.plist"];
	[super dealloc];
}

-(NSString *) title
{
	return @"SpriteBatchNode offset + anchor + skew";
}
@end

#pragma mark -
#pragma mark Example SpriteOffsetAnchorSkewScale

@implementation SpriteOffsetAnchorSkewScale

-(id) init
{
	if( (self=[super init]) ) {

		CGSize s = [[CCDirector sharedDirector] winSize];

		for(int i=0;i<3;i++) {
			CCSpriteFrameCache *cache = [CCSpriteFrameCache sharedSpriteFrameCache];
			[cache addSpriteFramesWithFile:@"animations/grossini.plist"];
			[cache addSpriteFramesWithFile:@"animations/grossini_gray.plist" textureFilename:@"animations/grossini_gray.png"];

			//
			// Animation using Sprite batch
			//
			CCSprite *sprite = [CCSprite spriteWithSpriteFrameName:@"grossini_dance_01.png"];
			sprite.position = ccp( s.width/4*(i+1), s.height/2);

			CCSprite *point = [CCSprite spriteWithFile:@"r1.png"];
			point.scale = 0.25f;
			point.position = sprite.position;
			[self addChild:point z:1];

			switch(i) {
				case 0:
					sprite.anchorPoint = CGPointZero;
					break;
				case 1:
					sprite.anchorPoint = ccp(0.5f, 0.5f);
					break;
				case 2:
					sprite.anchorPoint = ccp(1,1);
					break;
			}

			point.position = sprite.position;

			NSMutableArray *animFrames = [NSMutableArray array];
			for(int i = 0; i < 14; i++) {

				CCSpriteFrame *frame = [cache spriteFrameByName:[NSString stringWithFormat:@"grossini_dance_%02d.png",(i+1)]];
				[animFrames addObject:frame];
			}
			CCAnimation *animation = [CCAnimation animationWithFrames:animFrames];
			[sprite runAction:[CCRepeatForever actionWithAction: [CCAnimate actionWithDuration:2.8f animation:animation restoreOriginalFrame:NO] ]];

			// Skew
			id skewX = [CCSkewBy actionWithDuration:2 skewX:45 skewY:0];
			id skewX_back = [skewX reverse];
			id skewY = [CCSkewBy actionWithDuration:2 skewX:0 skewY:45];
			id skewY_back = [skewY reverse];

			id seq_skew = [CCSequence actions:skewX, skewX_back, skewY, skewY_back, nil];
			[sprite runAction:[CCRepeatForever actionWithAction:seq_skew]];

			// Scale
			id scale = [CCScaleBy actionWithDuration:2 scale:2];
			id scale_back = [scale reverse];
			id seq_scale = [CCSequence actions:scale, scale_back, nil];
			[sprite runAction:[CCRepeatForever actionWithAction:seq_scale]];


			[self addChild:sprite z:0];
		}
	}
	return self;
}


- (void) dealloc
{
	CCSpriteFrameCache *cache = [CCSpriteFrameCache sharedSpriteFrameCache];
	[cache removeSpriteFramesFromFile:@"animations/grossini.plist"];
	[cache removeSpriteFramesFromFile:@"animations/grossini_gray.plist"];
	[super dealloc];
}

-(NSString *) title
{
	return @"Sprite anchor + skew + scale";
}
@end

#pragma mark -
#pragma mark Example SpriteBatchNodeOffsetAnchorSkewScale

@implementation SpriteBatchNodeOffsetAnchorSkewScale

-(id) init
{
	if( (self=[super init]) ) {

		CGSize s = [[CCDirector sharedDirector] winSize];

		for(int i=0;i<3;i++) {
			CCSpriteFrameCache *cache = [CCSpriteFrameCache sharedSpriteFrameCache];
			[cache addSpriteFramesWithFile:@"animations/grossini.plist"];
			[cache addSpriteFramesWithFile:@"animations/grossini_gray.plist" textureFilename:@"animations/grossini_gray.png"];

			//
			// Animation using Sprite batch
			//
			CCSprite *sprite = [CCSprite spriteWithSpriteFrameName:@"grossini_dance_01.png"];
			sprite.position = ccp( s.width/4*(i+1), s.height/2);

			CCSprite *point = [CCSprite spriteWithFile:@"r1.png"];
			point.scale = 0.25f;
			point.position = sprite.position;
			[self addChild:point z:200];

			switch(i) {
				case 0:
					sprite.anchorPoint = CGPointZero;
					break;
				case 1:
					sprite.anchorPoint = ccp(0.5f, 0.5f);
					break;
				case 2:
					sprite.anchorPoint = ccp(1,1);
					break;
			}

			point.position = sprite.position;

			CCSpriteBatchNode *spritebatch = [CCSpriteBatchNode batchNodeWithFile:@"animations/grossini.pvr.gz"];
			[self addChild:spritebatch];

			NSMutableArray *animFrames = [NSMutableArray array];
			for(int i = 0; i < 14; i++) {

				CCSpriteFrame *frame = [cache spriteFrameByName:[NSString stringWithFormat:@"grossini_dance_%02d.png",(i+1)]];
				[animFrames addObject:frame];
			}
			CCAnimation *animation = [CCAnimation animationWithFrames:animFrames];
			[sprite runAction:[CCRepeatForever actionWithAction: [CCAnimate actionWithDuration:2.8f animation:animation restoreOriginalFrame:NO] ]];

			// Skew
			id skewX = [CCSkewBy actionWithDuration:2 skewX:45 skewY:0];
			id skewX_back = [skewX reverse];
			id skewY = [CCSkewBy actionWithDuration:2 skewX:0 skewY:45];
			id skewY_back = [skewY reverse];

			id seq_skew = [CCSequence actions:skewX, skewX_back, skewY, skewY_back, nil];
			[sprite runAction:[CCRepeatForever actionWithAction:seq_skew]];

			// Scale
			id scale = [CCScaleBy actionWithDuration:2 scale:2];
			id scale_back = [scale reverse];
			id seq_scale = [CCSequence actions:scale, scale_back, nil];
			[sprite runAction:[CCRepeatForever actionWithAction:seq_scale]];

			[spritebatch addChild:sprite z:i];
		}
	}
	return self;
}


- (void) dealloc
{
	CCSpriteFrameCache *cache = [CCSpriteFrameCache sharedSpriteFrameCache];
	[cache removeSpriteFramesFromFile:@"animations/grossini.plist"];
	[cache removeSpriteFramesFromFile:@"animations/grossini_gray.plist"];
	[super dealloc];
}

-(NSString *) title
{
	return @"SpriteBatchNode anchor + skew + scale";
}
@end

#pragma mark -
#pragma mark Example SpriteOffsetAnchorFlip

@implementation SpriteOffsetAnchorFlip

-(id) init
{
	if( (self=[super init]) ) {

		CGSize s = [[CCDirector sharedDirector] winSize];

		for(int i=0;i<3;i++) {
			CCSpriteFrameCache *cache = [CCSpriteFrameCache sharedSpriteFrameCache];
			[cache addSpriteFramesWithFile:@"animations/grossini.plist"];
			[cache addSpriteFramesWithFile:@"animations/grossini_gray.plist" textureFilename:@"animations/grossini_gray.png"];

			//
			// Animation using Sprite batch
			//
			CCSprite *sprite = [CCSprite spriteWithSpriteFrameName:@"grossini_dance_01.png"];
			sprite.position = ccp( s.width/4*(i+1), s.height/2);

			CCSprite *point = [CCSprite spriteWithFile:@"r1.png"];
			point.scale = 0.25f;
			point.position = sprite.position;
			[self addChild:point z:1];

			switch(i) {
				case 0:
					sprite.anchorPoint = CGPointZero;
					break;
				case 1:
					sprite.anchorPoint = ccp(0.5f, 0.5f);
					break;
				case 2:
					sprite.anchorPoint = ccp(1,1);
					break;
			}

			point.position = sprite.position;

			NSMutableArray *animFrames = [NSMutableArray array];
			for(int i = 0; i < 14; i++) {

				CCSpriteFrame *frame = [cache spriteFrameByName:[NSString stringWithFormat:@"grossini_dance_%02d.png",(i+1)]];
				[animFrames addObject:frame];
			}
			CCAnimation *animation = [CCAnimation animationWithFrames:animFrames];
			[sprite runAction:[CCRepeatForever actionWithAction: [CCAnimate actionWithDuration:2.8f animation:animation restoreOriginalFrame:NO] ]];

			id flip = [CCFlipY actionWithFlipY:YES];
			id flip_back = [CCFlipY actionWithFlipY:NO];
			id delay = [CCDelayTime actionWithDuration:1];
			id seq = [CCSequence actions:delay, flip, [[delay copy] autorelease], flip_back, nil];
			[sprite runAction:[CCRepeatForever actionWithAction:seq]];

			[self addChild:sprite z:0];
		}
	}
	return self;
}


- (void) dealloc
{
	CCSpriteFrameCache *cache = [CCSpriteFrameCache sharedSpriteFrameCache];
	[cache removeSpriteFramesFromFile:@"animations/grossini.plist"];
	[cache removeSpriteFramesFromFile:@"animations/grossini_gray.plist"];
	[super dealloc];
}

-(NSString *) title
{
	return @"Sprite offset + anchor + flip";
}

-(NSString *) subtitle
{
	return @"issue #1078";
}

@end

#pragma mark -
#pragma mark Example SpriteBatchNodeOffsetAnchorFlip

@implementation SpriteBatchNodeOffsetAnchorFlip

-(id) init
{
	if( (self=[super init]) ) {

		CGSize s = [[CCDirector sharedDirector] winSize];

		for(int i=0;i<3;i++) {
			CCSpriteFrameCache *cache = [CCSpriteFrameCache sharedSpriteFrameCache];
			[cache addSpriteFramesWithFile:@"animations/grossini.plist"];
			[cache addSpriteFramesWithFile:@"animations/grossini_gray.plist" textureFilename:@"animations/grossini_gray.png"];

			//
			// Animation using Sprite batch
			//
			CCSprite *sprite = [CCSprite spriteWithSpriteFrameName:@"grossini_dance_01.png"];
			sprite.position = ccp( s.width/4*(i+1), s.height/2);

			CCSprite *point = [CCSprite spriteWithFile:@"r1.png"];
			point.scale = 0.25f;
			point.position = sprite.position;
			[self addChild:point z:200];

			switch(i) {
				case 0:
					sprite.anchorPoint = CGPointZero;
					break;
				case 1:
					sprite.anchorPoint = ccp(0.5f, 0.5f);
					break;
				case 2:
					sprite.anchorPoint = ccp(1,1);
					break;
			}

			point.position = sprite.position;

			CCSpriteBatchNode *spritebatch = [CCSpriteBatchNode batchNodeWithFile:@"animations/grossini.pvr.gz"];
			[self addChild:spritebatch];

			NSMutableArray *animFrames = [NSMutableArray array];
			for(int i = 0; i < 14; i++) {

				CCSpriteFrame *frame = [cache spriteFrameByName:[NSString stringWithFormat:@"grossini_dance_%02d.png",(i+1)]];
				[animFrames addObject:frame];
			}
			CCAnimation *animation = [CCAnimation animationWithFrames:animFrames];
			[sprite runAction:[CCRepeatForever actionWithAction: [CCAnimate actionWithDuration:2.8f animation:animation restoreOriginalFrame:NO] ]];

			id flip = [CCFlipY actionWithFlipY:YES];
			id flip_back = [CCFlipY actionWithFlipY:NO];
			id delay = [CCDelayTime actionWithDuration:1];
			id seq = [CCSequence actions:delay, flip, [[delay copy] autorelease], flip_back, nil];
			[sprite runAction:[CCRepeatForever actionWithAction:seq]];

			[spritebatch addChild:sprite z:i];
		}
	}
	return self;
}


- (void) dealloc
{
	CCSpriteFrameCache *cache = [CCSpriteFrameCache sharedSpriteFrameCache];
	[cache removeSpriteFramesFromFile:@"animations/grossini.plist"];
	[cache removeSpriteFramesFromFile:@"animations/grossini_gray.plist"];
	[super dealloc];
}

-(NSString *) title
{
	return @"SpriteBatchNode offset + anchor + flip";
}

-(NSString *) subtitle
{
	return @"issue #1078";
}

@end

#pragma mark -
#pragma mark Example Sprite: Animation Split

@implementation SpriteAnimationSplit

-(id) init
{
	if( (self=[super init]) ) {

		CGSize s = [[CCDirector sharedDirector] winSize];

		CCTexture2D *texture = [[CCTextureCache sharedTextureCache] addImage:@"animations/dragon_animation.png"];

		// manually add frames to the frame cache
		CCSpriteFrame *frame0 = [CCSpriteFrame frameWithTexture:texture rect:CGRectMake(132*0, 132*0, 132, 132)];
		CCSpriteFrame *frame1 = [CCSpriteFrame frameWithTexture:texture rect:CGRectMake(132*1, 132*0, 132, 132)];
		CCSpriteFrame *frame2 = [CCSpriteFrame frameWithTexture:texture rect:CGRectMake(132*2, 132*0, 132, 132)];
		CCSpriteFrame *frame3 = [CCSpriteFrame frameWithTexture:texture rect:CGRectMake(132*3, 132*0, 132, 132)];
		CCSpriteFrame *frame4 = [CCSpriteFrame frameWithTexture:texture rect:CGRectMake(132*0, 132*1, 132, 132)];
		CCSpriteFrame *frame5 = [CCSpriteFrame frameWithTexture:texture rect:CGRectMake(132*1, 132*1, 132, 132)];


		//
		// Animation using Sprite batch
		//
		CCSprite *sprite = [CCSprite spriteWithSpriteFrame:frame0];
		sprite.position = ccp( s.width/2-80, s.height/2);
		[self addChild:sprite];

		NSMutableArray *animFrames = [NSMutableArray array];
		[animFrames addObject:frame0];
		[animFrames addObject:frame1];
		[animFrames addObject:frame2];
		[animFrames addObject:frame3];
		[animFrames addObject:frame4];
		[animFrames addObject:frame5];

		CCAnimation *animation = [CCAnimation animationWithFrames:animFrames delay:0.2f];
		CCAnimate *animate = [CCAnimate actionWithAnimation:animation restoreOriginalFrame:NO];
		CCSequence *seq = [CCSequence actions: animate,
						   [CCFlipX actionWithFlipX:YES],
						   [[animate copy] autorelease],
						   [CCFlipX actionWithFlipX:NO],
						   nil];

		[sprite runAction:[CCRepeatForever actionWithAction: seq ]];

	}
	return self;
}

- (void) dealloc
{
	[[CCSpriteFrameCache sharedSpriteFrameCache] removeUnusedSpriteFrames];
	[super dealloc];
}

-(NSString *) title
{
	return @"Sprite: Animation + flip";
}
@end

#pragma mark -
#pragma mark Sprite Hybrid

@implementation SpriteHybrid

-(id) init
{
	if( (self=[super init]) ) {

		CGSize s = [[CCDirector sharedDirector] winSize];

		// parents
		CCNode *parent1 = [CCNode node];
		CCSpriteBatchNode *parent2 = [CCSpriteBatchNode batchNodeWithFile:@"animations/grossini.pvr.gz" capacity:50];

		[self addChild:parent1 z:0 tag:kTagNode];
		[self addChild:parent2 z:0 tag:kTagSpriteBatchNode];


		// IMPORTANT:
		// The sprite frames will be cached AND RETAINED, and they won't be released unless you call
		//     [[CCSpriteFrameCache sharedSpriteFrameCache] removeUnusedSpriteFrames];
		[[CCSpriteFrameCache sharedSpriteFrameCache] addSpriteFramesWithFile:@"animations/grossini.plist"];


		// create 250 sprites
		// only show 80% of them
		for(int i = 0; i < 250; i++) {

			int spriteIdx = CCRANDOM_0_1() * 14;
			CCSpriteFrame *frame = [[CCSpriteFrameCache sharedSpriteFrameCache] spriteFrameByName:[NSString stringWithFormat:@"grossini_dance_%02d.png",(spriteIdx+1)]];
			CCSprite *sprite = [CCSprite spriteWithSpriteFrame:frame];
			[parent1 addChild:sprite z:i tag:i];

			float x=-1000;
			float y=-1000;
			if( CCRANDOM_0_1() < 0.2f ) {
				x = CCRANDOM_0_1() * s.width;
				y = CCRANDOM_0_1() * s.height;
			}
			sprite.position = ccp(x,y);

			id action = [CCRotateBy actionWithDuration:4 angle:360];
			[sprite runAction: [CCRepeatForever actionWithAction:action]];
		}

		usingSpriteBatchNode = NO;


		[self schedule:@selector(reparentSprite:) interval:2];
	}
	return self;
}

-(void) reparentSprite:(ccTime)dt
{
	CCNode *p1 = [self getChildByTag:kTagNode];
	CCNode *p2 = [self getChildByTag:kTagSpriteBatchNode];

	NSMutableArray *array = [NSMutableArray arrayWithCapacity:30];


	if( usingSpriteBatchNode )
		CC_SWAP(p1,p2);

	NSLog(@"New parent is: %@", p2);


	for( CCNode *node in p1.children) {
		[array addObject:node];
	}

	int i=0;
	[p1 removeAllChildrenWithCleanup:NO];

	for( CCNode *node in array ) {
		[p2 addChild:node z:i tag:i];
		i++;
	}

	usingSpriteBatchNode = ! usingSpriteBatchNode;
}

- (void) dealloc
{
	[[CCSpriteFrameCache sharedSpriteFrameCache] removeSpriteFramesFromFile:@"animations/grossini.plist"];
	[super dealloc];
}

-(NSString *) title
{
	return @"Hybrid Sprite Test";
}
@end

#pragma mark -
#pragma mark SpriteBatchNode Children

@implementation SpriteBatchNodeChildren

-(id) init
{
	if( (self=[super init]) ) {

		CGSize s = [[CCDirector sharedDirector] winSize];

		// parents
		CCSpriteBatchNode *batch = [CCSpriteBatchNode batchNodeWithFile:@"animations/grossini.pvr.gz" capacity:50];

		[self addChild:batch z:0 tag:kTagSpriteBatchNode];

		[[CCSpriteFrameCache sharedSpriteFrameCache] addSpriteFramesWithFile:@"animations/grossini.plist"];

		CCSprite *sprite1 = [CCSprite spriteWithSpriteFrameName:@"grossini_dance_01.png"];
		[sprite1 setPosition:ccp( s.width/3, s.height/2)];

		CCSprite *sprite2 = [CCSprite spriteWithSpriteFrameName:@"grossini_dance_02.png"];
		[sprite2 setPosition:ccp(50,50)];

		CCSprite *sprite3 = [CCSprite spriteWithSpriteFrameName:@"grossini_dance_03.png"];
		[sprite3 setPosition:ccp(-50,-50)];

		[batch addChild:sprite1];
		[sprite1 addChild:sprite2];
		[sprite1 addChild:sprite3];

		// BEGIN NEW CODE
		NSMutableArray *animFrames = [NSMutableArray array];
		for(int i = 1; i < 15; i++) {

			CCSpriteFrame *frame = [[CCSpriteFrameCache sharedSpriteFrameCache] spriteFrameByName:[NSString stringWithFormat:@"grossini_dance_%02d.png",i]];
			[animFrames addObject:frame];
		}

		CCAnimation *animation = [CCAnimation animationWithFrames:animFrames delay:0.2f];
		[sprite1 runAction:[CCRepeatForever actionWithAction: [CCAnimate actionWithAnimation:animation restoreOriginalFrame:NO] ]];
		// END NEW CODE

		id action = [CCMoveBy actionWithDuration:2 position:ccp(200,0)];
		id action_back = [action reverse];
		id action_rot = [CCRotateBy actionWithDuration:2 angle:360];
		id action_s = [CCScaleBy actionWithDuration:2 scale:2];
		id action_s_back = [action_s reverse];

		id seq2 = [action_rot reverse];
		[sprite2 runAction: [CCRepeatForever actionWithAction:seq2]];

		[sprite1 runAction: [CCRepeatForever actionWithAction:action_rot]];
		[sprite1 runAction: [CCRepeatForever actionWithAction:[CCSequence actions:action, action_back, nil]]];
		[sprite1 runAction: [CCRepeatForever actionWithAction:[CCSequence actions:action_s, action_s_back, nil]]];

	}
	return self;
}

- (void) dealloc
{
	[[CCSpriteFrameCache sharedSpriteFrameCache] removeUnusedSpriteFrames];
	[super dealloc];
}

-(NSString *) title
{
	return @"SpriteBatchNode Grand Children";
}
@end


#pragma mark -
#pragma mark SpriteBatchNode ChildrenZ

@implementation SpriteBatchNodeChildrenZ

-(id) init
{
	if( (self=[super init]) ) {

		CGSize s = [[CCDirector sharedDirector] winSize];

		// parents
		CCSpriteBatchNode *batch;
		CCSprite *sprite1, *sprite2, *sprite3;


		[[CCSpriteFrameCache sharedSpriteFrameCache] addSpriteFramesWithFile:@"animations/grossini.plist"];


		// test 1
		batch = [CCSpriteBatchNode batchNodeWithFile:@"animations/grossini.pvr.gz" capacity:50];
		[self addChild:batch z:0 tag:kTagSpriteBatchNode];

		sprite1 = [CCSprite spriteWithSpriteFrameName:@"grossini_dance_01.png"];
		[sprite1 setPosition:ccp( s.width/3, s.height/2)];

		sprite2 = [CCSprite spriteWithSpriteFrameName:@"grossini_dance_02.png"];
		[sprite2 setPosition:ccp(20,30)];

		sprite3 = [CCSprite spriteWithSpriteFrameName:@"grossini_dance_03.png"];
		[sprite3 setPosition:ccp(-20,30)];

		[batch addChild:sprite1];
		[sprite1 addChild:sprite2 z:2];
		[sprite1 addChild:sprite3 z:-2];

		// test 2
		batch = [CCSpriteBatchNode batchNodeWithFile:@"animations/grossini.pvr.gz" capacity:50];
		[self addChild:batch z:0 tag:kTagSpriteBatchNode];

		sprite1 = [CCSprite spriteWithSpriteFrameName:@"grossini_dance_01.png"];
		[sprite1 setPosition:ccp( 2*s.width/3, s.height/2)];

		sprite2 = [CCSprite spriteWithSpriteFrameName:@"grossini_dance_02.png"];
		[sprite2 setPosition:ccp(20,30)];

		sprite3 = [CCSprite spriteWithSpriteFrameName:@"grossini_dance_03.png"];
		[sprite3 setPosition:ccp(-20,30)];

		[batch addChild:sprite1];
		[sprite1 addChild:sprite2 z:-2];
		[sprite1 addChild:sprite3 z:2];

		// test 3
		batch = [CCSpriteBatchNode batchNodeWithFile:@"animations/grossini.pvr.gz" capacity:50];
		[self addChild:batch z:0 tag:kTagSpriteBatchNode];

		sprite1 = [CCSprite spriteWithSpriteFrameName:@"grossini_dance_01.png"];
		[sprite1 setPosition:ccp( s.width/2 - 90, s.height/4)];

		sprite2 = [CCSprite spriteWithSpriteFrameName:@"grossini_dance_02.png"];
		[sprite2 setPosition:ccp( s.width/2 - 60,s.height/4)];

		sprite3 = [CCSprite spriteWithSpriteFrameName:@"grossini_dance_03.png"];
		[sprite3 setPosition:ccp( s.width/2 - 30, s.height/4)];

		[batch addChild:sprite1 z:10];
		[batch addChild:sprite2 z:-10];
		[batch addChild:sprite3 z:-5];

		// test 4
		batch = [CCSpriteBatchNode batchNodeWithFile:@"animations/grossini.pvr.gz" capacity:50];
		[self addChild:batch z:0 tag:kTagSpriteBatchNode];

		sprite1 = [CCSprite spriteWithSpriteFrameName:@"grossini_dance_01.png"];
		[sprite1 setPosition:ccp( s.width/2 +30, s.height/4)];

		sprite2 = [CCSprite spriteWithSpriteFrameName:@"grossini_dance_02.png"];
		[sprite2 setPosition:ccp( s.width/2 +60,s.height/4)];

		sprite3 = [CCSprite spriteWithSpriteFrameName:@"grossini_dance_03.png"];
		[sprite3 setPosition:ccp( s.width/2 +90, s.height/4)];

		[batch addChild:sprite1 z:-10];
		[batch addChild:sprite2 z:-5];
		[batch addChild:sprite3 z:-2];


	}
	return self;
}

- (void) dealloc
{
	[[CCSpriteFrameCache sharedSpriteFrameCache] removeUnusedSpriteFrames];
	[super dealloc];
}

-(NSString *) title
{
	return @"SpriteBatchNode Children Z";
}
@end

#pragma mark -
#pragma mark SpriteChildrenVisibility

@implementation SpriteChildrenVisibility

-(id) init
{
	if( (self=[super init]) ) {

		CGSize s = [[CCDirector sharedDirector] winSize];

		[[CCSpriteFrameCache sharedSpriteFrameCache] addSpriteFramesWithFile:@"animations/grossini.plist"];

		CCNode *aParent;
		CCSprite *sprite1, *sprite2, *sprite3;
		//
		// SpriteBatchNode
		//
		// parents
		aParent = [CCSpriteBatchNode batchNodeWithFile:@"animations/grossini.pvr.gz" capacity:50];
		aParent.position = ccp(s.width/3, s.height/2);
		[self addChild:aParent z:0];



		sprite1 = [CCSprite spriteWithSpriteFrameName:@"grossini_dance_01.png"];
		[sprite1 setPosition:ccp(0,0)];

		sprite2 = [CCSprite spriteWithSpriteFrameName:@"grossini_dance_02.png"];
		[sprite2 setPosition:ccp(20,30)];

		sprite3 = [CCSprite spriteWithSpriteFrameName:@"grossini_dance_03.png"];
		[sprite3 setPosition:ccp(-20,30)];

		// test issue #665
//		sprite1.visible = NO;

		[aParent addChild:sprite1];
		[sprite1 addChild:sprite2 z:-2];
		[sprite1 addChild:sprite3 z:2];

		[sprite1 runAction:[CCBlink actionWithDuration:5 blinks:10]];

		//
		// Sprite
		//
		aParent = [CCNode node];
		aParent.position = ccp(2*s.width/3, s.height/2);
		[self addChild:aParent z:0];

		sprite1 = [CCSprite spriteWithSpriteFrameName:@"grossini_dance_01.png"];
		[sprite1 setPosition:ccp(0,0)];

		sprite2 = [CCSprite spriteWithSpriteFrameName:@"grossini_dance_02.png"];
		[sprite2 setPosition:ccp(20,30)];

		sprite3 = [CCSprite spriteWithSpriteFrameName:@"grossini_dance_03.png"];
		[sprite3 setPosition:ccp(-20,30)];

		// test issue #665
//		sprite1.visible = NO;

		[aParent addChild:sprite1];
		[sprite1 addChild:sprite2 z:-2];
		[sprite1 addChild:sprite3 z:2];

		[sprite1 runAction:[CCBlink actionWithDuration:5 blinks:10]];

	}
	return self;
}

- (void) dealloc
{
	[[CCSpriteFrameCache sharedSpriteFrameCache] removeUnusedSpriteFrames];
	[super dealloc];
}

-(NSString *) title
{
	return @"Sprite & SpriteBatchNode Visibility";
}
@end

#pragma mark -
#pragma mark SpriteChildrenVisibilityIssue665

@implementation SpriteChildrenVisibilityIssue665

-(id) init
{
	if( (self=[super init]) ) {

		CGSize s = [[CCDirector sharedDirector] winSize];

		[[CCSpriteFrameCache sharedSpriteFrameCache] addSpriteFramesWithFile:@"animations/grossini.plist"];

		CCNode *aParent;
		CCSprite *sprite1, *sprite2, *sprite3;
		//
		// SpriteBatchNode
		//
		// parents
		aParent = [CCSpriteBatchNode batchNodeWithFile:@"animations/grossini.pvr.gz" capacity:50];
		aParent.position = ccp(s.width/3, s.height/2);
		[self addChild:aParent z:0];



		sprite1 = [CCSprite spriteWithSpriteFrameName:@"grossini_dance_01.png"];
		[sprite1 setPosition:ccp(0,0)];

		sprite2 = [CCSprite spriteWithSpriteFrameName:@"grossini_dance_02.png"];
		[sprite2 setPosition:ccp(20,30)];

		sprite3 = [CCSprite spriteWithSpriteFrameName:@"grossini_dance_03.png"];
		[sprite3 setPosition:ccp(-20,30)];

		// test issue #665
		sprite1.visible = NO;

		[aParent addChild:sprite1];
		[sprite1 addChild:sprite2 z:-2];
		[sprite1 addChild:sprite3 z:2];

		//
		// Sprite
		//
		aParent = [CCNode node];
		aParent.position = ccp(2*s.width/3, s.height/2);
		[self addChild:aParent z:0];

		sprite1 = [CCSprite spriteWithSpriteFrameName:@"grossini_dance_01.png"];
		[sprite1 setPosition:ccp(0,0)];

		sprite2 = [CCSprite spriteWithSpriteFrameName:@"grossini_dance_02.png"];
		[sprite2 setPosition:ccp(20,30)];

		sprite3 = [CCSprite spriteWithSpriteFrameName:@"grossini_dance_03.png"];
		[sprite3 setPosition:ccp(-20,30)];

		// test issue #665
		sprite1.visible = NO;

		[aParent addChild:sprite1];
		[sprite1 addChild:sprite2 z:-2];
		[sprite1 addChild:sprite3 z:2];

	}
	return self;
}

- (void) dealloc
{
	[[CCSpriteFrameCache sharedSpriteFrameCache] removeUnusedSpriteFrames];
	[super dealloc];
}

-(NSString *) title
{
	return @"Sprite & SpriteBatchNode Visibility";
}

-(NSString *) subtitle
{
	return @"No sprites should be visible";
}

@end

#pragma mark -
#pragma mark SpriteChildrenAnchorPoint

@implementation SpriteChildrenAnchorPoint

-(id) init
{
	if( (self=[super init]) ) {

		CGSize s = [[CCDirector sharedDirector] winSize];

		[[CCSpriteFrameCache sharedSpriteFrameCache] addSpriteFramesWithFile:@"animations/grossini.plist"];

		CCNode *aParent;
		CCSprite *sprite1, *sprite2, *sprite3, *sprite4, *point;
		//
		// SpriteBatchNode
		//
		// parents

		aParent = [CCNode node];
		[self addChild:aParent z:0];

		// anchor (0,0)
		sprite1 = [CCSprite spriteWithSpriteFrameName:@"grossini_dance_08.png"];
		[sprite1 setPosition:ccp(s.width/4,s.height/2)];
		sprite1.anchorPoint = ccp(0,0);


		sprite2 = [CCSprite spriteWithSpriteFrameName:@"grossini_dance_02.png"];
		[sprite2 setPosition:ccp(20,30)];

		sprite3 = [CCSprite spriteWithSpriteFrameName:@"grossini_dance_03.png"];
		[sprite3 setPosition:ccp(-20,30)];

		sprite4 = [CCSprite spriteWithSpriteFrameName:@"grossini_dance_04.png"];
		[sprite4 setPosition:ccp(0,0)];
		sprite4.scale = 0.5f;


		[aParent addChild:sprite1];
		[sprite1 addChild:sprite2 z:-2];
		[sprite1 addChild:sprite3 z:-2];
		[sprite1 addChild:sprite4 z:3];

		point = [CCSprite spriteWithFile:@"r1.png"];
		point.scale = 0.25f;
		point.position = sprite1.position;
		[self addChild:point z:10];


		// anchor (0.5, 0.5)
		sprite1 = [CCSprite spriteWithSpriteFrameName:@"grossini_dance_08.png"];
		[sprite1 setPosition:ccp(s.width/2,s.height/2)];
		sprite1.anchorPoint = ccp(0.5f, 0.5f);

		sprite2 = [CCSprite spriteWithSpriteFrameName:@"grossini_dance_02.png"];
		[sprite2 setPosition:ccp(20,30)];

		sprite3 = [CCSprite spriteWithSpriteFrameName:@"grossini_dance_03.png"];
		[sprite3 setPosition:ccp(-20,30)];

		sprite4 = [CCSprite spriteWithSpriteFrameName:@"grossini_dance_04.png"];
		[sprite4 setPosition:ccp(0,0)];
		sprite4.scale = 0.5f;

		[aParent addChild:sprite1];
		[sprite1 addChild:sprite2 z:-2];
		[sprite1 addChild:sprite3 z:-2];
		[sprite1 addChild:sprite4 z:3];

		point = [CCSprite spriteWithFile:@"r1.png"];
		point.scale = 0.25f;
		point.position = sprite1.position;
		[self addChild:point z:10];


		// anchor (1,1)
		sprite1 = [CCSprite spriteWithSpriteFrameName:@"grossini_dance_08.png"];
		[sprite1 setPosition:ccp(s.width/2+s.width/4,s.height/2)];
		sprite1.anchorPoint = ccp(1,1);


		sprite2 = [CCSprite spriteWithSpriteFrameName:@"grossini_dance_02.png"];
		[sprite2 setPosition:ccp(20,30)];

		sprite3 = [CCSprite spriteWithSpriteFrameName:@"grossini_dance_03.png"];
		[sprite3 setPosition:ccp(-20,30)];

		sprite4 = [CCSprite spriteWithSpriteFrameName:@"grossini_dance_04.png"];
		[sprite4 setPosition:ccp(0,0)];
		sprite4.scale = 0.5f;

		[aParent addChild:sprite1];
		[sprite1 addChild:sprite2 z:-2];
		[sprite1 addChild:sprite3 z:-2];
		[sprite1 addChild:sprite4 z:3];

		point = [CCSprite spriteWithFile:@"r1.png"];
		point.scale = 0.25f;
		point.position = sprite1.position;
		[self addChild:point z:10];
	}
	return self;
}

- (void) dealloc
{
	[[CCSpriteFrameCache sharedSpriteFrameCache] removeUnusedSpriteFrames];
	[super dealloc];
}

-(NSString *) title
{
	return @"Sprite: children + anchor";
}
@end

#pragma mark -
#pragma mark SpriteBatchNodeChildrenAnchorPoint

@implementation SpriteBatchNodeChildrenAnchorPoint

-(id) init
{
	if( (self=[super init]) ) {

		CGSize s = [[CCDirector sharedDirector] winSize];

		[[CCSpriteFrameCache sharedSpriteFrameCache] addSpriteFramesWithFile:@"animations/grossini.plist"];

		CCNode *aParent;
		CCSprite *sprite1, *sprite2, *sprite3, *sprite4, *point;
		//
		// SpriteBatchNode
		//
		// parents

		aParent = [CCSpriteBatchNode batchNodeWithFile:@"animations/grossini.pvr.gz" capacity:50];
		[self addChild:aParent z:0];

		// anchor (0,0)
		sprite1 = [CCSprite spriteWithSpriteFrameName:@"grossini_dance_08.png"];
		[sprite1 setPosition:ccp(s.width/4,s.height/2)];
		sprite1.anchorPoint = ccp(0,0);

		sprite2 = [CCSprite spriteWithSpriteFrameName:@"grossini_dance_02.png"];
		[sprite2 setPosition:ccp(20,30)];

		sprite3 = [CCSprite spriteWithSpriteFrameName:@"grossini_dance_03.png"];
		[sprite3 setPosition:ccp(-20,30)];

		sprite4 = [CCSprite spriteWithSpriteFrameName:@"grossini_dance_04.png"];
		[sprite4 setPosition:ccp(0,0)];
		sprite4.scale = 0.5f;

		[aParent addChild:sprite1];
		[sprite1 addChild:sprite2 z:-2];
		[sprite1 addChild:sprite3 z:-2];
		[sprite1 addChild:sprite4 z:3];

		point = [CCSprite spriteWithFile:@"r1.png"];
		point.scale = 0.25f;
		point.position = sprite1.position;
		[self addChild:point z:10];


		// anchor (0.5, 0.5)
		sprite1 = [CCSprite spriteWithSpriteFrameName:@"grossini_dance_08.png"];
		[sprite1 setPosition:ccp(s.width/2,s.height/2)];
		sprite1.anchorPoint = ccp(0.5f, 0.5f);

		sprite2 = [CCSprite spriteWithSpriteFrameName:@"grossini_dance_02.png"];
		[sprite2 setPosition:ccp(20,30)];

		sprite3 = [CCSprite spriteWithSpriteFrameName:@"grossini_dance_03.png"];
		[sprite3 setPosition:ccp(-20,30)];

		sprite4 = [CCSprite spriteWithSpriteFrameName:@"grossini_dance_04.png"];
		[sprite4 setPosition:ccp(0,0)];
		sprite4.scale = 0.5f;

		[aParent addChild:sprite1];
		[sprite1 addChild:sprite2 z:-2];
		[sprite1 addChild:sprite3 z:-2];
		[sprite1 addChild:sprite4 z:3];

		point = [CCSprite spriteWithFile:@"r1.png"];
		point.scale = 0.25f;
		point.position = sprite1.position;
		[self addChild:point z:10];


		// anchor (1,1)
		sprite1 = [CCSprite spriteWithSpriteFrameName:@"grossini_dance_08.png"];
		[sprite1 setPosition:ccp(s.width/2+s.width/4,s.height/2)];
		sprite1.anchorPoint = ccp(1,1);

		sprite2 = [CCSprite spriteWithSpriteFrameName:@"grossini_dance_02.png"];
		[sprite2 setPosition:ccp(20,30)];

		sprite3 = [CCSprite spriteWithSpriteFrameName:@"grossini_dance_03.png"];
		[sprite3 setPosition:ccp(-20,30)];

		sprite4 = [CCSprite spriteWithSpriteFrameName:@"grossini_dance_04.png"];
		[sprite4 setPosition:ccp(0,0)];
		sprite4.scale = 0.5f;

		[aParent addChild:sprite1];
		[sprite1 addChild:sprite2 z:-2];
		[sprite1 addChild:sprite3 z:-2];
		[sprite1 addChild:sprite4 z:3];

		point = [CCSprite spriteWithFile:@"r1.png"];
		point.scale = 0.25f;
		point.position = sprite1.position;
		[self addChild:point z:10];
	}
	return self;
}

- (void) dealloc
{
	[[CCSpriteFrameCache sharedSpriteFrameCache] removeUnusedSpriteFrames];
	[super dealloc];
}

-(NSString *) title
{
	return @"SpriteBatchNode: children + anchor";
}
@end

#pragma mark -
#pragma mark SpriteBatchNodeChildrenScale

@implementation SpriteBatchNodeChildrenScale

-(id) init
{
	if( (self=[super init]) ) {

		CGSize s = [[CCDirector sharedDirector] winSize];

		[[CCSpriteFrameCache sharedSpriteFrameCache] addSpriteFramesWithFile:@"animations/grossini_family.plist"];

		CCNode *aParent;
		CCSprite *sprite1, *sprite2;
		id rot = [CCRotateBy actionWithDuration:10 angle:360];
		id seq = [CCRepeatForever actionWithAction:rot];

		//
		// Children + Scale using Sprite
		// Test 1
		//
		aParent = [CCNode node];
		sprite1 = [CCSprite spriteWithSpriteFrameName:@"grossinis_sister1.png"];
		sprite1.position = ccp( s.width/4, s.height/4);
		sprite1.scaleX = -0.5f;
		sprite1.scaleY = 2.0f;
		[sprite1 runAction:seq];


		sprite2 = [CCSprite spriteWithSpriteFrameName:@"grossinis_sister2.png"];
		sprite2.position = ccp( 50,0);

		[self addChild:aParent];
		[aParent addChild:sprite1];
		[sprite1 addChild:sprite2];


		//
		// Children + Scale using SpriteBatchNode
		// Test 2
		//

		aParent = [CCSpriteBatchNode batchNodeWithFile:@"animations/grossini_family.png"];
		sprite1 = [CCSprite spriteWithSpriteFrameName:@"grossinis_sister1.png"];
		sprite1.position = ccp( 3*s.width/4, s.height/4);
		sprite1.scaleX = -0.5f;
		sprite1.scaleY = 2.0f;
		[sprite1 runAction: [[seq copy] autorelease]];

		sprite2 = [CCSprite spriteWithSpriteFrameName:@"grossinis_sister2.png"];
		sprite2.position = ccp( 50,0);

		[self addChild:aParent];
		[aParent addChild:sprite1];
		[sprite1 addChild:sprite2];


		//
		// Children + Scale using Sprite
		// Test 3
		//

		aParent = [CCNode node];
		sprite1 = [CCSprite spriteWithSpriteFrameName:@"grossinis_sister1.png"];
		sprite1.position = ccp( s.width/4, 2*s.height/3);
		sprite1.scaleX = 1.5f;
		sprite1.scaleY = -0.5f;
		[sprite1 runAction: [[seq copy] autorelease]];

		sprite2 = [CCSprite spriteWithSpriteFrameName:@"grossinis_sister2.png"];
		sprite2.position = ccp( 50,0);

		[self addChild:aParent];
		[aParent addChild:sprite1];
		[sprite1 addChild:sprite2];

		//
		// Children + Scale using Sprite
		// Test 4
		//

		aParent = [CCSpriteBatchNode batchNodeWithFile:@"animations/grossini_family.png"];
		sprite1 = [CCSprite spriteWithSpriteFrameName:@"grossinis_sister1.png"];
		sprite1.position = ccp( 3*s.width/4, 2*s.height/3);
		sprite1.scaleX = 1.5f;
		sprite1.scaleY = -0.5f;
		[sprite1 runAction: [[seq copy] autorelease]];

		sprite2 = [CCSprite spriteWithSpriteFrameName:@"grossinis_sister2.png"];
		sprite2.position = ccp( 50,0);

		[self addChild:aParent];
		[aParent addChild:sprite1];
		[sprite1 addChild:sprite2];

	}
	return self;
}

-(NSString *) title
{
	return @"Sprite/Batch + child + scale + rot";
}
@end

#pragma mark -
#pragma mark SpriteChildrenChildren

@implementation SpriteChildrenChildren

-(id) init
{
	if( (self=[super init]) ) {

		CGSize s = [[CCDirector sharedDirector] winSize];

		[[CCSpriteFrameCache sharedSpriteFrameCache] addSpriteFramesWithFile:@"animations/ghosts.plist"];

		CCNode *aParent;
		CCSprite *l1, *l2a, *l2b, *l3a1, *l3a2, *l3b1, *l3b2;
		id rot = [CCRotateBy actionWithDuration:10 angle:360];
		id seq = [CCRepeatForever actionWithAction:rot];

		id rot_back = [rot reverse];
		id rot_back_fe = [CCRepeatForever actionWithAction:rot_back];

		//
		// SpriteBatchNode: 3 levels of children
		//

		aParent = [CCNode node];
		[self addChild:aParent];


		// parent
		l1 = [CCSprite spriteWithSpriteFrameName:@"father.gif"];
		l1.position = ccp( s.width/2, s.height/2);
		[l1 runAction: [[seq copy] autorelease]];
		[aParent addChild:l1];
		CGSize l1Size = [l1 contentSize];

		// child left
		l2a = [CCSprite spriteWithSpriteFrameName:@"sister1.gif"];
		l2a.position = ccp( -50 + l1Size.width/2, 0 + l1Size.height/2);
		[l2a runAction: [[rot_back_fe copy] autorelease]];
		[l1 addChild:l2a];
		CGSize l2aSize = [l2a contentSize];


		// child right
		l2b = [CCSprite spriteWithSpriteFrameName:@"sister2.gif"];
		l2b.position = ccp( +50 + l1Size.width/2, 0 + l1Size.height/2);
		[l2b runAction: [[rot_back_fe copy] autorelease]];
		[l1 addChild:l2b];
		CGSize l2bSize = [l2a contentSize];


		// child left bottom
		l3a1 = [CCSprite spriteWithSpriteFrameName:@"child1.gif"];
		l3a1.scale = 0.45f;
		l3a1.position = ccp(0+l2aSize.width/2,-100+l2aSize.height/2);
		[l2a addChild:l3a1];

		// child left top
		l3a2 = [CCSprite spriteWithSpriteFrameName:@"child1.gif"];
		l3a2.scale = 0.45f;
		l3a2.position = ccp(0+l2aSize.width/2,+100+l2aSize.height/2);
		[l2a addChild:l3a2];

		// child right bottom
		l3b1 = [CCSprite spriteWithSpriteFrameName:@"child1.gif"];
		l3b1.scale = 0.45f;
		l3b1.flipY = YES;
		l3b1.position = ccp(0+l2bSize.width/2,-100+l2bSize.height/2);
		[l2b addChild:l3b1];

		// child right top
		l3b2 = [CCSprite spriteWithSpriteFrameName:@"child1.gif"];
		l3b2.scale = 0.45f;
		l3b2.flipY = YES;
		l3b2.position = ccp(0+l2bSize.width/2,+100+l2bSize.height/2);
		[l2b addChild:l3b2];

	}
	return self;
}

-(NSString *) title
{
	return @"Sprite";
}

-(NSString *) subtitle
{
	return @"Multiple levels of children: Grandparent, parent and child";
}
@end

#pragma mark -
#pragma mark SpriteBatchNodeChildrenChildren

@implementation SpriteBatchNodeChildrenChildren

-(id) init
{
	if( (self=[super init]) ) {

		CGSize s = [[CCDirector sharedDirector] winSize];

		[[CCSpriteFrameCache sharedSpriteFrameCache] addSpriteFramesWithFile:@"animations/ghosts.plist"];

		CCSpriteBatchNode *aParent;
		CCSprite *l1, *l2a, *l2b, *l3a1, *l3a2, *l3b1, *l3b2;
		id rot = [CCRotateBy actionWithDuration:10 angle:360];
		id seq = [CCRepeatForever actionWithAction:rot];

		id rot_back = [rot reverse];
		id rot_back_fe = [CCRepeatForever actionWithAction:rot_back];

		//
		// SpriteBatchNode: 3 levels of children
		//

		aParent = [CCSpriteBatchNode batchNodeWithFile:@"animations/ghosts.png"];
		[[aParent texture] generateMipmap];
		[self addChild:aParent];

		// parent
		l1 = [CCSprite spriteWithSpriteFrameName:@"father.gif"];
		l1.position = ccp( s.width/2, s.height/2);
		[l1 runAction: [[seq copy] autorelease]];
		[aParent addChild:l1];
		CGSize l1Size = [l1 contentSize];

		// child left
		l2a = [CCSprite spriteWithSpriteFrameName:@"sister1.gif"];
		l2a.position = ccp( -50 + l1Size.width/2, 0 + l1Size.height/2);
		[l2a runAction: [[rot_back_fe copy] autorelease]];
		[l1 addChild:l2a];
		CGSize l2aSize = [l2a contentSize];


		// child right
		l2b = [CCSprite spriteWithSpriteFrameName:@"sister2.gif"];
		l2b.position = ccp( +50 + l1Size.width/2, 0 + l1Size.height/2);
		[l2b runAction: [[rot_back_fe copy] autorelease]];
		[l1 addChild:l2b];
		CGSize l2bSize = [l2a contentSize];


		// child left bottom
		l3a1 = [CCSprite spriteWithSpriteFrameName:@"child1.gif"];
		l3a1.scale = 0.45f;
		l3a1.position = ccp(0+l2aSize.width/2,-100+l2aSize.height/2);
		[l2a addChild:l3a1];

		// child left top
		l3a2 = [CCSprite spriteWithSpriteFrameName:@"child1.gif"];
		l3a2.scale = 0.45f;
		l3a2.position = ccp(0+l2aSize.width/2,+100+l2aSize.height/2);
		[l2a addChild:l3a2];

		// child right bottom
		l3b1 = [CCSprite spriteWithSpriteFrameName:@"child1.gif"];
		l3b1.scale = 0.45f;
		l3b1.flipY = YES;
		l3b1.position = ccp(0+l2bSize.width/2,-100+l2bSize.height/2);
		[l2b addChild:l3b1];

		// child right top
		l3b2 = [CCSprite spriteWithSpriteFrameName:@"child1.gif"];
		l3b2.scale = 0.45f;
		l3b2.flipY = YES;
		l3b2.position = ccp(0+l2bSize.width/2,+100+l2bSize.height/2);
		[l2b addChild:l3b2];

	}
	return self;
}

-(NSString *) title
{
	return @"SpriteBatchNode";
}

-(NSString *) subtitle
{
	return @"Multiple levels of children: Grandparent, parent and child";
}
@end

#pragma mark -
#pragma mark Example SpriteBatchNodeSkewNegativeScaleChildren

@implementation SpriteBatchNodeSkewNegativeScaleChildren

-(id) init
{
	if( (self=[super init]) ) {

		CGSize s = [[CCDirector sharedDirector] winSize];

		CCSpriteFrameCache *cache = [CCSpriteFrameCache sharedSpriteFrameCache];
		[cache addSpriteFramesWithFile:@"animations/grossini.plist"];
		[cache addSpriteFramesWithFile:@"animations/grossini_gray.plist" textureFilename:@"animations/grossini_gray.png"];

		CCSpriteBatchNode *spritebatch = [CCSpriteBatchNode batchNodeWithFile:@"animations/grossini.pvr.gz"];
		[self addChild:spritebatch];

		for(int i=0;i<2;i++) {
			CCSprite *sprite = [CCSprite spriteWithSpriteFrameName:@"grossini_dance_01.png"];
			sprite.position = ccp( s.width/4*(i+1), s.height/2);

			// Skew
			id skewX = [CCSkewBy actionWithDuration:2 skewX:45 skewY:0];
			id skewX_back = [skewX reverse];
			id skewY = [CCSkewBy actionWithDuration:2 skewX:0 skewY:45];
			id skewY_back = [skewY reverse];

			if(i == 1)
			{
				[sprite setScale:-1.0f];
			}

			id seq_skew = [CCSequence actions:skewX, skewX_back, skewY, skewY_back, nil];
			[sprite runAction:[CCRepeatForever actionWithAction:seq_skew]];

			CCSprite *child1 = [CCSprite spriteWithSpriteFrameName:@"grossini_dance_01.png"];
			[child1 setPosition: ccp(sprite.contentSize.width / 2.0f, sprite.contentSize.height / 2.0f)];

			[child1 setScale:0.8];

			[sprite addChild: child1];

			[spritebatch addChild:sprite z:i];
		}
	}
	return self;
}

- (void) dealloc
{
	CCSpriteFrameCache *cache = [CCSpriteFrameCache sharedSpriteFrameCache];
	[cache removeSpriteFramesFromFile:@"animations/grossini.plist"];
	[cache removeSpriteFramesFromFile:@"animations/grossini_gray.plist"];
	[super dealloc];
}

-(NSString *) title
{
	return @"SpriteBatchNode + children + skew";
}

-(NSString *) subtitle
{
	return @"SpriteBatchNode skew + negative scale with children";
}
@end

#pragma mark -
#pragma mark Example SpriteSkewNegativeScaleChildren

@implementation SpriteSkewNegativeScaleChildren

-(id) init
{
	if( (self=[super init]) ) {

		CGSize s = [[CCDirector sharedDirector] winSize];

		CCSpriteFrameCache *cache = [CCSpriteFrameCache sharedSpriteFrameCache];
		[cache addSpriteFramesWithFile:@"animations/grossini.plist"];
		[cache addSpriteFramesWithFile:@"animations/grossini_gray.plist" textureFilename:@"animations/grossini_gray.png"];

		CCNode *parent = [CCNode node];
		[self addChild:parent];

		for(int i=0;i<2;i++) {
			CCSprite *sprite = [CCSprite spriteWithSpriteFrameName:@"grossini_dance_01.png"];
			sprite.position = ccp( s.width/4*(i+1), s.height/2);

			// Skew
			id skewX = [CCSkewBy actionWithDuration:2 skewX:45 skewY:0];
			id skewX_back = [skewX reverse];
			id skewY = [CCSkewBy actionWithDuration:2 skewX:0 skewY:45];
			id skewY_back = [skewY reverse];

			if(i == 1)
			{
				[sprite setScale:-1.0f];
			}

			id seq_skew = [CCSequence actions:skewX, skewX_back, skewY, skewY_back, nil];
			[sprite runAction:[CCRepeatForever actionWithAction:seq_skew]];

			CCSprite *child1 = [CCSprite spriteWithSpriteFrameName:@"grossini_dance_01.png"];
			[child1 setPosition: ccp(sprite.contentSize.width / 2.0f, sprite.contentSize.height / 2.0f)];

			[sprite addChild: child1];

			[child1 setScale:0.8f];

			[parent addChild:sprite z:i];
		}
	}
	return self;
}

- (void) dealloc
{
	CCSpriteFrameCache *cache = [CCSpriteFrameCache sharedSpriteFrameCache];
	[cache removeSpriteFramesFromFile:@"animations/grossini.plist"];
	[cache removeSpriteFramesFromFile:@"animations/grossini_gray.plist"];
	[super dealloc];
}

-(NSString *) title
{
	return @"Sprite + children + skew";
}

-(NSString *) subtitle
{
	return @"Sprite skew + negative scale with children";
}
@end

#pragma mark -
#pragma mark SpriteNilTexture

@implementation SpriteNilTexture

-(id) init
{
	if( (self=[super init]) ) {

		CGSize s = [[CCDirector sharedDirector] winSize];

		CCSprite *sprite = nil;

		// TEST: If no texture is given, then Opacity + Color should work.

		sprite = [CCSprite node];
		[sprite setTextureRect:CGRectMake(0, 0, 300,300)];
		[sprite setColor:ccRED];
		[sprite setOpacity:128];
		[sprite setPosition:ccp(3*s.width/4, s.height/2)];
		[self addChild:sprite z:100];

		sprite = [CCSprite node];
		[sprite setTextureRect:CGRectMake(0, 0, 300,300)];
		[sprite setColor:ccBLUE];
		[sprite setOpacity:128];
		[sprite setPosition:ccp(1*s.width/4, s.height/2)];
		[self addChild:sprite z:100];
	}
	return self;
}

-(NSString *) title
{
	return @"Sprite without texture";
}

-(NSString*) subtitle
{
	return @"opacity and color should work";
}
@end

#pragma mark -
#pragma mark SpriteSubclass

@interface MySprite1 : CCSprite
{
	int ivar1;
}
@end

@implementation MySprite1
-(id) initWithTexture:(CCTexture2D*)texture rect:(CGRect)rect
{
	if( (self=[super initWithTexture:texture rect:rect]) ) {
		ivar1 = 10;
	}

	return self;
}
@end


@interface MySprite2 : CCSprite
{
	int ivar1;
}
@end
@implementation MySprite2
-(id) initWithTexture:(CCTexture2D*)texture rect:(CGRect)rect
{
	if( (self=[super initWithTexture:texture rect:rect]) ) {
		ivar1 = 10;
	}

	return self;
}
@end

@implementation SpriteSubclass

-(id) init
{
	if( (self=[super init]) ) {

		CGSize s = [[CCDirector sharedDirector] winSize];

		[[CCSpriteFrameCache sharedSpriteFrameCache] addSpriteFramesWithFile:@"animations/ghosts.plist"];

		CCSpriteBatchNode *aParent = [CCSpriteBatchNode batchNodeWithFile:@"animations/ghosts.png"];

		// MySprite1
		MySprite1 *sprite = [MySprite1 spriteWithSpriteFrameName:@"father.gif"];
		sprite.position = ccp( s.width/4*1, s.height/2);
		[aParent addChild:sprite];

		[self addChild:aParent];


		// MySprite2
		MySprite2 *sprite2 = [MySprite2 spriteWithFile:@"grossini.png"];
		[self addChild:sprite2];
		sprite2.position = ccp(s.width/4*3, s.height/2);

		NSLog(@"MySprite1: %@", sprite);
		NSLog(@"MySprite2: %@", sprite2);

	}
	return self;
}

-(NSString *) title
{
	return @"Sprite subclass";
}

-(NSString*) subtitle
{
	return @"Testing initWithTexture:rect method";
}
@end

#pragma mark -
#pragma mark SpriteSubclass

@interface DoubleSprite : CCSprite
{
	BOOL isHD_;
}
@end

@implementation DoubleSprite
-(id) initWithTexture:(CCTexture2D*)texture rect:(CGRect)rect
{
	if( (self=[super initWithTexture:texture rect:rect]) ) {

#ifdef __CC_PLATFORM_IOS
		isHD_ = ( [texture resolutionType] == kCCResolutionRetinaDisplay );
#endif
	}

	return self;
}

// Called everytime the vertex needs to be updated.
-(void) setContentSize:(CGSize)size
{
	// If Retina Display and Texture is in HD then scale the vertex rect
	if( CC_CONTENT_SCALE_FACTOR() == 2 && ! isHD_ ) {
		size.width *= 2;
		size.height *= 2;
	}

	[super setContentSize:size];
}

// rect used only for the vertex. Called everytime the vertex needs to be updated.
-(void) setVertexRect:(CGRect)rect
{
	// If Retina Display and Texture is in HD then scale the vertex rect
	if( CC_CONTENT_SCALE_FACTOR() == 2 && ! isHD_ ) {
		rect.size.width *= 2;
		rect.size.height *= 2;
	}

	[super setVertexRect:rect];
}
@end

@implementation SpriteDoubleResolution

-(id) init
{
	if( (self=[super init]) ) {

		CGSize s = [[CCDirector sharedDirector] winSize];

		//
		// LEFT: SD sprite
		//
		// there is no HD resolution file of grossini_dance_08.
		DoubleSprite *spriteSD = [DoubleSprite spriteWithFile:@"grossini_dance_08.png"];
		[self addChild:spriteSD];
		[spriteSD setPosition:ccp(s.width/4*1,s.height/2)];

		CCSprite *child1_left = [DoubleSprite spriteWithFile:@"grossini_dance_08.png"];
		[spriteSD addChild:child1_left];
		[child1_left setPosition:ccp(-30,0)];

		CCSprite *child1_right = [CCSprite spriteWithFile:@"grossini.png"];
		[spriteSD addChild:child1_right];
		[child1_left setPosition:ccp( spriteSD.contentSize.height, 0)];



		//
		// RIGHT: HD sprite
		//
		// there is an HD version of grossini.png
		CCSprite *spriteHD = [CCSprite spriteWithFile:@"grossini.png"];
		[self addChild:spriteHD];
		[spriteHD setPosition:ccp(s.width/4*3,s.height/2)];

		CCSprite *child2_left = [DoubleSprite spriteWithFile:@"grossini_dance_08.png"];
		[spriteHD addChild:child2_left];
		[child2_left setPosition:ccp(-30,0)];

		CCSprite *child2_right = [CCSprite spriteWithFile:@"grossini.png"];
		[spriteHD addChild:child2_right];
		[child2_left setPosition:ccp( spriteHD.contentSize.height, 0)];



		// Actions
		id scale = [CCScaleBy actionWithDuration:2 scale:0.5];
		id scale_back = [scale reverse];
		id seq = [CCSequence actions:scale, scale_back, nil];

		id seq_copy = [[seq copy] autorelease];

		[spriteSD runAction:seq];
		[spriteHD runAction:seq_copy];


	}
	return self;
}

-(NSString *) title
{
	return @"Sprite Double resolution";
}

-(NSString*) subtitle
{
	return @"Retina Display. SD (left) should be equal to HD (right)";
}
@end


#pragma mark -
#pragma mark AnimationCache

@implementation AnimationCache


-(id) init
{
	if( (self=[super init]) ) {

		CCSpriteFrameCache *frameCache = [CCSpriteFrameCache sharedSpriteFrameCache];
		[frameCache addSpriteFramesWithFile:@"animations/grossini.plist"];
		[frameCache addSpriteFramesWithFile:@"animations/grossini_gray.plist"];
		[frameCache addSpriteFramesWithFile:@"animations/grossini_blue.plist"];

		//
		// create animation "dance"
		//
		NSMutableArray *animFrames = [NSMutableArray array];
		for(int i = 1; i < 15; i++) {

			CCSpriteFrame *frame = [frameCache spriteFrameByName:[NSString stringWithFormat:@"grossini_dance_%02d.png",i]];
			[animFrames addObject:frame];
		}

		CCAnimation *animation = [CCAnimation animationWithFrames:animFrames delay:0.2f];

		// Add an animation to the Cache
		[[CCAnimationCache sharedAnimationCache] addAnimation:animation name:@"dance"];


		//
		// create animation "dance gray"
		//
		[animFrames removeAllObjects];

		for(int i = 1; i < 15; i++) {

			CCSpriteFrame *frame = [frameCache spriteFrameByName:[NSString stringWithFormat:@"grossini_dance_gray_%02d.png",i]];
			[animFrames addObject:frame];
		}

		animation = [CCAnimation animationWithFrames:animFrames delay:0.2f];

		// Add an animation to the Cache
		[[CCAnimationCache sharedAnimationCache] addAnimation:animation name:@"dance_gray"];

		//
		// create animation "dance blue"
		//
		[animFrames removeAllObjects];

		for(int i = 1; i < 4; i++) {

			CCSpriteFrame *frame = [frameCache spriteFrameByName:[NSString stringWithFormat:@"grossini_blue_%02d.png",i]];
			[animFrames addObject:frame];
		}

		animation = [CCAnimation animationWithFrames:animFrames delay:0.2f];

		// Add an animation to the Cache
		[[CCAnimationCache sharedAnimationCache] addAnimation:animation name:@"dance_blue"];


		CCAnimationCache *animCache = [CCAnimationCache sharedAnimationCache];

		CCAnimation *normal = [animCache animationByName:@"dance"];
		CCAnimation *dance_grey = [animCache animationByName:@"dance_gray"];
		CCAnimation *dance_blue = [animCache animationByName:@"dance_blue"];

		CCAnimate *animN = [CCAnimate actionWithAnimation:normal restoreOriginalFrame:YES];
		CCAnimate *animG = [CCAnimate actionWithAnimation:dance_grey restoreOriginalFrame:YES];
		CCAnimate *animB = [CCAnimate actionWithAnimation:dance_blue restoreOriginalFrame:YES];

		CCSequence *seq = [CCSequence actions:animN, animG, animB, nil];

		// create an sprite without texture
		CCSprite *grossini = [CCSprite node];
		CCSpriteFrame *frame = [frameCache spriteFrameByName:@"grossini_dance_01.png"];
		[grossini setDisplayFrame:frame];

		CGSize winSize = [[CCDirector sharedDirector] winSize];

		grossini.position = ccp(winSize.width/2, winSize.height/2);

		[self addChild:grossini];


		// run the animation
		[grossini runAction:seq];

	}

	return self;

}

-(NSString *) title
{
	return @"AnimationCache";
}

-(NSString*) subtitle
{
	return @"Sprite should be animated";
}

@end

#pragma mark -
#pragma mark AnimationCacheFile

@implementation AnimationCacheFile


-(id) init
{
	if( (self=[super init]) ) {

		CCSpriteFrameCache *frameCache = [CCSpriteFrameCache sharedSpriteFrameCache];
		[frameCache addSpriteFramesWithFile:@"animations/grossini.plist"];
		[frameCache addSpriteFramesWithFile:@"animations/grossini_gray.plist"];
		[frameCache addSpriteFramesWithFile:@"animations/grossini_blue.plist"];


		// Purge previously loaded animation
		[CCAnimationCache purgeSharedAnimationCache];

		CCAnimationCache *animCache = [CCAnimationCache sharedAnimationCache];

		// Add an animation to the Cache
		[animCache addAnimationsWithFile:@"animations/animations.plist"];


		CCAnimation *normal = [animCache animationByName:@"dance_1"];
		CCAnimation *dance_grey = [animCache animationByName:@"dance_2"];
		CCAnimation *dance_blue = [animCache animationByName:@"dance_3"];

		CCAnimate *animN = [CCAnimate actionWithAnimation:normal restoreOriginalFrame:YES];
		CCAnimate *animG = [CCAnimate actionWithAnimation:dance_grey restoreOriginalFrame:YES];
		CCAnimate *animB = [CCAnimate actionWithAnimation:dance_blue restoreOriginalFrame:YES];

		CCSequence *seq = [CCSequence actions:animN, animG, animB, nil];

		// create an sprite without texture
		CCSprite *grossini = [CCSprite node];

		CCSpriteFrame *frame = [frameCache spriteFrameByName:@"grossini_dance_01.png"];
		[grossini setDisplayFrame:frame];

		CGSize winSize = [[CCDirector sharedDirector] winSize];

		grossini.position = ccp(winSize.width/2, winSize.height/2);

		[self addChild:grossini];


		// run the animation
		[grossini runAction:seq];

	}

	return self;

}

-(NSString *) title
{
	return @"AnimationCache - Load file";
}

-(NSString*) subtitle
{
	return @"Sprite should be animated";
}

@end

#pragma mark - SpriteBatchBug1217

@implementation SpriteBatchBug1217
-(id) init
{
	if( (self=[super init]) ) {
		
		CCSpriteBatchNode *bn = [CCSpriteBatchNode batchNodeWithFile:@"grossini_dance_atlas.png" capacity:15];
		
		CCSprite * s1 = [CCSprite spriteWithTexture:bn.texture rect:CGRectMake(0, 0, 57, 57)];
		CCSprite * s2 = [CCSprite spriteWithTexture:bn.texture rect:CGRectMake(0, 0, 57, 57)];
		CCSprite * s3 = [CCSprite spriteWithTexture:bn.texture rect:CGRectMake(0, 0, 57, 57)];
		
		s1.color = ccc3(255, 0, 0);
		s2.color = ccc3(0, 255, 0);
		s3.color = ccc3(0, 0, 255);
		
		s1.position = ccp(20,200);
		s2.position = ccp(100,0);
		s3.position = ccp(100,0);
		
		bn.position = ccp(0,0);
		
		//!!!!!
		[s1 addChild:s2];
		[s2 addChild:s3];
		[bn addChild:s1];
		
		[self addChild:bn];
	}
	return self;
}

-(NSString *) title
{
	return @"SpriteBatch - Bug 1217";
}

-(NSString*) subtitle
{
	return @"Adding big family to spritebatch. You shall see 3 heads";
}

@end

#pragma mark - SpriteBatchBug1217

@implementation SpriteBatchBug1217
-(id) init
{
	if( (self=[super init]) ) {

		CCSpriteBatchNode *bn = [CCSpriteBatchNode batchNodeWithFile:@"grossini_dance_atlas.png" capacity:15];

		CCSprite * s1 = [CCSprite spriteWithTexture:bn.texture rect:CGRectMake(0, 0, 57, 57)];
		CCSprite * s2 = [CCSprite spriteWithTexture:bn.texture rect:CGRectMake(0, 0, 57, 57)];
		CCSprite * s3 = [CCSprite spriteWithTexture:bn.texture rect:CGRectMake(0, 0, 57, 57)];
		
		s1.color = ccc3(255, 0, 0);
		s2.color = ccc3(0, 255, 0);
		s3.color = ccc3(0, 0, 255);
	
		s1.position = ccp(20,200);
		s2.position = ccp(100,0);
		s3.position = ccp(100,0);

		bn.position = ccp(0,0);

		//!!!!!
		[s1 addChild:s2];
		[s2 addChild:s3];
		[bn addChild:s1];

		[self addChild:bn];
	}
	return self;
}

-(NSString *) title
{
	return @"SpriteBatch - Bug 1217";
}

-(NSString*) subtitle
{
	return @"Adding big family to spritebatch. You shall see 3 heads";
}

@end

#pragma mark - AppDelegate - iOS

// CLASS IMPLEMENTATIONS

#ifdef __CC_PLATFORM_IOS
@implementation AppController

- (BOOL)application:(UIApplication *)application didFinishLaunchingWithOptions:(NSDictionary *)launchOptions
{
	// Don't call super
	// Init the window
	window_ = [[UIWindow alloc] initWithFrame:[[UIScreen mainScreen] bounds]];


	// Create an CCGLView with a RGB8 color buffer, and a depth buffer of 24-bits
	CCGLView *glView = [CCGLView viewWithFrame:[window_ bounds]
								   pixelFormat:kEAGLColorFormatRGBA8
								   depthFormat:GL_DEPTH_COMPONENT24_OES
							preserveBackbuffer:NO
									sharegroup:nil
								 multiSampling:YES
							   numberOfSamples:4];

	director_ = (CCDirectorIOS*) [CCDirector sharedDirector];

	director_.wantsFullScreenLayout = YES;
	// Display Milliseconds Per Frame
	[director_ setDisplayStats:YES];

	// set FPS at 60
	[director_ setAnimationInterval:1.0/60];

	// attach the openglView to the director
	[director_ setView:glView];

	// for rotation and other messages
	[director_ setDelegate:self];

	// 2D projection
	[director_ setProjection:kCCDirectorProjection2D];
//	[director setProjection:kCCDirectorProjection3D];

	// Enables High Res mode (Retina Display) on iPhone 4 and maintains low res on all other devices
	if( ! [director_ enableRetinaDisplay:YES] )
		CCLOG(@"Retina Display Not supported");

	navController_ = [[UINavigationController alloc] initWithRootViewController:director_];
	navController_.navigationBarHidden = YES;

	// set the Navigation Controller as the root view controller
//	[window_ setRootViewController:rootViewController_];
	[window_ addSubview:navController_.view];

	// make main window visible
	[window_ makeKeyAndVisible];

	// Default texture format for PNG/BMP/TIFF/JPEG/GIF images
	// It can be RGBA8888, RGBA4444, RGB5_A1, RGB565
	// You can change anytime.
	[CCTexture2D setDefaultAlphaPixelFormat:kCCTexture2DPixelFormat_RGBA8888];

	// When in iPad / RetinaDisplay mode, CCFileUtils will append the "-ipad" / "-hd" to all loaded files
	// If the -ipad  / -hdfile is not found, it will load the non-suffixed version
	[CCFileUtils setiPadSuffix:@"-ipad"];			// Default on iPad is "" (empty string)
	[CCFileUtils setRetinaDisplaySuffix:@"-hd"];	// Default on RetinaDisplay is "-hd"

	// Assume that PVR images have premultiplied alpha
	[CCTexture2D PVRImagesHavePremultipliedAlpha:YES];

	// create the main scene
	CCScene *scene = [CCScene node];
	[scene addChild: [nextAction() node]];

	// and run it!
	[director_ pushScene: scene];

	return YES;
}

- (BOOL)shouldAutorotateToInterfaceOrientation:(UIInterfaceOrientation)interfaceOrientation
{
	return UIInterfaceOrientationIsLandscape(interfaceOrientation);
}

@end

#pragma mark -
#pragma mark AppController - Mac

#elif defined(__CC_PLATFORM_MAC)

@implementation AppController

- (void)applicationDidFinishLaunching:(NSNotification *)aNotification
{
	[super applicationDidFinishLaunching:aNotification];

	CCScene *scene = [CCScene node];
	[scene addChild: [nextAction() node]];

	[director_ runWithScene:scene];
}
@end
#endif<|MERGE_RESOLUTION|>--- conflicted
+++ resolved
@@ -63,13 +63,8 @@
 	@"SpriteBatchNodeSkewNegativeScaleChildren",
 	@"SpriteNilTexture",
 	@"SpriteSubclass",
-<<<<<<< HEAD
 	@"SpriteDoubleResolution",
 	@"SpriteBatchBug1217",
-
-=======
-	@"SpriteBatchBug1217",
->>>>>>> 95fc5a49
 	@"AnimationCache",
 	@"AnimationCacheFile",
 };
@@ -4541,50 +4536,6 @@
 
 @end
 
-#pragma mark - SpriteBatchBug1217
-
-@implementation SpriteBatchBug1217
--(id) init
-{
-	if( (self=[super init]) ) {
-
-		CCSpriteBatchNode *bn = [CCSpriteBatchNode batchNodeWithFile:@"grossini_dance_atlas.png" capacity:15];
-
-		CCSprite * s1 = [CCSprite spriteWithTexture:bn.texture rect:CGRectMake(0, 0, 57, 57)];
-		CCSprite * s2 = [CCSprite spriteWithTexture:bn.texture rect:CGRectMake(0, 0, 57, 57)];
-		CCSprite * s3 = [CCSprite spriteWithTexture:bn.texture rect:CGRectMake(0, 0, 57, 57)];
-		
-		s1.color = ccc3(255, 0, 0);
-		s2.color = ccc3(0, 255, 0);
-		s3.color = ccc3(0, 0, 255);
-	
-		s1.position = ccp(20,200);
-		s2.position = ccp(100,0);
-		s3.position = ccp(100,0);
-
-		bn.position = ccp(0,0);
-
-		//!!!!!
-		[s1 addChild:s2];
-		[s2 addChild:s3];
-		[bn addChild:s1];
-
-		[self addChild:bn];
-	}
-	return self;
-}
-
--(NSString *) title
-{
-	return @"SpriteBatch - Bug 1217";
-}
-
--(NSString*) subtitle
-{
-	return @"Adding big family to spritebatch. You shall see 3 heads";
-}
-
-@end
 
 #pragma mark - AppDelegate - iOS
 
