//
// RenderTexture Demo
// a cocos2d example
//
// Test #1 by Jason Booth (slipster216)
// Test #3 by David Deaco (ddeaco)

// cocos import
#import "RenderTextureTest.h"

#ifdef __IPHONE_OS_VERSION_MAX_ALLOWED
#import "RootViewController.h"
#endif

static int sceneIdx=-1;
static NSString *tests[] = {	
	@"RenderTextureSave",
	@"RenderTextureIssue937",
	@"RenderTextureZbuffer",
};

Class nextAction(void);
Class backAction(void);
Class restartAction(void);

Class nextAction()
{
	
	sceneIdx++;
	sceneIdx = sceneIdx % ( sizeof(tests) / sizeof(tests[0]) );
	NSString *r = tests[sceneIdx];
	Class c = NSClassFromString(r);
	return c;
}

Class backAction()
{
	sceneIdx--;
	int total = ( sizeof(tests) / sizeof(tests[0]) );
	if( sceneIdx < 0 )
		sceneIdx += total;	
	
	NSString *r = tests[sceneIdx];
	Class c = NSClassFromString(r);
	return c;
}

Class restartAction()
{
	NSString *r = tests[sceneIdx];
	Class c = NSClassFromString(r);
	return c;
}


#pragma mark -
#pragma mark RenderTextureTest

@implementation RenderTextureTest
-(id) init
{
	if( (self = [super init]) ) {
		
		
		CGSize s = [[CCDirector sharedDirector] winSize];
		
		CCLabelTTF *label = [CCLabelTTF labelWithString:[self title] fontName:@"Arial" fontSize:26];
		[self addChild: label z:1];
		[label setPosition: ccp(s.width/2, s.height-50)];
		
		NSString *subtitle = [self subtitle];
		if( subtitle ) {
			CCLabelTTF *l = [CCLabelTTF labelWithString:subtitle fontName:@"Thonburi" fontSize:16];
			[self addChild:l z:1];
			[l setPosition:ccp(s.width/2, s.height-80)];
		}
		
		
		CCMenuItemImage *item1 = [CCMenuItemImage itemFromNormalImage:@"b1.png" selectedImage:@"b2.png" target:self selector:@selector(backCallback:)];
		CCMenuItemImage *item2 = [CCMenuItemImage itemFromNormalImage:@"r1.png" selectedImage:@"r2.png" target:self selector:@selector(restartCallback:)];
		CCMenuItemImage *item3 = [CCMenuItemImage itemFromNormalImage:@"f1.png" selectedImage:@"f2.png" target:self selector:@selector(nextCallback:)];
		
		CCMenu *menu = [CCMenu menuWithItems:item1, item2, item3, nil];
		
		menu.position = CGPointZero;
		item1.position = ccp( s.width/2 - 100,30);
		item2.position = ccp( s.width/2, 30);
		item3.position = ccp( s.width/2 + 100,30);
		[self addChild: menu z:1];	
	}
	return self;
}

-(void) dealloc
{
	[super dealloc];
}

-(void) restartCallback: (id) sender
{
	CCScene *s = [CCScene node];
	[s addChild: [restartAction() node]];
	[[CCDirector sharedDirector] replaceScene: s];
}

-(void) nextCallback: (id) sender
{
	CCScene *s = [CCScene node];
	[s addChild: [nextAction() node]];
	[[CCDirector sharedDirector] replaceScene: s];
}

-(void) backCallback: (id) sender
{
	CCScene *s = [CCScene node];
	[s addChild: [backAction() node]];
	[[CCDirector sharedDirector] replaceScene: s];
}

-(NSString*) title
{
	return @"No title";
}

-(NSString*) subtitle
{
	return @"";
}
@end

#pragma mark -
#pragma mark RenderTextureSave

@implementation RenderTextureSave
-(id) init
{
	if( (self = [super init]) ) {
		
		CGSize s = [[CCDirector sharedDirector] winSize];	
		
		// create a render texture, this is what we're going to draw into
		target = [[CCRenderTexture renderTextureWithWidth:s.width height:s.height] retain];
		[target setPosition:ccp(s.width/2, s.height/2)];
		
		
		// It's possible to modify the RenderTexture blending function by
//		[[target sprite] setBlendFunc:(ccBlendFunc) {GL_ONE, GL_ONE_MINUS_SRC_ALPHA}];
		
		// note that the render texture is a CCNode, and contains a sprite of its texture for convience,
		// so we can just parent it to the scene like any other CCNode
		[self addChild:target z:-1];
		
		// create a brush image to draw into the texture with
		brush = [[CCSprite spriteWithFile:@"fire.png"] retain];
		[brush setColor:ccRED];
		[brush setOpacity:20];
#ifdef __IPHONE_OS_VERSION_MAX_ALLOWED
		self.isTouchEnabled = YES;
#elif defined(__MAC_OS_X_VERSION_MAX_ALLOWED)
		self.isMouseEnabled = YES;
		lastLocation = CGPointMake( s.width/2, s.height/2);
#endif
		
		// Save Image menu
		[CCMenuItemFont setFontSize:16];
		CCMenuItem *item1 = [CCMenuItemFont itemFromString:@"Save Image" target:self selector:@selector(saveImage:)];
		CCMenuItem *item2 = [CCMenuItemFont itemFromString:@"Clear" target:self selector:@selector(clearImage:)];
		CCMenu *menu = [CCMenu menuWithItems:item1, item2, nil];
		[self addChild:menu];
		[menu alignItemsVertically];
		[menu setPosition:ccp(s.width-80, s.height-30)];
	}
	return self;
}

-(NSString*) title
{
	return @"Touch the screen";
}

-(NSString*) subtitle
{
	return @"Press 'Save Image' to create an snapshot of the render texture";
}

-(void) clearImage:(id)sender
{
	[target clear:CCRANDOM_0_1() g:CCRANDOM_0_1() b:CCRANDOM_0_1() a:CCRANDOM_0_1()];
}

-(void) saveImage:(id)sender
{
#ifdef __IPHONE_OS_VERSION_MAX_ALLOWED
	static int counter=0;
	
	NSString *str = [NSString stringWithFormat:@"image-%d.png", counter];
	[target saveBuffer:str format:kCCImageFormatPNG];
	NSLog(@"Image saved: %@", str);
	
	counter++;
#elif defined(__MAC_OS_X_VERSION_MAX_ALLOWED)
	NSLog(@"CCRenderTexture Save is not supported yet");
#endif // __MAC_OS_X_VERSION_MAX_ALLOWED
}

-(void) dealloc
{
	[brush release];
	[target release];
	[[CCTextureCache sharedTextureCache] removeUnusedTextures];
	[super dealloc];	
}


#ifdef __IPHONE_OS_VERSION_MAX_ALLOWED

-(void)ccTouchesMoved:(NSSet *)touches withEvent:(UIEvent *)event
{
	UITouch *touch = [touches anyObject];
	CGPoint start = [touch locationInView: [touch view]];	
	start = [[CCDirector sharedDirector] convertToGL: start];
	CGPoint end = [touch previousLocationInView:[touch view]];
	end = [[CCDirector sharedDirector] convertToGL:end];
	
	// begin drawing to the render texture
	[target begin];
	
	// for extra points, we'll draw this smoothly from the last position and vary the sprite's
	// scale/rotation/offset
	float distance = ccpDistance(start, end);
	if (distance > 1)
	{
		int d = (int)distance;
		for (int i = 0; i < d; i++)
		{
			float difx = end.x - start.x;
			float dify = end.y - start.y;
			float delta = (float)i / distance;
			[brush setPosition:ccp(start.x + (difx * delta), start.y + (dify * delta))];
			[brush setRotation:rand()%360];
			float r = ((float)(rand()%50)/50.f) + 0.25f;
			[brush setScale:r];
			[brush setColor:ccc3(CCRANDOM_0_1()*127+128, 255, 255) ];
			// Call visit to draw the brush, don't call draw..
			[brush visit];
		}
	}
	// finish drawing and return context back to the screen
	[target end];	
}

#elif defined(__MAC_OS_X_VERSION_MAX_ALLOWED)

-(BOOL) ccMouseDown:(NSEvent *)event
{
	lastLocation = [[CCDirector sharedDirector] convertEventToGL:event];
	return YES;
}

-(BOOL) ccMouseDragged:(NSEvent *)event
{
	CGPoint currentLocation = [[CCDirector sharedDirector] convertEventToGL:event];
	
	CGPoint start = currentLocation;
	CGPoint end = lastLocation;
	
	// begin drawing to the render texture
	[target begin];
	
	// for extra points, we'll draw this smoothly from the last position and vary the sprite's
	// scale/rotation/offset
	float distance = ccpDistance(start, end);
	if (distance > 1)
	{
		int d = (int)distance;
		for (int i = 0; i < d; i++)
		{
			float difx = end.x - start.x;
			float dify = end.y - start.y;
			float delta = (float)i / distance;
			[brush setPosition:ccp(start.x + (difx * delta), start.y + (dify * delta))];
			[brush setRotation:rand()%360];
			float r = ((float)(rand()%50)/50.f) + 0.25f;
			[brush setScale:r];

			// Call visit to draw the brush, don't call draw..
			[brush visit];
		}
	}
	// finish drawing and return context back to the screen
	[target end];
	
	lastLocation = currentLocation;
	
	// swallow the event. Don't propagate it
	return YES;
	
}
#endif // __MAC_OS_X_VERSION_MAX_ALLOWED
@end

#pragma mark -
#pragma mark RenderTextureIssue937

@implementation RenderTextureIssue937

-(id) init
{
	/*
	 *     1    2
	 * A: A1   A2
	 *
	 * B: B1   B2
	 *
	 *  A1: premulti sprite
	 *  A2: premulti render
	 *
	 *  B1: non-premulti sprite
	 *  B2: non-premulti render
	 */
	if( (self=[super init]) ) {
		
		CCLayerColor *background = [CCLayerColor layerWithColor:ccc4(200,200,200,255)];
		[self addChild:background];
		
		// A1
		CCSprite *spr_premulti = [CCSprite spriteWithFile:@"fire.png"];
		[spr_premulti setPosition:ccp(16,48)];

		// B1
		CCSprite *spr_nonpremulti = [CCSprite spriteWithFile:@"fire_rgba8888.pvr"];
		[spr_nonpremulti setPosition:ccp(16,16)];


		/* A2 & B2 setup */
		CCRenderTexture *rend = [CCRenderTexture renderTextureWithWidth:32 height:64];
		
		// It's possible to modify the RenderTexture blending function by
//		[[rend sprite] setBlendFunc:(ccBlendFunc) {GL_ONE, GL_ONE_MINUS_SRC_ALPHA}];

		[rend begin];
		
		// A2
		[spr_premulti visit];
		
		// B2
		[spr_nonpremulti visit];
		[rend end]; 
		
		CGSize s = [[CCDirector sharedDirector] winSize];
		
		/* A1: setup */
		[spr_premulti setPosition:ccp(s.width/2-16, s.height/2+16)];
		/* B1: setup */
		[spr_nonpremulti setPosition:ccp(s.width/2-16, s.height/2-16)];
		
		[rend setPosition:ccp(s.width/2+16, s.height/2)];
		
		[self addChild:spr_nonpremulti];
		[self addChild:spr_premulti];
		[self addChild:rend];
	}
	
	return self;
}
-(NSString*) title
{
	return @"Testing issue #937";
}

-(NSString*) subtitle
{
	return @"All images should be equal...";
}
@end

#pragma mark -
#pragma mark RenderTextureZbuffer

@implementation RenderTextureZbuffer

-(id) init
{
	if( (self=[super init] )) {
		self.isTouchEnabled = YES;
		CGSize size = [[CCDirector sharedDirector] winSize];
		CCLabelTTF *label = [CCLabelTTF labelWithString:@"vertexZ = 50" fontName:@"Marker Felt" fontSize:64];
		label.position =  ccp( size.width /2 , size.height*0.25f );
		[self addChild: label];
		
		CCLabelTTF *label2 = [CCLabelTTF labelWithString:@"vertexZ = 0" fontName:@"Marker Felt" fontSize:64];
		label2.position =  ccp( size.width /2 , size.height*0.5f );
		[self addChild: label2];
		
		CCLabelTTF *label3 = [CCLabelTTF labelWithString:@"vertexZ = -50" fontName:@"Marker Felt" fontSize:64];
		label3.position =  ccp( size.width /2 , size.height*0.75f );
		[self addChild: label3];
		
		label.vertexZ = 50;
		label2.vertexZ = 0;
		label3.vertexZ = -50;
		
		
		[[CCSpriteFrameCache sharedSpriteFrameCache] addSpriteFramesWithFile:@"bugs/circle.plist"];
		mgr = [CCSpriteBatchNode batchNodeWithFile:@"bugs/circle.png" capacity:9];
		[self addChild:mgr];
		sp1 = [CCSprite spriteWithSpriteFrameName:@"circle.png"];
		sp2 = [CCSprite spriteWithSpriteFrameName:@"circle.png"];
		sp3 = [CCSprite spriteWithSpriteFrameName:@"circle.png"];
		sp4 = [CCSprite spriteWithSpriteFrameName:@"circle.png"];
		sp5 = [CCSprite spriteWithSpriteFrameName:@"circle.png"];
		sp6 = [CCSprite spriteWithSpriteFrameName:@"circle.png"];
		sp7 = [CCSprite spriteWithSpriteFrameName:@"circle.png"];
		sp8 = [CCSprite spriteWithSpriteFrameName:@"circle.png"];
		sp9 = [CCSprite spriteWithSpriteFrameName:@"circle.png"];
		
		[mgr addChild:sp1 z:9];
		[mgr addChild:sp2 z:8];
		[mgr addChild:sp3 z:7];
		[mgr addChild:sp4 z:6];
		[mgr addChild:sp5 z:5];
		[mgr addChild:sp6 z:4];
		[mgr addChild:sp7 z:3];
		[mgr addChild:sp8 z:2];
		[mgr addChild:sp9 z:1];
		
		sp1.vertexZ = 400;
		sp2.vertexZ = 300;
		sp3.vertexZ = 200;
		sp4.vertexZ = 100;
		sp5.vertexZ = 0;
		sp6.vertexZ = -100;
		sp7.vertexZ = -200;
		sp8.vertexZ = -300;
		sp9.vertexZ = -400;
		
		sp9.scale = 2;
		sp9.color = ccYELLOW;
	}
	return self;
}
-(NSString*) title
{
	return @"Testing Z Buffer in Render Texture";
}

-(NSString*) subtitle
{
	return @"Touch screen. It should be green";
}
<<<<<<< HEAD
=======

>>>>>>> ee82bfac
#ifdef __IPHONE_OS_VERSION_MAX_ALLOWED

- (void)ccTouchesBegan:(NSSet *)touches withEvent:(UIEvent *)event
{
	for( UITouch *touch in touches ) {
		CGPoint location = [touch locationInView: [touch view]];
		
		location = [[CCDirector sharedDirector] convertToGL: location];
		sp1.position = location;
		sp2.position = location;
		sp3.position = location;
		sp4.position = location;
		sp5.position = location;
		sp6.position = location;
		sp7.position = location;
		sp8.position = location;
		sp9.position = location;
	}
}
- (void)ccTouchesMoved:(NSSet *)touches withEvent:(UIEvent *)event
{
	for( UITouch *touch in touches ) {
		CGPoint location = [touch locationInView: [touch view]];
		
		location = [[CCDirector sharedDirector] convertToGL: location];
		sp1.position = location;
		sp2.position = location;
		sp3.position = location;
		sp4.position = location;
		sp5.position = location;
		sp6.position = location;
		sp7.position = location;
		sp8.position = location;
		sp9.position = location;
	}
}
- (void)ccTouchesEnded:(NSSet *)touches withEvent:(UIEvent *)event
{
	[self renderScreenShot];
}
#endif // __IPHONE_OS_VERSION_MAX_ALLOWED

#endif // __IPHONE_OS_VERSION_MAX_ALLOWED


-(void)renderScreenShot
{
	//NSLog(@"RENDER ");
	
	CCRenderTexture *texture = [CCRenderTexture renderTextureWithWidth:512 height:512];
	texture.anchorPoint = ccp(0,0);
	[texture begin];
	
	[self visit];
	
	[texture end];
	
	CCSprite *sprite = [CCSprite spriteWithTexture:[[texture sprite] texture]];
	
	sprite.position = ccp(256,256);
	sprite.opacity = 182;
	sprite.flipY = 1;
	[self addChild:sprite z:999999];
	sprite.color = ccGREEN;
	
	[sprite runAction:[CCSequence actions:[CCFadeTo actionWithDuration:2 opacity:0],
					   [CCHide action],
					   nil
					   ]
	 ];
	
}
@end



#pragma mark -
#pragma mark AppDelegate (iOS)

#ifdef __IPHONE_OS_VERSION_MAX_ALLOWED

// CLASS IMPLEMENTATIONS
@implementation AppController

- (void) applicationDidFinishLaunching:(UIApplication*)application
{
	// Init the window
	window_ = [[UIWindow alloc] initWithFrame:[[UIScreen mainScreen] bounds]];
	
	// before creating any layer, set the landscape mode
	CCDirector *director = [CCDirector sharedDirector];
	
	// set FPS at 60
	[director setAnimationInterval:1.0/60];
	
	// Display FPS: yes
	[director setDisplayFPS:YES];
	
	// Create an EAGLView with a RGB8 color buffer, and a depth buffer of 24-bits
	EAGLView *glView = [EAGLView viewWithFrame:[window_ bounds]
								   pixelFormat:kEAGLColorFormatRGB565
								   depthFormat:0];
	
	// attach the openglView to the director
	[director setOpenGLView:glView];
	
	// 2D projection
	[director setProjection:kCCDirectorProjection2D];
	
	// Enables High Res mode (Retina Display) on iPhone 4 and maintains low res on all other devices
	if( ! [director enableRetinaDisplay:YES] )
		CCLOG(@"Retina Display Not supported");
	
	// Init the View Controller
	viewController_ = [[RootViewController alloc] initWithNibName:nil bundle:nil];
	viewController_.wantsFullScreenLayout = YES;
	
	// make the OpenGLView a child of the view controller
	[viewController_ setView:glView];
	
	// make the OpenGLView a child of the main window
	[window_ addSubview:viewController_.view];
	
	// make main window visible
	[window_ makeKeyAndVisible];	
	
	// Default texture format for PNG/BMP/TIFF/JPEG/GIF images
	// It can be RGBA8888, RGBA4444, RGB5_A1, RGB565
	// You can change anytime.
	[CCTexture2D setDefaultAlphaPixelFormat:kCCTexture2DPixelFormat_RGBA8888];		
	
	CCScene *scene = [CCScene node];
	[scene addChild: [nextAction() node]];
	
	[director runWithScene: scene];
}

// getting a call, pause the game
-(void) applicationWillResignActive:(UIApplication *)application
{
	[[CCDirector sharedDirector] pause];
}

// call got rejected
-(void) applicationDidBecomeActive:(UIApplication *)application
{
	[[CCDirector sharedDirector] resume];
}

-(void) applicationDidEnterBackground:(UIApplication*)application
{
	[[CCDirector sharedDirector] stopAnimation];
}

-(void) applicationWillEnterForeground:(UIApplication*)application
{
	[[CCDirector sharedDirector] startAnimation];
}

// application will be killed
- (void)applicationWillTerminate:(UIApplication *)application
{	
	CC_DIRECTOR_END();
}

// purge memory
- (void)applicationDidReceiveMemoryWarning:(UIApplication *)application
{
	[[CCDirector sharedDirector] purgeCachedData];
}

// next delta time will be zero
-(void) applicationSignificantTimeChange:(UIApplication *)application
{
	[[CCDirector sharedDirector] setNextDeltaTimeZero:YES];
}

- (void) dealloc
{
	[window_ release];
	[super dealloc];
}
@end

#elif defined(__MAC_OS_X_VERSION_MAX_ALLOWED)

#pragma mark -
#pragma mark AppDelegate (Mac)

@implementation cocos2dmacAppDelegate

@synthesize window=window_, glView=glView_;

- (void)applicationDidFinishLaunching:(NSNotification *)aNotification
{
	CCDirectorMac *director = (CCDirectorMac*) [CCDirector sharedDirector];
	
	[director setDisplayFPS:YES];
	
	[director setOpenGLView:glView_];
	
	//	[director setProjection:kCCDirectorProjection2D];
	
	// Enable "moving" mouse event. Default no.
	[window_ setAcceptsMouseMovedEvents:NO];
	
	// EXPERIMENTAL stuff.
	// 'Effects' don't work correctly when autoscale is turned on.
	[director setResizeMode:kCCDirectorResize_AutoScale];	
	
	CCScene *scene = [CCScene node];
	[scene addChild: [nextAction() node]];
	
	[director runWithScene:scene];
}

- (BOOL) applicationShouldTerminateAfterLastWindowClosed: (NSApplication *) theApplication
{
	return YES;
}

- (IBAction)toggleFullScreen: (id)sender
{
	CCDirectorMac *director = (CCDirectorMac*) [CCDirector sharedDirector];
	[director setFullScreen: ! [director isFullScreen] ];
}

@end
#endif<|MERGE_RESOLUTION|>--- conflicted
+++ resolved
@@ -448,10 +448,7 @@
 {
 	return @"Touch screen. It should be green";
 }
-<<<<<<< HEAD
-=======
-
->>>>>>> ee82bfac
+
 #ifdef __IPHONE_OS_VERSION_MAX_ALLOWED
 
 - (void)ccTouchesBegan:(NSSet *)touches withEvent:(UIEvent *)event
@@ -494,9 +491,6 @@
 }
 #endif // __IPHONE_OS_VERSION_MAX_ALLOWED
 
-#endif // __IPHONE_OS_VERSION_MAX_ALLOWED
-
-
 -(void)renderScreenShot
 {
 	//NSLog(@"RENDER ");
