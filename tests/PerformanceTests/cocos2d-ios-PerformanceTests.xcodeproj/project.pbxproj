--- conflicted
+++ resolved
@@ -2068,16 +2068,8 @@
 				GCC_WARN_64_TO_32_BIT_CONVERSION = YES;
 				GCC_WARN_ABOUT_RETURN_TYPE = YES;
 				GCC_WARN_UNUSED_VARIABLE = YES;
-<<<<<<< HEAD
 				IPHONEOS_DEPLOYMENT_TARGET = 4.0;
-				OTHER_CFLAGS = (
-					"-DNS_BLOCK_ASSERTIONS",
-					"-DNDEBUG",
-				);
-=======
-				IPHONEOS_DEPLOYMENT_TARGET = 3.1;
 				OTHER_CFLAGS = "";
->>>>>>> 5d5ebd0d
 				PREBINDING = NO;
 				SDKROOT = iphoneos;
 				TARGETED_DEVICE_FAMILY = "1,2";
