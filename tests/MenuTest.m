--- conflicted
+++ resolved
@@ -355,25 +355,18 @@
 	// before creating any layer, set the landscape mode
 	[[Director sharedDirector] setLandscape: YES];
 
-<<<<<<< HEAD
-=======
 	// show FPS
 	[[Director sharedDirector] setDisplayFPS:YES];
 
->>>>>>> 37a26240
 	// multiple touches or not ?
 //	[[Director sharedDirector] setMultipleTouchEnabled:YES];
 	
 	// frames per second
 	[[Director sharedDirector] setAnimationInterval:1.0/60];	
-<<<<<<< HEAD
-		
-=======
 
 	// attach cocos2d to a window
 	[[Director sharedDirector] attachInView:window];
 
->>>>>>> 37a26240
 	Scene *scene = [Scene node];
 
 	MultiplexLayer *layer = [MultiplexLayer layerWithLayers: [Layer1 node], [Layer2 node], [Layer3 node], [Layer4 node], nil];
