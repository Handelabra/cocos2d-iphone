--- conflicted
+++ resolved
@@ -12,8 +12,6 @@
 static int sceneIdx=-1;
 static NSString *transitions[] = {
 	
-	@"LabelTTFLineBreak",
-
 	@"LabelAtlasTest",
 	@"LabelAtlasColorTest",
 	@"Atlas3",
@@ -29,11 +27,8 @@
 	@"LabelGlyphDesigner",
 	@"LabelTTFTest",
 	@"LabelTTFMultiline",
-<<<<<<< HEAD
 	@"LabelTTFA8Test",
-=======
 	@"LabelTTFLineBreak",
->>>>>>> 60a97448
 	
 	// Not a label test. Should be moved to Atlas test
 	@"Atlas1",
