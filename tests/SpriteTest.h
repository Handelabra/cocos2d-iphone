
#import "BaseAppController.h"
#import "cocos2d.h"

//CLASS INTERFACE
@interface AppController : BaseAppController
@end

@interface SpriteDemo: CCLayer
{
    CCTextureAtlas	*atlas;
}
-(NSString*) title;
-(NSString*) subtitle;
@end


@interface Sprite1 : SpriteDemo
{}
-(void) addNewSpriteWithCoords:(CGPoint)p;
@end

@interface SpriteBatchNode1 : SpriteDemo
{}
-(void) addNewSpriteWithCoords:(CGPoint)p;
@end

@interface SpriteColorOpacity : SpriteDemo
{}
@end

@interface SpriteBatchNodeColorOpacity : SpriteDemo
{}
@end

@interface SpriteZOrder : SpriteDemo
{
	int dir;
}
@end

@interface SpriteBatchNodeZOrder : SpriteDemo
{
	int dir;
}
@end

@interface SpriteBatchNodeReorder : SpriteDemo
{}
@end

@interface SpriteBatchNodeReorderIssue744 : SpriteDemo
{}
@end

@interface SpriteBatchNodeReorderIssue766 : SpriteDemo
{
	CCSpriteBatchNode *batchNode;
	CCSprite *sprite1;
	CCSprite *sprite2;
	CCSprite *sprite3;
}
@end

@interface NodeSort : SpriteDemo
{
	CCNode *node;
	CCSprite *sprite1;
	CCSprite *sprite2;
	CCSprite *sprite3;
	CCSprite *sprite4;
	CCSprite *sprite5;
}
@end

@interface SpriteBatchNodeReorderSameIndex : SpriteDemo
{
	CCSpriteBatchNode *batchNode;
	CCSprite *sprite1;
	CCSprite *sprite2;
	CCSprite *sprite3;
	CCSprite *sprite4;
	CCSprite *sprite5;
}
@end

@interface SpriteBatchNodeReorderOneChild : SpriteDemo
{
	CCSpriteBatchNode *batchNode_;
	CCSprite *reorderSprite_;
}
@end

@interface SpriteBatchNodeReorderIssue767 : SpriteDemo
{}
@end

@interface SpriteZVertex : SpriteDemo
{
	int dir;
	float	time;
}
@end

@interface SpriteBatchNodeZVertex : SpriteDemo
{
	int dir;
	float	time;
}
@end


@interface SpriteAnchorPoint : SpriteDemo
{}
@end

@interface SpriteBatchNodeAnchorPoint : SpriteDemo
{}
@end

@interface Sprite6 : SpriteDemo
{}
@end

@interface SpriteFlip : SpriteDemo
{}
@end

@interface SpriteBatchNodeFlip : SpriteDemo
{}
@end

@interface SpriteAliased : SpriteDemo
{}
@end

@interface SpriteBatchNodeAliased : SpriteDemo
{}
@end

@interface SpriteNewTexture : SpriteDemo
{
	BOOL	usingTexture1;
	CCTexture2D	*texture1;
	CCTexture2D	*texture2;
}
-(void) addNewSprite;
@end

@interface SpriteBatchNodeNewTexture : SpriteDemo
{
	CCTexture2D	*texture1;
	CCTexture2D	*texture2;
}
-(void) addNewSprite;
@end

@interface SpriteAnimationSplit : SpriteDemo
{}
@end

@interface SpriteFrameTest : SpriteDemo
{
	CCSprite *sprite1, *sprite2;
	int counter;
}
@end

@interface SpriteFrameAliasNameTest : SpriteDemo
{}
@end

@interface SpriteOffsetAnchorRotation : SpriteDemo
{}
@end

@interface SpriteBatchNodeOffsetAnchorRotation : SpriteDemo
{}
@end

@interface SpriteOffsetAnchorScale : SpriteDemo
{}
@end

@interface SpriteBatchNodeOffsetAnchorScale : SpriteDemo
{}
@end

@interface SpriteOffsetAnchorSkew : SpriteDemo
{}
@end

@interface SpriteBatchNodeOffsetAnchorSkew : SpriteDemo
{}
@end

@interface SpriteOffsetAnchorSkewScale : SpriteDemo
{}
@end

@interface SpriteBatchNodeOffsetAnchorSkewScale : SpriteDemo
{}
@end


@interface SpriteOffsetAnchorFlip : SpriteDemo
{}
@end

@interface SpriteBatchNodeOffsetAnchorFlip : SpriteDemo
{}
@end


@interface SpriteHybrid : SpriteDemo
{
	BOOL	usingSpriteBatchNode;
}
@end

@interface SpriteBatchNodeChildren : SpriteDemo
{}
@end

@interface SpriteBatchNodeChildrenZ : SpriteDemo
{}
@end

@interface SpriteChildrenVisibility : SpriteDemo
{}
@end

@interface SpriteChildrenVisibilityIssue665 : SpriteDemo
{}
@end

@interface SpriteChildrenAnchorPoint : SpriteDemo
{}
@end

@interface SpriteBatchNodeChildrenAnchorPoint : SpriteDemo
{}
@end

@interface SpriteBatchNodeChildrenScale : SpriteDemo
{}
@end

@interface SpriteChildrenChildren: SpriteDemo
{}
@end

@interface SpriteBatchNodeChildrenChildren: SpriteDemo
{}
@end

@interface SpriteBatchNodeSkewNegativeScaleChildren : SpriteDemo
{}
@end

@interface SpriteSkewNegativeScaleChildren : SpriteDemo
{}
@end

@interface SpriteNilTexture : SpriteDemo
{}
@end

@interface SpriteSubclass : SpriteDemo
{}
@end

@interface SpriteDoubleResolution : SpriteDemo
{}
@end


@interface AnimationCache : SpriteDemo
{}
@end

@interface AnimationCacheFile : SpriteDemo
{}
@end

@interface SpriteBatchBug1217 : SpriteDemo
{}
<<<<<<< HEAD
@end

=======
@end
>>>>>>> 95fc5a49
<|MERGE_RESOLUTION|>--- conflicted
+++ resolved
@@ -285,9 +285,4 @@
 
 @interface SpriteBatchBug1217 : SpriteDemo
 {}
-<<<<<<< HEAD
-@end
-
-=======
-@end
->>>>>>> 95fc5a49
+@end