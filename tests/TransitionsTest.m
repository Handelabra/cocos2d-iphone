--- conflicted
+++ resolved
@@ -548,11 +548,9 @@
 
 - (void) dealloc
 {
-<<<<<<< HEAD
-	[window_ dealloc];
-=======
-	[window release];
->>>>>>> ee4cabc2
+	[viewController_ release];
+	[window_ release];
+
 	[super dealloc];
 }
 
