<<<<<<< HEAD
version 2.0-rc0 XX-Feb-2012
. [NEW] v1.1 Forward-ported changes:
		Denshion: Background music fades ok (issue #1304)
		MenuItem: removed warning when deleting item
		Sprite: fixed possible setColor and opacity
		TileMap: Flipped tiles can be changed during runtime (issue #1264)
		TileMap: Fixed a problem with multiple layers and multiple tile sets that could cause TMX maps to not load if rotation is used (issue #1302)
. [NEW] Actions: Added ActionTargeted action. Useful to target other nodes from a sequence.
. [NEW] Animation: Added new animation format that supports delays per frame and notifications per frame
. [NEW] Backward compatible: Added "backward compatibility" classes to ease to migration from v1.0 to v2.0
. [NEW] Director: When the stats are on, the number of GL draw calls per frame are displayed
		Added support for main-thread director (Mac only. Needed for some editors)
. [NEW] DrawingPrimitives: Added ccDrawPoly() free function
. [NEW] LabelTTF: fontName and fontSize are properties
. [NEW] LabelBMFont: added setFntFile method
. [NEW] Menu: could be created/initialized using NSArray
			Menu could be created without items
			Menu could be enabled/disabled (no events will be accepted when it is disabled)
			It is possible to change its priority on runtime
			Renamed kCCMenuTouchPriority -> kCCMenuHandlerPriority
. [NEW] Node: userData has the option of being retained and treated like an id.
. [NEW] Sprite: spriteWithBatchNode / initWithBatchNode were removed. Use initWithTexture:batch.texture / spriteWithTexture:batch.texture instead
. [NEW] TextureAtlas: Added option to not use VAO (might be a bit slower, but it consumes less memory)
. [NEW] TileMap: polygon, polilines and gid are parsed from the objects (issue #1311)
. [FIX] Director: It is possible to re-init a director after it has been quit (issue #1313)
. [FIX] DrawingPrimitives: drawColor4f() uses GLFloat instead of GLbyte (issue #1307)
. [FIX] GLProgram: report error correctly if vertex shader has compile issues
. [FIX] GLView: Fixed memory leak while dispatching events (Mac only)
. [FIX] GLView: MSAA support is working (issue #1315)
. [FIX] Particles: Fixed memory leak in fillWithEmptyQuadsFromIndex
. [FIX] Progress: works with rotated sprite frames (issue #1303)
. [FIX] Sprite: adding family of sprites to a batchnode works as expected (issue #1217)
. [FIX] SpriteBatch: Quad extensions are public
. [FIX] Tests: LabelTest with custom TTF font works on Mac too
. [FIX] Texture2D: initWithImage renamed with initWithCGImage
. [FIX] Types: kCCResolutionStandard renamed to kCCResolutioniPhone

version 2.0-beta2 17-Jan-2012
. [NEW] v1.1 Forward-ported changes:
		LabelTTF: word wrap works on Mac (issue #1074)
		Node: Added onExitTransitionDidStart (issue #792)
. [NEW] ActionManager: It is no longer a singleton. It is an ivar of director
. [NEW] Director: it is a subclass of UIViewController (iOS only)
. [NEW] Director: pushScene is the new recommended way to start the scene. Director will start the animation
		automatically once the view is displayed (iOS only)
. [NEW] Director: FPS & seconds per frame are displayed at the same time
. [NEW] EventDispatcher / TouchDispatcher: They are no longer singletons. They are an ivar of director.
. [NEW] GL View: Some classes were renamed to have more API concistency:
		MacWindow -> CCWindow (Mac)
		MacView -> CCGLView (Mac)
		EAGLView -> CCGLView (iOS)
		ESRenderer -> CCESRenderer (iOS)
		ES2Renderer -> CCES2Renderer (iOS)
		GLProgram -> CCGLProgram
. [NEW] Macros: Using __CC_PLATFORM_IOS/MAC internally. Suggested way for games too.
. [NEW] Menu: API CHANGE. "itemFrom..." was replaced with "itemWith..."
. [NEW] Menu: target/selector pattern simulated with blocks. Before, blocks were simulated with target/selector
. [NEW] MenuItem: overrides "cleanup" in order to break circular references.
. [NEW] Node: Supports custom scheduler and actionManager
. [NEW] Scheduler: It is no longer a singleton. It is an ivar of director
. [NEW] Template: AppController use a navigation controller (like the cocos2d's tests)
. [NEW] Template: cocos2d v2 and v1 templates can be installed at the same time
. [NEW] Template: Added option for Device Family
. [NEW] Test: Added Director tests. Tests integration with GameCenter and other UIKit components (iOS)
. [NEW] Transitios: Added new transitions: CCTransitionProgressHorizontal, CCTransitionProgressVertical,
		CCTransitionProgressInOut and CCTransitionProgressOutIn
. [NEW] Transitions: CCTransitionRadial... renamed to CCTransitionProgressRadial...
. [FIX] Actions: IntervalAction works OK in rewind mode
. [FIX] Actions: EaseIn/EaseOut actions support float arguments
. [FIX] Director: Uses DisplayLink timestamp. More stable delta times (iOS) (issue #1277)
. [FIX] Director: CC_DIRECTOR_INIT() centers main window (Mac)
. [FIX] Effects: 2D Effects and Transitions work as expected with a 2D projection
. [FIX] Events: Events are removed/added from outside an event (Mac)
. [FIX] Events: Fixed memory leak when removing delegate (Mac)
. [FIX] Grid: Fixed two big memory leaks (issue #1280)
. [FIX] Grid: CCGrid3D was allocating 2x memory on Mac
. [FIX] Menu: Blocks API doesn't crash on Mac
. [FIX] RenderTexture: Works with RGB888 (issue #1293)
. [FIX] RenderTexture: Supports NPOT textures (issue #1291)
. [FIX] Shaders: example shaders have the "example_" prefix
. [FIX] Sprite: isFrameDisplayed takes into accout the offset (issue #1295)
. [FIX] Tests: ActionProgress, Box2dtest, ChipmunkTest, LayerTest, MotionStreakTest, NodeTest, RotateWorld and SceneTest work on Mac
. [FIX] Tests: MenuTestBlocks removed. Merged into MenuTest
. [FIX] Tests: ShaderTest works (issue #1285)
. [FIX] Tests: ShaderTest centers shaders (Mac and iOS Retina Display)
. [FIX] Texture2D: Uses CGImageRef instead of UIKit for iOS API
. [FIX] TileMaps: Re-added "cc_vertexz" property
. [3RD] Chipmunk: Using Chipmunk v6.0.3

version 2.0-beta 27-Nov-2011
. [NEW] v1.1 Forward-ported changes:
		reorderSprite: faster reordering sprites/nodes
		Particle batches: Particles support batch rendering
		TMX parse from memory
		events fixes
		ARC compatible
. [NEW] Director: Added API to display Milliseconds Per Frame
. [NEW] LabelBMFont: Added support for alignment, also in multiline
. [NEW] Node: Added glServerState property. Ideal to enable/disabled blending for certain nodes.
. [NEW] Particle: ParticlePoint removed
. [NEW] Shader: Added AlphaTesting shader
. [NEW] DrawingPrimitives: DrawPoint and PointSize fixed both on Mac and iOS. DrawPoly fixed on Mac
. [FIX] Node#draw() Added helper macro to setup draw
. [FIX] Node#draw() removed [super draw]. Draw() should be "atomic". It shall not depend on a possible state of super class.
. [FIX] ccGLState: Added cache for texture unit and GL_BLEND
. [FIX] Paticles: Faster initialization: texCoords are generated only once.
. [FIX] SpriteFrameCache: readded API to create spriteFrames from CCTexture2D
. [FIX] Shaders: Using correct precision. Fixed performance issue with iOS 5
. [FIX] Shaders: Improved internal API and constants names
. [FIX] Templates: Works when the project name contains spaces
. [3RD] Chipmunk: Using Chipmunk v6.0.2

version 2.0-alpha 18-Sept-2011
. [NEW] Action: Added new CallBlockO action
. [NEW] AtlasNode: added init method
. [NEW] ccConfig: removed CC_USES_VBO since VBO is always used
. [NEW] ccConfig: removed CC_OPTIMIZE_BLEND_FUNC_FOR_PREMULTIPLIED_ALPHA since the ccBlendFunctions keeps state
. [NEW] ccConfig: removed CC_SPRITEBATCHNODE_DEBUG_DRAW. CC_SPRITE_DEBUG_DRAW can be used both for batches and non batches.
. [NEW] ccConfig: renamed CC_COCOSNODE_RENDER_SUBPIXEL to CC_NODE_RENDER_SUBPIXEL
. [NEW] ccGLState: added helper functions that keeps the GL state
. [NEW] CCProgressTimer:
            - Convenience class constructor now passes in CCSprite (this gives developers easier access to timer with CCSpriteFrames, CCSprites, etc)
            - Reduced the progress timer types to just radial and bar - added in reverse, midpoint, barChangeRate to be have more flexible options to modify the progress.
			- Supports Tint + Color
. [NEW] Director: Removed Fast, FastThreaded and NSTimer director. The only one available is DisplayLink.
. [NEW] Director: Orientations are no longer supported. Only Portrait mode is supported. Use a ViewController to rotate the EAGL view.
. [NEW] Director: The FPS position can be configured via ccConfig.h file
. [NEW] Director: Fast FPS is the only supported way to display FPS. Removed the CCLabelTTF way of doing it
. [NEW] Macros: ccgl* replaced with ccGL*
. [NEW] Macros: CC_ENABLE/DISABLE_DEFAULT_STATE: Removed. No longer needed.
. [NEW] MotionStreak: Using new motion streak code. 10x faster than the old one.
. [NEW] OpenGL ES: Added support for OpenGL ES 2.0. OpenGL ES 1.1 is no longer supported
. [NEW] ParticleQuad: Uses VAO for rendering. Indices are part the VBO.
. [NEW] ParticlePoint: removed code. It is a subclass of ParticleQuad for compatibility.
. [NEW] Profiler: API heavily updated to make it easier to integrate into any kind of component
. [NEW] Sprite: initWithTexture:rect is the designated initializer
. [NEW] Sprite: removed pixels API.
. [NEW] Sprite: useSelfRender / useBatchNode replaced with setBatchNode
. [NEW] Sprite: Improved API in order to make it easier to create DoubleResolution sprites
. [NEW] SpriteBatchNode / Sprite / Node: Simplied rendering. Easiert to integrate with physics engines. Just subclass nodeToParentTransform().
. [NEW] SpriteBatchNode: Removed support for HONOR_PARENT_TRANSFORM.
. [NEW] SpriteFrameCache: addSpriteFramesWithFile:textureFile renamed to addSpriteFramesWithFile:textureFilename to be consistent with the new API
. [NEW] Templates: Removed Xcode3 templates. Updated Xcode4 templates.
. [NEW] Templates: Box2d & Chipmunk templates use new way to sync cocos2d and physics engine by using PhysicsSprite
. [NEW] Tests: All tests use RootViewController
. [NEW] Tests: Box2d + cocos2d test: Added PhysicsSprite and other Box2d best practices
. [NEW] Tests: Chipmunk + cocos2d test: Added PhysicsSprite and other Chipmunk's best practices
. [NEW] Tests: FontTest uses  "bundle" fonts instead of FontLabel
. [NEW] Tests: Removed HelloWorld* tests
. [NEW] Tests: TextureTest has TextureCache#asyncWithBlock test
. [NEW] Tests: Removed Chipmunk iOS TestBed since it was outdated
. [NEW] Texture: Uses NPOT textures (gles20 already supports them)
. [NEW] Texture: PVRTC-RAW format is no longer supported. Use the non-raw format instead.
. [NEW] TextureAtlas: Uses VAO for rendering
. [NEW] TextureCache: Added asyncWithBlock method
. [NEW] Tiled: cc_vertexz property is no longer supported. Will raise exception if found.
. [FIX] All: Removed deprecated methods and classes that were scheduled for removal post 1.0
. [FIX] Node: slightly faster nodeToParentTransform()
. [FIX] ProgressTimer: reverse renamed to reverseDirection in order to prevent possible collision with action#reverse
. [FIX] RenderTexture: getUIImageFromBuffer doesn't return artifacs
. [FIX] TextureCache: Uses "self" instead of "CCTextureCache" in shared instance
. [FIX] Sprite: displayedFrame correctly returns originalSize
. [FIX] SpriteFrameCache: it doesn't retain the textures when they are loaded from a dictionary file (issue #1227)
. [FIX] Xcode: cocosLive: Removed. Use OpenFeint or GameCenter instead
. [FIX] Xcode: FontLabel: Removed since in iOS 4 you can load custom TTF
. [FIX] Xcode: TouchJSON: Removed. No longer needed since cocosLive was removed
. [FIX] Xcode: Tremor / vorbis: Removed. Experimental sound engine is no longer supported
. [FIX] Xcode: iOS 4 is minimun required to run
. [3RD] Box2d: Using Box2D 2.2.1
. [3RD] Chipmunk: Using Chipmunk v6.0.1
. [3RD] Kazmath: New external library. kazmath library for matrix and projection operations, and matrix GL stack
. [3RD] Kazmath: Added ARM NEON Matrix Multiplication from Oolong project

version 1.1-beta2 xx - 2011
. [NEW] All: Code is compatible with ARC (issue #1199)
=======
version 1.1-beta2 xx - 2012
. [NEW] v2.0 forward ported changes:
			LabelBMFont: added setFntFile method
			Animation: Added new animation format that supports delays per frame and notifications per frame
			Actions: Added ActionTargeted action. Useful to target other nodes from a sequence.
. [NEW] All: Code is compatible with ARC (issue #1199) 
>>>>>>> 1526dd8a
. [NEW] Node: Added onExitTransitionDidStart (issue #792)
. [NEW] ParticleSystem: supports animations in new animation format 
. [NEW] TileMap: supports in-memory TMX map creation (issue #1239)
. [NEW] TileMap: Flipped tiles can be changed during runtime (issue #1264)
. [NEW] Types: Added convenience function to create a ccColor4F from color components
. [FIX] ColorLayer: incorrect size in init method
. [FIX] Denshion: Background music fades ok (issue #1304)
. [FIX] EAGLView: always destroy and recreate OpenGL buffers completely (issue #1254) 
. [FIX] MenuItem: removed warning when deleting item
. [FIX] Node: orderOfArrival is @synthezied correctly (issue #1273)
. [FIX] Node & Sprite: Scale before Skew to prevent issues with negatives scales.
. [FIX] ParticleSystem: prevent bursts of particles due to too high emitCounter (issue #1201)
. [FIX] ParticleBatchNode: removeChild error and 'freezing' particles (issue #1316)
. [FIX] ParticleBatchNode: memoryleak (issue #1306)
. [FIX] Sprite: fixed possible setColor and opacity
. [FIX] Sprite: fixed adding premade sprite hierarchy to batchnode (issue #1217)
. [FIX] TileMap: Fixed a problem with multiple layers and multiple tile sets that could cause TMX maps to not load if rotation is used (issue #1302)
. [FIX] TouchDispatcher: correctly handles addition and removal of handlers when being inside a touch handler (issue #1084, #1139)
. [FIX-MAC] LabelTTF: word wrap works on Mac (issue #1074)

version 1.1-beta 11-Oct-2011
. [NEW] Animation: Added file format. AnimationCache can load animations from file
. [NEW] ccConfig: Removed CC_RETINA_DISPLAY_FILENAME_SUFFIX. Use CCFileUtils API instead
. [NEW] ccConfig: Removed CC_RETINA_DISPLAY_SUPPORT. It is always enabled.
. [NEW] FileUtils: Added iPad / RetinaDisplay extension. To use it, call [CCFileUtils setiPadSuffix:@"-ipad"] or setRetinaDisplaySuffix (issue #1211)
. [NEW] FileUtils: Added xxxFileExistAtPath for iPad and RetinaDisplay resources
. [NEW] Node: improved speed when reordering and adding nodes (integration of reorderSprite branch)
. [NEW] Particles: Added ParticleBatchNode (issue #955)
. [NEW] Sprite: improved speed when reordering and adding sprites (integration of reorderSprite branch)
. [NEW] Scheduler: Added support for delay and repeat (issue #630)
. [NEW] Textures: Added support for RGB888 textures (issue #958)
. [NEW] TileMap: TMX map supports flipped tiles (issue #1233)
. [FIX] TileMap: don't use new sorting for tilemap (issue #1262)
. [FIX] Actions: removed #undef CLAMP (issue #1210)
. [FIX] Actions: Repeat & RepeatForEver work as expected(issue #1247)
. [FIX] Actions: duration is not divided by zero (issue #615)
. [FIX] Actions: Instant actions can be sequenceables (issue #1166)
. [FIX] FileUtils: Loads -hd resources even if the sd resource is not present (issue #1179)
. [FIX] FileUtils: renamed ccRemoveSuffixFromFile to +[CCFileUtils removeSuffixFromFile:];
. [FIX] FileUtils: localized resources can be loaded using fullPathFromRelativePath (issue #1230)
. [FIX] LayerColor: init calls initWithColor:width:height (issue #1226)
. [FIX] Sprite: Debug draw fixed (issue #1069)
. [FIX] SpriteBatchNode: removeAllChildrenWithCleanup works correctly (issue #1216)
. [FIX] Texture2D: drawAtPoint uses the correct vertices
. [FIX] Texture2D: drawAtPoint, drawInRect disables color state (issue #1222)
. [FIX-MAC] Director: Only call set setAcceptsTouchEvents: when OS X >= 10.6 (issue #1225)

version 1.0.1 - 28-July-2011
. [FIX] All: Implicit atomic properties converted to nonatomic
. [FIX] All: Removed deprected code
. [FIX] CCArray: copyWithZone fixed
. [FIX] Director: frames -> totalFrames, and it works as expected. Value is not being reset.
. [FIX] Menu: If any ancestor is invisible, then touches won't be accepted
. [FIX] Node: vertexZ returns points, not "pixels"
. [FIX] LabelTTF: don't crash when calling description after dealloc
. [FIX] Tests: [window release] instead of [window dealloc]
. [FIX] Texture: TextureCache#dump reports the right info (issue #1205)
. [FIX-MAC] CocosDenshion: Cleanup buffers to prevent noise

version 1.0.0 - 13-July-2011
. [NEW] ccpSegmentIntersect & ccpPointIntersect: Added helper functions for ccpLineIntersect (issue #1193)
. [NEW] ccConfig: Added possibility to define the configuration as preprocessor macros
. [NEW] Director: frames is a readonly property
. [NEW] Menu: MenuItemFont can change size and font from instance (issue #1192)
. [NEW] Scheduler: Added isTargetPaused method
. [NEW] Sprite: Debugging draw for texture (issue #879)
. [NEW] Textures: PVR supports NPOT textures
. [FIX] CCArray: ForEach prepends "__" to inner variables to prevent conflict
. [FIX] ccpLineIntersect works as expected. Improved performance (issue #1174, #1193)
. [FIX] cocosLive: fixed memory leak in ScoreServerPost
. [FIX] Director: Added asserts to prevent calling startAnimation twice.
. [FIX] EAGLView: Fixed leak when using multisampling and resizing the layer (issue #1198)
. [FIX] Menu: Column aligment is centered. Removed the +10 pixels padding.
. [FIX] Node: Node#Draw calls super#draw
. [FIX] Tests: Fixed memory leak in ParticleTest
. [FIX] Tests: Fixed memory leak in cocosLiveTest
. [FIX] Tiles: Worked around memory leak in NSXMLParser (issue #1197)
. [FIX] TouchDispatcher: added setPriority (issue #757)
. [FIX] Xcode: cocos2d compiles OK with Xcode 4.2 + llvm 3.0
. [3RD] Chipmunk: updated to v5.3.5

version 1.0-rc3 - 31-May-2011
. [NEW] Actions: Added SkewTo and SkewBy actions
. [NEW] LabelTTF: Added support for LineBreakMode. Mac only supports Word-Break.
. [NEW] Node / Sprite: Added support for SkewX and SkewY properties
. [NEW] Tests: Added skewX, skewY tests for sprites and actions. Added linebreak tests for LabelTTF.
. [NEW] TextureCache: Added dumpCachedTextureInfo method. Shows the RAM used by the cached textures (issue #1154)
. [FIX] cocosLive: Fixed memory leaks in NSURLConnection
. [FIX] Sprites: DisplayedFrame returns the correct frame (issue #1182)
. [FIX] Templates: Supports spaces in project name (issue #1158)
. [FIX] TextureCache: Textures are autoreleased to prevent a crash in multi-threading environments
. [FIX] TexturePVR: clean glError() before creating textures
. [FIX] TMX Maps: Consume less memory (only what is needed), faster loading times (issue #1175)
. [FIX-MAC] Tests: Added test case for issue #1071
. [FIX-MAC] Director: Doesn't crash when entering fullscreen if window is not Key (issue #1185)

version 1.0-rc2 - 03-May-2011
. [NEW] CCArray: Added reduceMemoryFootprint and reverseObject (issue #1167)
. [NEW] Director: Use small dt when the game is being debugged.
. [NEW] Label: TTF supports new LA88 texture format instead of RGBA8888. A8 is still the default one.
. [NEW] Particles: Added support for ParticleDesigner 1.3.60 (spinning support)
. [NEW] Tests: Added test case for bug 1159
. [FIX] Particles: TTL is always >= 0.
. [FIX] Particles: texture coordinates are being used correctly when texture is NPOT.
. [FIX] Scheduler: Fixed possible crash when unscheduling a sibling (issue #1144)
. [FIX] Templates: Use NS_BLOCK_ASSERTIONS and NDEBUG in Release Mode to remove asserts
. [FIX] Templates: Xcode 3 templates fixed. Removed unused files in cocos2d lib. Added missing files from TouchJSON
. [FIX] Templates: ARMv6 devices uses "none" autorotation to improve speed
. [FIX] Templates: Added Xcode 4 "File" templates both for iOS and Mac OS X
. [FIX] Templates: Uses CFBundleIconFiles in Info.plist instead of "Icon Files" (issue #1151)
. [FIX] Templates: Xcode 4 templates generates "sub groups"
. [FIX] Templates: Xcode 4 Mac templates include CocosDenshion
. [FIX] TextureAtlas: Render "static" VBO batches between 6~10 % faster (issue #1150)
. [FIX-MAC] Templates: Generates by default an RGBA8 color buffer instead of an RGBA16

version 1.0-rc - 29-Mar-2011
. [NEW] Actions: Added the possibility to create a CCSpawn and CCSequence with an NSArray
. [NEW] CCArray: Added exchangeObject & exchangeObjectAtIndex (issue #1085)
. [NEW] Templates: Added Xcode4 templates for cocos2d, cocos2d+box2d, cocos2d+chipmunk both for iOS and Mac OS X
. [NEW] Templates: Possibility to run the installer from any directory
. [NEW] Tests: Added DirectorTest
. [NEW] Tests: Added Texture2d subtest for an unsupported PVR pixel format
. [NEW] TextureAtlas: added possibility to draw the quads in parts
. [FIX] All: Removed many deprecated methods and classes that were scheduled for removal on v1.0
. [FIX] Actions: Instant, "base" actions, ReverseTime, Spawn and Sequence don't leak memory if actions are reused
. [FIX] ccpLineIntersect: doesn't produce false positives for collisions (issue #962)
. [FIX] Director: convertToUI works OK in RetinaDisplay mode
. [FIX] Documentation: Drawing primitives fixed syntax error (issue #1127)
. [FIX] Documentation: onExit doxystring improved (issue #1135)
. [FIX] MenuItemToggle: Don't scale up if it is pressed several times (issue #948)
. [FIX] ProgressTimer: fixed underflow in setPercentage() (issue #1123)
. [FIX] RenderTexture: Only enable default GL states, without disabling them (mitigated issue #1145)
. [FIX] StreakMotion: fixed flicker introduced in v0.99.x (issue #1075)
. [FIX] Templates: Don't generate analyze warnings in Xcode4 (issue #1142)
. [FIX] Xcode: TexturePVR compiles when using cocos2d as an external library (issue #1132)
. [FIX] Xcode: Added SKIP_INSTALL=YES in libraries for Xcode4 (issue #1137)
. [FIX-MAC] All: Code is 64-bit friendly. No more warnings when casting from 64 to 32 bits
. [FIX-MAC] Director: Compiles in Mac when "slow" FPS are selected (issue #1126)
. [FIX-MAC] Director: Fullscreen reuses the OpenGL view.
. [3RD] FontLabel: Fixes issues with wrapping and apostraphes and hyphens (issue #1124)
. [3RD] TouchJSON: Updated to "master" from March, 5 2011 (issue #1128)
. [3RD] uthash / utlist: Updated to version 1.9.3

version 1.0-beta - 01-Mar-2011
. [NEW] Actions: Repeat and RepeatForEver has getter/setter for the inner action (issue #1110)
. [NEW] LayerGradient: Added "compressed interpolation" (default mode) in order to display all graident's colors in any vector
. [NEW-MAC] Added CC_DIRECTOR_INIT(). It is possible to create a Mac Window programatically
. [NEW-MAC] EventDispatcher: Added support for Touch events
. [FIX] CocosDenshion: Improved logging
. [FIX] CocosDenshion: Fixed excessively large or negative gain values cause distorted audio in the simulator.
. [FIX] CocosDenshion: Added guards to prevent memory corruption caused by invalid parameters
. [FIX] CocosDenshion: Define some constants for defaults, make const parameter on buffer asynch load method
. [FIX] CCArray: insertObjectAtIndex checks bounds (issue #1121)
. [FIX] Director: Fixed possible crash when purging the TextureCache
. [FIX] Layer: CCMultiplexLayer deprecated. New name is CCLayerMultiplex
. [FIX] Particles: consumes less memory (12 bytes less per particle) and are a bit faster
. [FIX] ProgressTimer: Consumes less memory
. [FIX] RenderTexture: Added possibility to save buffer in any place (issue #1100)
. [FIX] RenderTexture: re-added getUIImageFromBuffer method. Supports RetinaDisplay
. [FIX] Sprite: flipx/flipy don't modify the contentSize (issue #1073)
. [FIX] SpriteFrame: setRect sets pixels too. setRectInPixels sets points too (issue #1088)
. [FIX] Templates: ItunesArtwork renamed to iTunesArtwork (issue #1092)
. [FIX] Templates: HelloWorld -> HelloWorldLayer and other improvements (issue #873)
. [FIX] TextureCache: asyncObject#dealloc uses CCLOGINFO instead of CCLOG (issue #1096)
. [FIX] TiledMap: TMX maps work with zlib compression (Tiled v0.6)
. [FIX-MAC] Director: runLoop enables NSTimers events (issue #1107)
. [FIX-MAC] EventDispatcher: flagsChanged is triggered correctly (issue #1066)
. [FIX-MAC] EventDispatcher: queue & dispatch events are synced (issue #1083)
. [FIX-MAC] LabelTTF: alignment works OK (issue #1073)
. [FIX-MAC] Menu: Menu doesn't hang up with invisible menus (issue #1070)
. [FIX-MAC] Menu: Tracking "touches" works as expected (issue #1114)
. [FIX-MAC] Templates includes AudioToolbox and OpenAL frameworks

version 0.99.5 - 16-Dec-2010
. [NEW] All: small performance improvements in all the code
. [NEW] Layer: Added gradient layer
. [NEW] MenuItem: it also supports class methods
. [NEW] SpriteFrameCache: added method to load a plist file with a texture file name
. [NEW] Texture: It is possible to use a subclass like MutableTexture without modifying the code
. [NEW-MAC] Added Mac templates
. [NEW-MAC] Added "flagsChanged" keyboard event
. [NEW-MAC] Added support for Fullscreen / window mode
. [NEW-MAC] Added support for AutoScale if the window is resized / fullscreen (EXPERIMENTAL)
. [FIX] All: Misc cleanups in the code
. [FIX] Action: Blink restores doesn't set as invisible the frame when the action is done (issue #1061)
. [FIX] Camera: uses points intead of pixels. Works OK in RetinaDisplay mode (issue #1023)
. [FIX] CCArray: fixed possible crash
. [FIX] Configuration: checks for possible glErrors. Only ask for max samples if iOS >= 4 (issue #1041)
. [FIX] Director: Fixed possible memory leak when popping a scene.
. [FIX] FileUtils: loads .gz / .ccz files correctly in RetinaDisplay mode (issue #1037)
. [FIX] FileUtils: fixed big memory leaks on .ccz inflater
. [FIX] FileUtils: removes -hd suffix if the filename already has it (issue #1040)
. [FIX] Node: udpated doxygen strings regarding default anchorPoint (issue #1049)
. [FIX] Sprite: updateTransform can be overriden (issue #824)
. [FIX] Sprite: Assert if an sprite initialized with a batchnode and it is not using it (issue #1053)
. [FIX] Sprite: correctly overrides setIsRelativeAnchorPoint (issue #1055)
. [FIX] SpriteFrameCache: textureFileName is relative to path (issue #1044)
. [FIX] Particles: QuadParticle uses Points (issue #1057)
. [FIX] Templates: removeStartup compiles (issue #1059)
. [FIX] Texture: PVR with non-square mipmaps generates a warning log in debug mode (issue #1052)
. [FIX-MAC] Display Link thread: async images works as expected. Enabled by default.
. [FIX-MAC] EAGLView: VSync is enabled when the view is loaded from the NIB
. [TEST] Added Glyph Designer test case
. [TEST] Added LayerGradient test
. [TEST-MAC] Added cocos2d icon to Mac tests
. [TEST-MAC] Added EventTest
. [3RD] Chipmunk: Updated to v5.3.4
. [3RD] libpng: don't compile pngtest.c (issue #1058)


version 0.99.5-rc1 - 15-Nov-2010
. [NEW] Director: setProjection calls "updateProjection" delegate if "custom" projection is used
. [NEW] Label: The CCLabelProtocol implements the -(NSString*)string method.
. [NEW] Particles: Added a new type kCCPositionTypeRelative. Useful for "trail" particles. Added Test.
. [NEW] Textures: Added support for pvz.ccz and pvr.gz formats
. [NEW] Textures: TextureCache has a method to test if a texture is already cached (issue #793)
. [NEW] ZipUtils: Added generic functions to uncompress any .gz or .ccz file (issue #1016)
. [FIX] Actions: OrbitCamera doesn't crash on Simulator
. [FIX] CCArray: fastRemoveObjectAtIndex works as expected (issue #1024)
. [FIX] CocosDenshion: Fixed possible loss of audio on iOS 4.2
. [FIX] config: CC_FONT_LABEL_SUPPORT is again, enabled by default
. [FIX] Configuration: removed main bundle from CCConfiguration (issue #839 issue #773)
. [FIX] Director: projection is doubled in RetinaDisplay mode
. [FIX] DrawingPrimitives: don't modify the buffer in RetinaDisplay (issue #995)
. [FIX] EAGLView: Doesn't crash in multithread environment (re-fixed issue #350)
. [FIX] Label: BMFontLabel simplified loading of atlas. Doesn't use CCFileUtils (issue #1031)
. [FIX] Label: setString copies the string, and not retain it (issue #1034)
. [FIX] Mac: Events are dispatched when CC_DIRECTOR_MAC_USE_DISPLAY_LINK_THREAD is used
. [FIX] Menu: MenuItems can draw its children (issue #458)
. [FIX] Menu: MenuItems positions can be controlled manually (issue #1013)
. [FIX] Menu: Menus uses touch priority kCCMenuTouchPriority (-128) (issue #1033)
. [FIX] Node: convertToAR method fixed (issue #1017)
. [FIX] Node: vertexZ works OK in RetinaDisplay mode
. [FIX] Particles: Improved doxygen documentation (issue #1026)
. [FIX] Particles: centerOfGravity renamed to sourcePosition (issue #1026)
. [FIX] RenderTexture: removed unneeded and dangerous assert in getUIImageAsDataFromBuffer
. [FIX] RenderTexture: fixed important memory leak when saving images
. [FIX] SpriteBatchNode: improved performance when drawing the batch (issue #824)
. [FIX] SpriteBatchNode: children sprites use the visible property correctly (issue #665)
. [FIX] TextureCache: Improved loading time of cached PVR images (issue #998)
. [FIX] Texture2D: addPVRTCImage: -> addPVRImage: since it also loads non-compressed PVR images
. [FIX] Texture2D: Use 32-bit textures when creating labels on ARM_NEON hardware. Performance improvement.
		To enable it, edit ccConfig and set CC_USE_RGBA32_LABELS_ON_NEON_ARCH = 1
. [FIX] Texture2D: Improved creation time of texts. It's not so expensive to create ZFont labels (issue #971)
. [FIX] Tiled: images can be relative to source map (issue #787)
. [FIX] Tiled: TMXLayer checks for correct GID (issue #742)

version 0.99.5-rc0 - 25-Oct-2010
. [NEW] AnimationCache: New class. It deprecates the CCSprite#animation methods (issue #848)
. [NEW] Animation: simplified API. Name is no longer needed. Deprecated API that uses name.
. [NEW] Animation: Animation has its own file: CCAnimation.m
. [NEW] CocosDenshion: Added duration, freq and size queries for buffers
. [NEW] Director: Added "hook" for notifications or any other kind of object like CCNotifications
. [NEW] Director: Added "enableRetinaDisplay:(BOOL)enabled"
. [NEW] EAGLView: Added support for multisampling
. [NEW] EAGLView: Added support sharegroup
. [NEW] Templates: Install HD, iPad and spotlight icons
. [FIX] Blocks: Actions and MenuItems copy the blocks instead of retaining it (issue #1007)
. [FIX] config: CC_FONT_LABEL_SUPPORT is disabled by default since it performs really bad on iOS >= 4.0
. [FIX] Layer: register accelerometer onEnterTransitionDidFinsih (issue #624)
. [FIX] Node: converToNodeSpace works on RetinaDisplay (issue #1000)
. [FIX] Node: all transform methods uses Points instead of Pixels (issue #999)
. [FIX] Node: onEnterTransitionDidFinsih is also called when added a node to a running node (issue #1018)
. [FIX] Node: addChild returns void, and not self in order to simplify the API
. [FIX] Node: Initializes parent_ to nil at init time
. [FIX] Node: Performance improvement in insertChild (issue #909)
. [FIX] RenderTexture: improved performance, improved logic, no more glMaskColor() bugs (issue #1012)
. [FIX] Sprite: setPositionInPixels set to dirty when called (issue #1001)
. [FIX] Templates: Fixed startup flicker (issue #947)
. [FIX] Templates: Installs @2x, iPad and spotlight icons
. [FIX] Tests: Touch Tests works on RetinaDisplay (issue #1000)
. [FIX] Tests: box2d tests work with RetinaDisplay
. [FIX] Transitions: PageTurnTransition re-fixed. No more artifacts. This time is for real (issue #751)
. [3RD] Chipmunk: Using version 5.3.2

version 0.99.5-beta3 23-Sep-2010
 . [NEW] RetinaDisplay supported automatically:
	Director: winSize returns size in Points. Use winSizeInPixels for pixels
	Node: position is in Points. Use positionInPixels for pixles
	Node: contentSize is in Points. Use contentSizeInPixels for pixels
	Node: boundingBox is in Points. Use boundingBoxInPixels for pixels
	Texture2d: contentSize is in Points. Use contentSizeInPixels for pixels
	FileUtils: Will try to load the file with the suffix "-hd" if RetinaDisplay is enabled, unless the "-hd" suffix is already present
	The following objects were enhanced to work with points:
		TMXTileMap, Sprite, SpriteFrame, Node, ParticleSystem, LabelBMFont, LabelTTF, Menu, MenuItem,
		ColorLayer, RenderTexture, MotionStreak, Transitions, Actions, LabelAtlas, AtlasNode
		and the drawing primitives
	The nodes that weren't updated is because there was no need to update them.
 . [NEW] SpriteFrameCache:	Added a way to remove from the SpriteFrameCache frames given a dictionary, file or texture (issue #953)
 . [FIX] CCArray: improved speed in inserting and deleting elements
 . [FIX] ParticleSystem: fixed memory leak when using ParticleDesigner (issue #986)
 . [FIX] RenderTexture: creates a POW texture, but this doesn't mean that it should be an squared texture (issue #993)
 . [FIX] Templates: Default SDK is 4.1
 . [FIX] Texture2d: Fixed possible crash in NPOT PVR images
 . [FIX] Texture2d: If Text in context can't be created return nil (prevent possible crash)
 . [FIX] Texture2d: Optimized loading time of PVR images
 . [FIX] Transitions: PageTurn3D transition has fewer visible artifacts (issue #751)

version 0.99.5-beta2 31-Ago-2010
 . [NEW] Actions: files renamed: CCXXXAction.[hm] -> CCActionXXX.[hm]
 . [NEW] Actions: Using new naming convetion:
			CCInstantAction -> CCActionInstant
			CCIntervalAction -> CCActionInterval
			CCEaseAction -> CCActionEase
			CCCameraAction -> CCActionCamera
 . [NEW] Action: CCPropertyAction renamed to CCActionTween
 . [NEW] Director: New naming convention: CCnameDirector -> CCDirectorName
 . [NEW] Director: DirectorIOS is responsible for swapping buffers
 . [NEW] Label: CCLabelAtlas#labelAtlasWithString: -> labelWithString. Old method deprecated
 . [NEW] Label: CCBitmapFontAtlas deprecated. Use CCLabelBMFont instead.
 . [NEW] Label: CCBitmapFontAtlas#bitmapFontAtlasWithString -> labelWithString. Old method deprecated.
 . [NEW] Label: CCLabel renamed to CCLabelTTF
 . [NEW] Mac: cocos2d works on Mac. All objects works with the following exceptions:
			- CCParticleSystemPoint is not supported. Use CCParticleSystemQuad instead
			- CCRenderTexture doesn't save textures to images
			- ZLabel (FontLabel) is not supported
			- Mmm... probably a bit more.
 . [NEW] Particles: New naming convention:
			CCPointParticleSystem -> CCParticleSystemPoint
			CCQuadParticleSystem -> CCParticleSystemQuad
 . [NEW] Transitions: new transition naming convention (issue #946)
 . [FIX] Actions: ivars 'duration', 'elapsed', 'tag' now have the '_' suffix in their names.
 . [FIX] Artifact fixer is a compile time option in ccConfig. Disabled by default
 . [FIX] ccCArray: off-by-1 offset, and lastObject fixed (issue #960 and #961)
 . [FIX] ccTypes: using GL types for CC GL structures. Prevents possible errors on 64-bit machines
 . [FIX] CocosDenshion: Added SDK4.0 compile check in CDAudioManager
 . [FIX] CocosDenshion: panning does not work correctly on iOS4 (issue #949)
 . [FIX] Director: Works with Fast FPS disabled (issue #954)
 . [FIX] Director: it's possible to set a custom projection before setting the openGL view (issue #952)
 . [FIX] Label: BitmapFontAtlas supports empty strings (issue #950)
 . [FIX] Label: LabelAtlas doesn't crash if the texture file can't be found (issue #965)
 . [FIX] Layer: ivars isTouchEnabled / isAccelerometerEnabled have the '_' suffix in their names
 . [FIX] Menu: Disabled possible menuItem on onExit (issue #969)
 . [FIX] Sprite: little optimization when using BatchNode + children
 . [FIX] Templates: Added missing keys in Info.plist (issue #939)
 . [FIX] Tools: mkatlas supports artifact removal (issue #549)
 . [FIX] Tools: mkatlas supports spaces in the name (issue #618)
 . [3RD] Chipmunk: updated to Chipmunk v5.3 and Chipmunk Demos

version 0.99.5-beta 30-Jul-2010 - AKA 'CJ the artifact killer'
 . [NEW] BitmapFontAtlas: added support for multilines labels
 . [NEW] BitmapFontAtlas: added optional setCString method
 . [NEW] Configuration: added a helper method to obtain the iOS version
 . [NEW] Config: added CC_OPTIMIZE_BLEND_FUNC_FOR_PREMULTIPLIED_ALPHA. Enabled by default.
 . [NEW] Texture Atlas & Particles: Uses VBO on ARMv7 and iPhone Simulator.
			Uses a vertex array list on ARMv6. Performance improvment.
 . [NEW] Sprite: Added support for Zwoptex v1.0 (issue #913)
 . [NEW] SpriteFrameCache: Added support for Zwoptex name aliases (issue #935)
 . [NEW] SpriteSheet is deprecatd. Use SpriteBatchNode instead.
 . [NEW] Support/ccUtils.h: added new file that contains some useful functions like nextPOT
 . [NEW] RenderTexture: default blend function compatible with premultiplied alpha (issue #937)
 . [NEW] Tests: Zwoptex Test added
 . [NEW] Texture2D: Added support for Non compressed PVR images. New supported formats:
			RGBA_8888, BGRA_8888, RGBA_4444, RGBA_5551, RGB_565, A_8, AI_88, I_8
 . [NEW] Texture2D: PVR images can be treated as having alpha premultiplied with:
		+(void) PVRImagesHavePremultipliedAlpha:(BOOL)
 . [FIX] CCArray: conforms to NSCopying protocol (issue #934)
 . [FIX] CocosDenshion: Improved sound interruption code (issue #928)
 . [FIX] Particles: Built-in particles use QuadParticles when compiled in ARMv7,
                and PointParticles when compiled in ARMv6
 . [FIX] Sprites: No artifacts when using spritehsheets (issue #938)
 . [FIX] Templates & Tests: call CC_DIRECTOR_END() on AppDelegate Terminate
 . [FIX] Templates: Use LLVM-GCC as default compiler
 . [FIX] Tests: AtlasTest renamed to LabelTest
 . [FIX] Tests: CocosLive Demo: added requestRank tests
 . [FIX] TextureCache: JPEG workaround (issue #866) is only applied on iOS >= 4 (issue #932)
 . [3RD] libpng: updated to v1.2.44 (libpng is only used by a cocos2d test)

version 0.99.4 - 14-Jul-2010
 . [NEW] CocosDenshion: switching between background and foreground music (issue #928)
 . [FIX] CocosDenshion: fixed memory leak weak reallocing buffers (issue #919)
 . [FIX] CocosDenshion: SimpleAudioEngine's enable works as expected (issue #927)
 . [FIX] ccCArray: ccCArrayAppendValueWithResize fixed function signature (issue #926)
 . [FIX] Director: 2d projection + HighRes works OK (issue #918)
 . [FIX] Director: purgeCachedData doesn't purge the SpriteFrameCache (issue #922)
 . [FIX] EAGLView: removed unused 'delegate_' ivar
 . [FIX] EAGLView: it is possible to resize the view (issue #914)
 . [FIX] EAGLView: projection is recalculated after view is resized (issue #924)
 . [FIX] GLES-Render: solid objects' colors synced with box2d repository
 . [FIX] Scheduler: Doesn't reschedule already scheduled method. It only updates the interval.
 . [FIX] Templates & Tests: added App Delegate foreground & background callbacks

 version 0.99.4-rc3 - 01-Jul-2010
 . [FIX] All: Import ccCArray instead of ccArray (compiles in case sentive file system)
 . [FIX] CCArray: fixed overflow (issue #901)
 . [FIX] CocosDenshion: Fixed bug in CDBufferManager, added test case to FadeToGrey, fixed Info.plist
 . [FIX] RenderTexture: works in HiRes mode (issue #898)
 . [FIX] Director: Avoid re-scale initial issue (issue #899, issue #350)
 . [FIX] Director: convertToUI works as expected (issue #902)
 . [FIX] Director: renamed mainLoop -> drawScene
 . [FIX] Director: appended '_' to ivars (eg: FPSLabel -> FPSLabel_)

version 0.99.4-rc2 - 24-Jun-2010
 . [NEW] CCArray: Internally uses CCARRAY_FOREACH. Improved performance (issue #353)
 . [NEW] Templates: BaseSDK 4.0. Deploy OS Target: 3.0
 . [FIX] CocosDenshion: compiles with LLVM v1.5
 . [FIX] Removed artifacts from PageTurnTransition (issue #751)
 . [FIX] Templates: calls Director#purgeCachedData on memory warning
 . [FIX] Templates: sets CD_DEBUG=1 in debug configuration
 . [FIX] Texture2D: JPEG images are displayed correctly in iOS4 (issue #886)

version 0.99.4-rc - 22-Jun-2010
 . [NEW] Director: supports "setContentScaleFactor" (high-res support natively)
 . [FIX] Effects: Creates correct color buffer
 . [FIX] Director: Sets correctly portrait upside-down orientation
 . [FIX] Sprites: flipX/Y works with offsets (issue #732)
 . [FIX] Templates: Bundle Version is 1.0 (issue #871)

version 0.99.4-beta - 14-Jun-2010
 . [NEW] CDSoundEngine loadBufferFromData method added for loading custom buffer data.
 . [NEW] CDSoundEngine channel groups renamed source groups to make function clearer.
 . [NEW] CDSoundEngine source groups can be dynamically modified using defineSourceGroups.
 . [NEW] CDSoundSource new object oriented sound API
 . [NEW] CDSoundEngine added soundSourceForSound method to create CDSoundSource objects
 . [NEW] CDSoundEngine buffers are automatically increased as needed (no more CD_MAX_BUFFERS)
 . [NEW] CDPropertyModifier class for modifying properties such as pitch and gain over time
 . [NEW] CDXPropertyModifierAction class for modifying properties such as pitch and gain using cocos2d actions
 . [NEW] Convenience methods for fading volume of background music, sound effects and CDSoundSource objects
 . [NEW] SimpleAudioEngine soundSourceForFile method for creating CDSoundSource objects
 . [NEW] SimpleAudioEngine rewrote buffer management code using new CDBufferManager class
 . [NEW] CDBufferManager - class for associating buffer ids with a file name
 . [NEW] CDAudioManager simplified initialisation. Now by default creates a single source group containing all sources
 . [NEW] CDAudioInterruptProtocol - implemented by classes that can be muted or enabled such as CDAudioManager
 . [NEW] Mute now works like television mute i.e. audio continues but is silenced use the enabled property to disable sound.
 . [NEW] CDAudioTransportProtocol - implemented by classes that can be played, paused, stopped and rewound.
 . [NEW] CDAudioInterruptTargetGroup container for objects that implement CDAudioInterruptProtocol so that groups of objects can be set mute/enabled.
 . [NEW] CCArray: added high performance array. Used by CCNode, CCSpriteSheet
 . [NEW] Director: added support for high-res resolutions
 . [NEW] EAGLView: renderer is an object. EAGLView creates a ES1Renderer object (issue #883)
 . [NEW] EAGLView: it's possible to create a EAGLView manually, or by using Interface Builder
 . [NEW] Particle: QuadParticle supports subrects (issue #870)
 . [NEW] TextureCache: Added removeTextureForKey: instance method
 . [NEW] Tests: Added PerformanceNodeChildren performance test
 . [FIX] Particle: Added support for ParticleDesigner 1.2
 . [FIX] Particle: QuadParticle renders the image correctly (not upside-down) (issue #872)
 . [FIX] Particle: ParticleSamples are subclass of 'quad' particle and not 'point' particle
 . [FIX] Tests: removed ParticleView, AccelViewPortDemo since they were deprecated
 . [FIX] Tests: fixed some tests so they look OK on the ipad
 . [FIX] Xcode: default family is: iPhone/iPad

version 0.99.3 - 25-May-2010
 . [NEW] Animation: added 2 methods to create the Animation without delay (updated samples)
 . [NEW] Director: added 'purgeCachedData' method. Should be called on memory-warning event.
 . [FIX] ActionManager: Improved API, with better names (issue #835)
 . [FIX] Action CCCallFunc: supports class methods (issue #868)
 . [FIX] BitmapFontAtlas: Improved loading times (issue #833)
 . [FIX] Node: Improved performance when rendering at the cost of 64 bytes more per node (issue #830)
 . [FIX] Particle: Kill the particle if timeToLive < 0 before updating it.
 . [FIX] Templates: Define DEBUG in Debug configurations

version 0.99.3-rc - 18-May-2010
 . [NEW] License: Using MIT license
 . [NEW] Node: added removeFromParentAndCleanup:(BOOL) (issue #566)
 . [NEW] Particle: Added support for modes: "gravity mode" (old behavior) and "radial movement" mode
 . [NEW] Particle: Added support Particle Designer (issue #XXX)
 . [NEW] Scheduler: supports pause/resume/'update' with priority (issue #439)
 . [FIX] ActionManager: using uthash instead of ccHashSet (easier to use)
 . [FIX] Actions: CallFuncND can pass any void ptr, even 0 or 1.
 . [FIX] BitmapFontAtlas: using uthash instead of ccHashSet (easier to use)
 . [FIX] Grid: Fixed memory leak (issue #853)
 . [FIX] Menu: If items are disabled or invisible, touch is not consumed (issues #779, #866)
 . [FIX] Particles: Removed unnecesary assert (issue #851)
 . [FIX] Particles: QuadParticle works with NPOT textures (issue #863)
 . [FIX] Scheduler: Improved performance (issue #492)
 . [FIX] Templates: Using uthash instead of ccHashSet (issue #860)
 . [FIX] Templates: templates can be installed in user directory (issue #856)

version 0.99.2 - 28-Apr-2010
 . [FIX] ActionManager: removeByTag doesn't crash if action is also running (issue #841)
 . [FIX] cocos2d/*.m: fixed several memory leaks in cases where initXXX failed (issue #XXX)
 . [FIX] Director: fixed start-up flicker (issue #350)
 . [FIX] EAGLView: If discard-framebuffer is supported and using depthBuffer, then discard it before swapping (SDK4.0 only) (issue #XXX)
 . [FIX] Grid: simplied code, easier to maintain, added support for flipped textures (part of issue #448)
 . [FIX] Sprite/SpriteSheet: reorderChild works as expected when using subchildren (issue #767)
 . [FIX] Templates: installer has better error messages and checks the installer conditions in a better way (issue #842)
 . [FIX] Xcode: compiles OK with LLVM Compiler SDK 4.0beta2
 . [3RD] Box2d: Updatd to SVN r100 (v2.1.2)

version 0.99.2-rc - 15-Apr-2010
 . [NEW] Actions: Added blocks actions via PLBlocks: CCCallBlock and CCCallBlockN (issue #699)
 . [NEW] Actions: Added CCFollow, an action that follows a CCNode (issue #738)
 . [NEW] Actions: Added CCPropertyAction, a generic way to update properties using an action (issue #491)
 . [NEW] MenuItem: MenuItems supports blocks via PLBlocks (issue #699)
 . [NEW] Texture2D: added support for NPOT textures where available (issue #818)
 . [NEW] Templates: file templates for CCLayer, CCNode, CCSprite (issue #XXX)
 . [NEW] TMXMaps: added support for per-tile properties (issue #606)
 . [NEW] ProfilingTimer: new class to test performance (issue #724)
 . [NEW] Xcode: added "build all tests" target (issue #XXX)
 . [FIX] Box2d: GLES-DebugDraw draws non-solid circles as non-solid circles (issue #831)
 . [FIX] Director: FPSLabel uses RGBA4444 texture to reduce possible performance impact (issue #658)
 . [FIX] EAGLView: swapBuffers doesn't bind the color buffer. It assumes it is already bound (issue #XXX)
 . [FIX] Particles: constants stars with kCC (issue #809)
 . [FIX] Particles: Asserts if start/end size is <0 or >64
 . [FIX] Protocols: CCAnimationProtocol removed. Merged into CCAnimation (issue #XXX)
 . [FIX] Protocols: CCFrameProtocol removed. Merged into CCSprite (issue #XXX)
 . [FIX] Ribbon: fixed memory corruption bug (issue #XXX)
 . [FIX] Ribbon/RenderTexture: use objective-c like ivars (part of issue #733)
 . [FIX] Templates: Improved logic in template installer (issue #XXX)
 . [FIX] Templates: Generates optimized binaries. ARMv7 binaries have thumb-2 enabled (issue #XXX)
 . [FIX] SpriteSheet: Improved doxygen documentation (issue #827)
 . [FIX] SpriteFrameCache: logs warning if frame is not found
 . [FIX] Xcode: uses optimized binary. ARMv7 binary has thumb-2 enabled (issue #XXX)
 . [3RD] Box2d: updated to SVN r91 (v2.1.1)

version 0.99.1 - 19-Mar-2010
 . [FIX] Menu: If menu is not visible it doesn't receive touches (issue #88)
 . [FIX] Menu: MenuItemLabel restores the scale property (issue #500)
 . [FIX] SpriteFrameCache: set singleton to nil when it is purged (issue #814)
 . [FIX] Templates: thumb-compilation turned off at project settings (already off in target settings) (issue #772)
 . [FIX] Texture2D allocs the right texturememory when using the non-premultiplied alg.(issue #813)
 . [FIX] Texture2D supports A8 textures (issue #816)
 . [3RD] Libpng: updated to v1.2.43 (libpng is only used by a cocos2d test)

version 0.99.1-rc - 12-Mar-2010
 . [NEW] Actions: new added actions: CCProgressTo, CCProgressFromTo (issue #783)
 . [NEW] CGPointExtensions: new add functions:  CGPointExtension like: clampf, ccpClamp, ccpFromSize,
			ccpCompOp, ccpLerp, ccpFuzzyEqual, ccpCompMult, ccpAngleSigned, ccpAngle,
			ccpRotateByAngle, ccpLineIntersect (issue #783)
 . [NEW] Macros: added CCLOGINFO() and CCLOGERROR(). CCLOGINFO() disabled by default (issue #799)
 . [NEW] SpriteFrameCache: added support for Zwoptex Desktop version (issue #812)
 . [NEW] TMX: if layer contains cc_vertezx=automatic, tiles will use vertexZ and GL_ALPHA_TEST (issue #780)
 . [NEW] TMX: TMXLayer supports Tiled offset property (issue #616)
 . [NEW] TMX: Added support for .tsx tilesets (issue #619)
 . [NEW] Transition: new added transitions: CCRadialCCWTransition, CCRadialCWTransition (issue #783)
 . [FIX] All: cocos2d constants start with kCC. Change is backward compatible (issue #809)
 . [FIX] Actions: CCRepeat works smoothly, without jerks (re-fixed issue #390)
 . [FIX] Actions: CCAnimate frame calculation is more precise (issue #758)
 . [FIX] CocosDenshion: Fixed mute (issue #789)
 . [FIX] RenderTexture: removed limit when saving images (issue #782)
 . [FIX] RenderTexture: doesn't use GL_DITHER and restores glColorMask() (issue #796)
 . [FIX] Sprite, LabelAtlas, TiledMap: opactiy + color works even when the texture is premultiplied (issue #668)
 . [FIX] TMX: TMXTileMap supports any kind of objects, like CCSprite (issue #700, #765)
 . [FIX] TMX: TMXLayer uses the opacity defined for the layer (issue #785)
 . [FIX] TMX: TMXLayer raises exception if it receives the addChild message (issue #808)
 . [FIX] Texture2D: removed NSLog when image was NULL (issue #802)
 . [FIX] Xcode: hardware requirements in .plist: doesn't contain disabled features (issue #769)
 . [3RD] Box2d: udpated to r66 (issue #795)
 . [3RD] Chipmunk: updated to v5.2 (issue #784)

version 0.99.0 - 18-Feb-2010
 . CocosDenshion: background music can loop (issue #774)
 . CocosDenshion: allow audio session category to be changed (issue #775)
 . CocosDenshion: can be initialized before cocos2d (issue #777, #773)

version 0.99.0-final - 15-Feb-2010
 . Box2d: updated to r58 (issue #494)
 . Director: Only send "cleanup" when the scene is replaced (re fixed issue #709)
 . CocosDenshion: SimpleAudioEngine incorrectly accessing CDAudioManager (issue #748)
 . CocosDenshion: added support for 22Khz OpenAL (issue #594)
 . CocosDenshion: fixed wrong error check in CocosDenshion (issue #678)
 . CocosDenshion: added shutdown method (issue #688)
 . CocosDenshion: allow usage of alBufferDataStatic (issue #753)
 . CocosDenshion: added stopAllSounds (issue #756)
 . CocosDenshion: fixed small leak in background music file name string (issue #644)
 . CocosDenshion: CDAudioManager support for multiple AVAudioPlayers (issue #764)
 . Compatiblity: TextureNode is subclass of CCSprite (issue #755)
 . Node: only uses bits as bools, when they are not properties (fixed issue #743)
 . Node: relativeAnchorPoint renamed to isRelativeAnchorPoint (issue #749)
 . Node: improved doxygen string in rotation (issue #761)
 . Sprite: use correct blending functions (issue #728)
 . Sprite: supports CGImageRef with key (issue #349)
 . Sprite: when texture is nil, supports opacity & color (issue #741)
 . Sprite: setTextureRect() and setColor() works OK with subchildren (issue #763)
 . SpriteFrameCache: removed @syncronized() (issue #663)
 . Template: box2d template treats warnings as erros, uses unroll loops for performance (issue #750)
 . Template: Info.plist uses UIRequiredDeviceCapabilities (issue #769)
 . Tests: SpriteTest uses GL_ALPHA_TEST is zVertex test (issue #XXX)
 . TMX: filling empty tiles doesn't crash (issue #740)
 . TMX: if compression is not "gzip", abort (tiled 0.4 feature) (issue #XXX)

version 0.99.0-rc - 31-Jan-2010
 . All: Default OpenGL state is: GL_TEXTURE_2D, GL_VERTEX_ARRAY, GL_COLOR_ARRAY, GL_TEXTURE_COORD_ARRAY (issue #718)
 . Action: Improved CCSequence performance (issue #XXX)
 . BitmapFontAtlas: huge performance boost in update/create time (issue #730)
 . Box2d: updated to r39 (issue #494)
 . Camera: Offset fixed in landscape mode (issue #378)
 . Camera: It's possible to orbit around any point (issue #438)
 . Camera: Doesn't reset affine matrix (issue #XXX)
 . Chipmunk: Using Chipmunk v5.1.0 (issue #664)
 . Configuration: added object that knows GL capabilities and other misc stuff (issue #712)
 . Director/Particles/Grid: removed hardcoded display size values. Using variable (issue #XXX)
 . Director: send "cleanup" message to root scene when it is being replaced (issue #709)
 . Effects: works independently of the display resolution (issue #XXX)
 . Grid: optimized code. Only call camera.locate if it is dirty (issue #XXX)
 . Node: Uses cached Affine matrix to transform the nodes (2 GL calls vs. 5 GL calls) (issue #XXX)
 . Node: uses bits instead of bools when compiled with SDK >= 3_0 (issue #726)
 . Node: uses "_" suffix for ivars (children_, isRunning_, tag_, etc..) (issue #733)
 . Scheduler: removed support of repeats. Postponed for v0.99.1 (rolling back issue #630)
 . Singletons: removed @syncronized() since cocos2d is not thread safe (issue #663)
 . SpriteSheet: reorder updates descendants. Added test for this case (issue #708)
 . Sprite: can create sprite from SpriteSheet. deprecated creation method from SpriteSheet (issue #657)
 . Sprite: optimized rendering when using spriteSheet and subchildren (issue #XXX)
 . Sprite: flip only flips the texture (not the anchor point and children) (issue #725)
 . Templates: Updated to support v0.99, Chipmunk v5.1 and Box2D r39
 . Templates: install_template.sh supports custom directory (issue #736)
 . Templates: box2d+cocos2d template doesn't generate warnings... well only 2 warnings (issue #739)
 . Tests: Works independently of the display resolution
 . TextureNode: Removed Node. Superseded by Sprite
 . TMXMaps: objectGroup support offsets (issue #689)
 . TMXMaps: objectGroup: Simplified object creation. All objects are NSDictionaries. For custom objects, subclass TMXTiledMap (issue #636)
 . TMXMaps: groupNamed renamed to objectGroupNamed (issue #XXX)
 . TouchDispatcher: StandardTouchHandler returns void (not BOOL). They are executed after the TargetedHandlers (issue #710)
 . Xcode: doxygen scripts runs with spaces in subdirectories (issue #684)

version 0.9.0-beta2 - 11-Jan-2010
 . Actions: added 2 new instant actions: FlipX and FlipY (counter-rollback of part issue #620)
 . Actions: uses FLT_EPSILON constant (issue #701)
 . Actions: prevent jerk in Repeat and RepeatForEver (issue #390)
 . Actions: RotateTo can be repeated without losing information (issue #705)
 . BitmapFontAtlas: doesn't override color when using setString (issue #610)
 . Chipmunk: removed compiler warning on chipmunk demo (issue #680)
 . CocosLive: added sanity checks on demo (issue #681)
 . Director: removed compile warning on DisplayLink director (issue #682)
 . Particles: prevent possible memory corruption when autoRemove is ON (issue #703)
 . Scheduler: Supports repeat-number-of-times in scheduled selectors (issue #630)
 . Sprite: anchor + offset + scale works  (issue #671)
 . Sprite: can create subclasses with an SpriteFrameName (issue #XXX)
 . Sprite: flip works as scale * -1 (issue #690)
 . Sprite: easier to subclass. [self init] is called (issue #485)
 . Sprite: isFrameDisplayed works OK with offsets (issue #707)
 . SpriteFrame: removed support for flipX and flipY  (rollback of a part issue #620)
 . SpriteFrameCache: If originalSize is not present, display warning (issue #670)
 . SpriteSheet: adding grand-children doesn't crash (issue #676)
 . SpriteSheet: child and children work OK with negative scales (issue #677)
 . SpriteSheet: It is easier to subclass (issue #397)
 . Templates: uses rfc1034identifier (issue #685)
 . Texture2D: simulator treats pre-multiplied alpha images correctly (issue #697)
 . TextureCache: doesn't crash when file not found. log error insted (issue #695)
 . TMXTiledMap: added support for object and objectgroup (issue #636)
 . TMXTiledMap: TMXLayer and TMXObjectGroup on it's own files (part of issue #636)
 . TMXTiledMap: doesn't generate descendants when not necessary (works as fast as in v0.8.2)
 . TMXTiledMap: removeChild works without corrupting the tilemap (issue #XXX)

version 0.9.0-beta - 14-Dic-2009
 . ActionManager: fixed leak (issue #635)
 . Actions: using [self class]. Easier to subclass (issue #655)
 . Box2d: updated to r31 (pre 2.1.0) (issue #494)
 . Chipmunk: updated to v5.0 (issue #664)
 . CocosDenshion: support for detecting ringer/mute switch state (issue #593)
 . CocosDenshion: doesn't crash when file has no extension (issue #595)
 . ColorLayer: supports Blend Protocol (issue #597)
 . Node: vertexZ is translated just once (issue #641)
 . Director: call schedulers before glClear in mainLoop (part of issue #533)
 . Director: "global" NSBundle to facilitate the integration of more than 1 game (issue #654)
 . Particles: code easier to mantain, same performance
 . Particles: small performance improvement (issue #661)
 . SpriteSheet: supports any level of sub-children (issue #346, issue #665)
 . Sprite: supports "honor parent transform" (issue #643)
 . Sprite: displayFrame renamed to displayedFrame (issue #XXX)
 . Sprite: fixed zwoptex offset & anchorPoint (issue #653)
 . Sprite: setDisplayFrame works OK with different texture sizes (issue #666)
 . Templates: using SDK 3.0 as base SDK
 . Textures: supports mipmap generation (issue #632)
 . Texture Atlas: uses VBO instead of vertex array list (issue #581)
 . TextureCache: don't use autorelease pool to load images (issue #XXX)
 . Tiles: TMX maps supports sub-directories (issue #539)
 . Transition: added CrossFadeTransition (issue #646)

version 0.9.0-alpha - 18-Nov-2009
 . All: using CC namespace (issue #520)
 . All: prevents warnings with Static Analizer (issue #613)
 . All: cocos protocols renamed to avoid confusion (part of issue #520)
 . All: Added compatibility with v0.8 (part of issue #520)
 . Animation: supports duration and reverse (issue #627)
 . Tests: Performance Tests re-integrated to main Xcode project (issue #XXX)
 . BitmapFontAtlas: works with subdirectories (issue #612)
 . Box2d: updated to r26 (pre 2.1.0) (issue #494)
 . CocosLive: Uses CL namespace (part of issue #520)
 . CocosLive: Uses ASCII encoder (issue #617)
 . Sprite: Sprite and AtlasSprite merged in just one class (issue #620)
 . Sprite: AtlasSpriteManager renamed to SpriteSheet (issue #620)
 . Sprite: Sprite Frames and animations supports flipx / flipy (issue #620)
 . SpriteFrameCache: added an easier way to create animations and sprites (issue #620)
 . Templates: updated (part of issue #520 and issue #620)
 . Templates: includes cocos2d and CocosDenshion licences files
 . TextureMgr: renamed to TextureCache (part of issue #620)
 . Xcode: textures files in 1 Xcode group (Texture2d, PVRTexture, TextureAltas, TextureCache)

version 0.8.2 - 19-Oct-2009
 . Actions: Animate copy restoreOriginalFrame parameter (issue #602)
 . ChipmunkTest: uses new API to set director type (issue #XXX)
 . CocosLive: doesn't use deprecated methods (issue #604)
 . MenuItem: added isSelected property (issue #601)
 . Tests: removed copyrighted fonts (part of issue #596)

version 0.8.2-rc1 - 14-Oct-2009
 . Actions: start/stop sets the target (issue #489 and issue #589)
 . Actions: Compound actions call "inner" stop (issue #489 and #issue #589)
 . Actions: Fixed BezierBy reverse. BezierBy doesn't use startPosition (issue #586)
 . Actions: added BezierTo (issue #562)
 . Actions: RotateTo uses min distance (issue #584)
 . Actions: JumpBy/To uses parabolic function (issue #324)
 . BitmapFontAtlas: added limited unicode support (issue #596)
 . Director: Rolling back buffer format. Default buffer format is RGB565.
 . FontLabel: updates version from git 2009-10-07 (issue #582)
 . Particles: FreeMovement uses World-Coordinates (issue #241)
 . Tests: Added Particle + Parallax test (part of issue #241)
 . TileMap: TMXLayers work without tiles (issue #587)
 . TileMap: TMX maps HUGE performance boost (issue #574)

version 0.8.2-rc0 - 5-Oct-2009
 . Actions: Added EaseBack family actios (issue #568)
 . AtlasSprite: set atlasIndex to invalid on remove (issue #569)
 . Box2d: using google code r22 (pre v2.1.0) (issue #494)
 . CocosNode: Better message error on scale (issue #556)
 . Effects: [effect copy] works (issue #573)
 . Effects: restore orignal director projection (issue #573)
 . Extras: added Joystick / ProximityManager (issue #XXX)
 . FontLabel: updates version from git (issue #582)
 . Macros: CCLOG uses the "cocos2d:" prefix (issue #XXX)
 . Parallax: fixed limit of 5 children (issue #565)
 . Templates: works with FontLabel (part of issue #534)
 . Templates: added cocos2d+chipmunk template (issue #XXX)
 . TextureAtlas: insertQuad fixed signed math (issue #575)

version 0.8.2-beta - 23-Sept-2009
 . All: ccConfig.h file added (issue #551)
 . Actions: added Ease Elastic actions (issue #530)
 . Actions: added Ease Bounce actions (issue #546)
 . Actions: added PageTurn3D action (issue #522)
 . BitmapFontAtlas: fixed contentSize (issue #536, #538)
 . BitmapFontAtlas: fixed offset/width (issue #537)
 . BitmapFontAtlas: only supports Latin 1 chars (issue #517)
 . Box2d: using google code r21 (pre v2.1.0) (issue #494)
 . CocosDenshion: muted property in SimpleAudioEngine (issue #526)
 . CocosDenshion: added preloadBackgroundMusic and willBackgroundMusicPlay to SimpleAudioEngine (issue #545)
 . CocosNode: improved doxygen documentation (issue #XXX)
 . CocosNode: added boundingBox method (issue #528)
 . Director: added convertToUI and renamed convertCoordinate to convertToGL (issue #531)
 . Director: fixed 2 leaks on Director#end (issue #524)
 . Director: Added a threaded FastDirector (issue #560)
 . Director: Added a CADisplayLink Director (issue #560)
 . Director: buffer default pixel format is RGBA_8888
 . Documentation: doxygen builds OK when there are spaces in the path (issue #540)
 . Label / Texture2D: Supports any .ttf via FontLabel (issue #534)
 . LabelAtlas: works with 256 different chars (issue #516)
 . RenderTexture: added RenderTexture test (issue #191)
 . Resources: improved directory structure (issue #552)
 . Template: using removeUnusedTextures (issue #550)
 . TileMap: TMX supports multiple tilesets (1 tileset per layer) (issue #510)
 . TileMap: TMX raises expection if map is not encoded and/or gzipped (issue #559)
 . Transition: ease actions can be overriden (issue #548)
 . Transition: added PageTurnTransition (issue #522)

version 0.8.1 - 26-Ago-2009
 . ActionManager: doesn't delete running actions (issue #481)
 . Box2d: using google code r10 (pre v2.1.0) (issue #494)
 . CocosDenshion: resumeBackground music (issue #513)
 . MultiplexLayer: removes child using cleanup:YES (issue #466)
 . Particles: no negative size (issue #514)
 . Resources: added new cocos2d logos (issue #521)
 . Template: added Icon.png and Default.png (part of issue #469)
 . Texture2D: using CCLOG instead of NSLog+#ifdef (issue #519)

version 0.8.1-rc - 19-Ago-2009
 . All: Using nonatomic properties (issue #509)
 . ActionManager: fixed crash (issue #490)
 . Actions: RotateTo always rotates to shortest angle fix (issue #499)
 . Box2d: using google code r8 (issue #494)
 . Box2d: added box2dTestBed (part of issue #494)
 . CocosDenshion: correct channel in SimpleAudioEngine (issue #465)
 . CocosDenshion: update buffer status after deletion ( issue #486)
 . CocosDenshion: SimpleAudioEngine can stop sounds (issue #498)
 . Parallax: update children at draw (issue #471)
 . TileMap: TMX maps starts at 0,0 position (part of issue #462)
 . TileMap: TMX getter/setters works OK with async maps (issue #506)
 . TileMap: anchorPoint works OK (issue #508)
 . Xcode: COCOS2D_DEBUG used instead of DEBUG (issue #507)

version 0.8.1-beta - 10-Ago-2009
 . BitmapFontAtlas: .png image can be in subfolders (issue #464)
 . Box2d: possibility to call world.DrawDebugData() from draw (issue #493)
 . Box2d: updated box2d repository. using r228 (issue #494)
 . CocosNode: parent is set to nil only after calling onExit (issue #476)
 . CocosNode: added user data (issue #482)
 . CocosLive: added support to request current ranking (issue #495)
 . MotionStreak: moved from experimental to stable. uses v0.8 API (issue #484)
 . MotionStreak: by default uses GL_SRC_ALPHA blend function (issue #405)
 . ParticleView: integrated Particle visual editor (issue #480)
 . Parallax: more precise absolute coords (issue #471)
 . RenderTexture: let's you render CocosNode objects into a texture (issue #XXX)
 . Template: added Xcode cocos2d Template (issue #469)
 . TextureMgr: Async reuses EAGL context (issue #472)
 . tools: added mkatlas.pl script (issue #483)
 . TiledMap: Added support for the TMX format: iso, ortho and hex maps (issue #462)
 . TouchDispatcher: don't dispatch empty touches (issue #468)

version 0.8 - 27-Jul-2009
 . Action: Speed#stop calls other's stop (issue #460)
 . BitmapFontAtlas: opacity and color work as expected (issue #463)
 . CocosNode: setRelativeAnchorPoint error (issue #461)
 . Director: convertCoordinate roundoff error (issue #453)

version 0.8-rc2 - 21-Jul-2009
 . Actions: Repeat repeats OK (issue #424)
 . Actions: Prevents division by 0 when duration==0 (issue #452)
 . ActionManager: 5% increase in performance (issue #451)
 . CocosDenshion: fixed clicking on looped waves sounds (issue #440)
 . CocosDenshion: Added properties in SimpleAudioEngine (issue #454)
 . CocosLive: using the deprecated CString API (issue #441)
 . CocosLive: send-score object can be reused (issue #417)
 . CocosNode: children is an explicit "property" (issue #411)
 . CocosNode: relativeTransformAnchor -> relativeAnchorPoint (part of issue #303)
 . ColorLayer: uses floats instead of ints for its size (issue #339)
 . ColorLayer: updates contentSize when when size is used (issue #443)
 . Demos: added basic template to start new projects (issue #447)
 . Director: FastDirector with fast events or not at compile time (issue #449)
 . FileUtils: Absolute paths are not converted (issue #352)
 . Menu: MenuItems works with anchorPoint correctly (issue #412)
 . Menu: ItemLabel disabled color is configurable. color is saved (issue #366)
 . Particle: VBO update only the needed particles (issue #367)
 . TextureMgr: new (and recommended) way to add CGImages (issue #349)
 . TouchDispatcher: retains/releases the delegates (issue #422)
 . Transitions: Fixed artifacts in Slide transitions (issue #442)

version 0.8-rc - 13-Jul-2009
 . ActionManager: actions logic were removed from CocosNode (issue #437)
 . Actions/Scheduler: the 1st time a Timer or Action is fired, is with dt=0 (issue #429)
 . Actions: CallFuncND doesn't leak if reused (issue #336)
 . AtlasSpriteManager: fixed blend function (part of issue #125)
 . AtlasSprite: render in subpixel by default (issue #414, issue #399)
 . BitmapFontAtlas: opacity and color are applied (issue #425)
 . BitmapFontAtlas: cache the configuration. FASTER loading times (issue #382)
 . CocosDenshion: improvements (issues #415, #431, #432, #433)
 . CocosNode: RGBA protocol setColor new API (issue #273)
 . CocosNode: removeAllChildren unschedules the timers correctly (issue #435)
 . Director: added isPaused property (issue #375)
 . Director: fixed memory leak in FPSLabel (issue #370)
 . Layer: possibility to hook / unkook touches/Accelerometer in runtime (issue #164)
 . ParallaxNode: uses world coordinates (issue #373)
 . Particles: support for auto-remove-on-finish (issue #385)
 . Scheduler: it's possible to scale the time (issue #236)
 . Scheduler: removed unused API (issue #427)
 . Scheduler: Added a way to remove all scheduled Timers (issue #421)
 . Tests: ParticleTest tests 'free' and 'grouped' emitter (part of issue #241)
 . TextureMgr: supports loading images asynchronously (issue #420)

version 0.8-beta - 17-Jun-2009
 . Actions: Added BezierBy action (issue #313)
 . Actions: improved performance when running Actions (issue #301)
 . Actions: fixed Repeat skipping when duration not an integer (issue #394)
 . All: removed deprecated classes/methods (issue #326)
 . AtlasSprite: supports flipX and flipY properties (issue #343)
 . BitmapFontAtlas: new features (issue #317)
 . box2d: Integrated box2d physics engine (issue #406)
 . CocosDenshion: new sound engine in experimental (issue #407)
 . CocosNode: actions don't retain the target (issue #150)
 . CocosNode: support real openGL Z vertex (issue #355)
 . CocosNode: faster transforming of local/world coordinates (issue #263)
 . CocosNode: anchorPoint uses normalized coords (0,0) to (1,1) (issue #303)
 . Director: supports PortraitUpsideDown and Right orientation (issue #351)
 . LabelAtlas: don't render in subpixel (issue #135)
 . Menu: All MenuItems supports CocosNodeRGBA protocol (issue #347)
 . Menu: Support for BitmapFontAtlas (or any other Label) (issue #365)
 . Menu: Support for Sprite and AtlasSprite (or any other CocosNodeRGBA node) (issue #383)
 . ParallaxNode: parallax code refactored (issue #358)
 . Particles: Added QuadParticleSystem. renamed ParticleSystem to PointParticleSystem (issue #245)
 . Particles: added support for endSize and endSizeVar (issue #241)
 . Particles: added support for start/end/var spinning (issue #335)
 . Particles: support for World/Local coordinates (issue #241)
 . Primitives: added bezier path support (issue #380)
 . Tests: Added PerformanceParticleTest (issue #331)
 . Tests: Added TouchTest (issue #211, #402)
 . Texture2D: new alias/antialias API (issue #226)
 . Texture2D: supports 16-bit textures RGB4 and RGB5A1 (issue #356)
 . Texture2D: blending mode varies according to texture (issue #125)
 . Texture2D: Supports images up to 1024x1024. Assert if bigger (issue #396)
 . TextureAtlas: uses interleaved vertex array (issue #359)
 . TextureMgr: added method that removes unused textures (issue #117)
 . Transition: onEnterTransitionDidFinsih added. OnExit and onEnter only once (issue #172)
 . Types: types follows OpenGL "standards" (issue #360)
 . Touch Events: support for Targeted touches (issue #211)
 . Touch Events: menu uses new touch dispatcher (issue #362)
 . Touch Events: supports priority (issue #307)
 . Xcode: fixed compile error when keyboard registry is enabled (issue #387)

 version 0.7.3 - 18-May-2009
 . Actions: Sequence works when 1st action is an InstantAction. InstantActions are reversible (issue #348)
 . CocosLive: Demo shows world rankings (issue #342)
 . Director: "new" Fast Director. Attach/Detach, auto-lock, SDK 3.0 works (issue #145, #issue #239, issue #340)
 . Texture2D: supports 16-bit textures RGB4 and RGB5A1 (issue #356)
 . Support: CGPointExtension compatible with c++ (issue #369)

version 0.7.2 - 23-Apr-2009
 . All: removed chipmunk macros. using CG macros (issue #290)
 . Actions: Added TintTo and TintBy (issue #204)
 . AtlasSprite: don't overwrite index 0 (issue #283)
 . AtlasSprite: Supports Z-order (issue #275)
 . AtlasSprite & Sprite: don't auto center sprite when setting frame (issue #281)
 . AtlasSprite: don't render in subpixels (issue #135)
 . AtlasSpriteManager: supports transformations (issue #308)
 . AtlasSpriteManager: fixes in removeChild (issue #296)
 . AtlasSpriteManager: works with capacity=1 (issue #305)
 . CocosNode: CocosNodeExtras merged into CocosNode (issue #292)
 . CocosNode: improved runAction/stopAction (issue #300)
 . CocosNode: possible memory leak when running actions (issue #298)
 . CocosNode: dont execute an already running action (issue #299)
 . CocosNode: children referring to deallocated parent (issue #297)
 . CocosNode: fixed "already scheduled exception" (issue #251)
 . CocosNode: don't render in subpixels (issue #135)
 . Demos: AtlasSprite with z-order (issue #275)
 . Demos: ParticleDemo uses touches to move the center of the emitter (issue #138)
 . Demos: organized tests folder (issue #280)
 . Demos: Atlas and Sprites uses TintBy and TintTo (issue #204)
 . Demos: Menu shows how to use padding / dynamic toggle items (part of issue #249, issue #224)
 . Demos: added drawing primitives excample (part of issue #322)
 . Director: Attach uses 'bounds' not 'frame' (issue #233)
 . Director: runWithScene / end doesn't crash/leak anymore (issue #325)
 . Director / Transitions: pushScene with Transitions works (issue #267)
 . Documentation: API doc documents free functions (issue #314)
 . Menu: an empty menu can be crated (issue #277)
 . Menu: align supports padding (issue #249)
 . Menu: align takes into account scale (issue #248)
 . Menu: MenuToggleItem supports add/remove items in runtime (issue #224)
 . Particles: Use by default fire.pvr (issue #276)
 . Particles: resetSystem actually resets the system (issue #252)
 . Particles: texture is a property (issue #282)
 . Particles: colors and vertices in 1 VBO (issue #246)
 . Primitives: deprecated all functions. New functions uses CGPoint (issue #322)
 . Scheduler: improved timer performance (issue #309)
 . SoundSupport: supports vorbis codec (issue #321)
 . ccArray: a fast alternative to NSMutableArray (issue #304)
 . TextureAtlas: fixed colorarray memory leak (issue #272)
 . TextureAtlas: support for insert,remove,reorder (issue #275)
 . TextureAtlas: free indices correctly when out of memory (issue #293)
 . TextureAtlas: resizeCapacity returns BOOL instead of raise exception (issue #294)
 . TextureAtlas: prevent crash when not enough memory while allocating color (issue #295)
 . TextureNode: texture is "retain" not "assign" (issue #230 and issue #274)
 . TileMapAtlas: supports fullpath (issue #220)
 . TileMapAtlas: don't render in subpixels (issue #135)
 . Xcode project: added class model (issue #312)

version 0.7.1 - 20-Mar-2009
 . Actions: added tags to actions (issue #222)
 . Actions: Spawns can be Speeded (issue #257)
 . Actions: Speed can be altered in runtime (part of issue #236)
 . AtlasSprite: Sprite sheet implementation (issue #238)
 . Chipmunk: cpVect is defined as a CGPoint (issue #260)
 . CocosNode: Camera is lazy alloced (issue #94)
 . CocosNode: addChild, removeChild:cleanup, getChildByTag family functions (issue #253)
 . CocosNode: added better comments, cleanup code (issue #219)
 . CocosNode: added RGB protocol: Atlas,Texture & ColorLayer conforms it (issue #234)
 . CocosNode: fixed memory leak when removeAndStop a node with children with actions (issue #254)
 . CocosNode: added transform local to world coordinates that supports rotation,scale & position (issue #207)
 . CocosNode: removed scale ivar (issue #231)
 . CocosNode: improved handling of nil parameters (issue #262)
 . CocosLive: filter by device id (issue #223)
 . CocosLive: category is UTF8'ized (issue #227)
 . CocosLive: using cc_playername instead of usr_playername (issue #242)
 . CocosLive: supports "update score" (issue #250)
 . Demos: added performance test (issue #243)
 . Director: FastDirector doesn't leak autoreleased objects (issue #221)
 . Director: prevents calling startAnimation twice in a row (issue #215)
 . Menu: can be aligned in columns / rows. Updated menu example (issue #206)
 . Menu: MenuItem supports LabelAtlas (issue #235)
 . Menu: MenuItemFont fixed memory leak (issue #232)
 . Menu: MenuItem improved hit testing (issue #214)
 . Scheduler: if signature is not correct Assert (issue #218)
 . Sprite: correct transform anchor point (issue #216)
 . TextureAtlas: support for texture2D (issue #161)
 . Tools: Added perf-test results (issue #243)

version 0.7.0 - 19-Feb-2009
 . Action: elapsed is a property (issue #203)
 . Actions: EaseIn/Out added. Cubic/Quad removed (issue #195)
 . Atlas: Fixed black line (issue #135 and issue #47)
 . Atlas: Works when GL_CULL_FACE is enabled (issue #179)
 . Atlas: updateAltasValues renamed to updateAtlasValues (issue #198)
 . CocosLive: added client and example that uses the CocosLive service (issue #175)
 . CocosNode: children is a property (issue #185)
 . CocosNode: rotate before scale (issue #217)
 . Demos: Creating Window and attaching cocos2d to it (issue #180)
 . Demos: Texture2dDemo shows how to load PVR images and PVR Mipmap images (issue #112)
 . Demos: Added AttachDemo (issue #180)
 . Demos: Added EffectsDemo and EffectsAdvancedDemo (issue #183)
 . Director: OpenGLview is attached to a given UIView/UIWindow (issue #180)
 . Director: winSize returns a CGSize (not a CGRect) (issue #159)
 . Director: added FastDirector (issue #145)
 . Director: dispatch missing events in main loop (issue #146)
 . Director: renamed runScene with runWithScene (issue #194)
 . Director: SignificantTimeChange fixed (issue #6)
 . Effects: Added Effects support (Grid and TiledGrid) (issue #183)
 . Effects: Basic: StopGrid, ReuseGrid (issue #183)
 . Effects: Grid: Waves3D, FlipX3D, FlipY3D, Lens3D, Ripple3D, Liquid, Shaky3D, Waves
            Twirl (issue #183)
 . Effects: Tiled: ShakyTiles3D, ShatteredTiles3D, ShuffleTiles, FadeOutTRTiles, FadeOutBLTiles,
            FadeOutUpTiles, FadeOutDownTiles, TurnOffTiles, WavesTiles3D, JumpTiles3D
            SplitRows, SplitCols (issue #183)
 . Experimental: Added StreakDemo (issue #171)
 . Menu: aligItemsVerticallyOld removed. (issue #196)
 . MenuItemFont: can be changed in runtime (issue #202)
 . MenuItemFont: assign correct size and documented isEnabled (issue #132)
 . Particle: Buffers updated on update (issue #163)
 . Sprite: initWithPVRTCFile is deprecated. will be removed in v0.8 (issue #197)
 . Texture: Support for full PVRTC (issue #112)
 . Texture: Easier to set Alias and/or AntiAlias texture parameters (issue #135 and issue #47)
 . TileMapAtlas: it is readable / writeable now (issue #200)
 . Transitions: added new Effects transitions
                SplitRowsTransition, SplitColsTransition, TurnOffTilesTransition,
                FadeTRTransition, FadeBLTransition, FadeUpTransition, FadeDownTransition (issue #187)
  . Xcode: treat warnings as errors (issue #201)


version 0.6.3 - 28-Jan-2009
 . Actions: ScaleTo & ScaleBy supports X and Y factors (issue #156)
 . Actions: Added collections of Ease Actions (issue #157)
 . Chipmunk: cpFlaot is a float, not a double (issue #130)
 . CocosNode: fixed absolutePosition (issue #140)
 . CocosNode: unschedule timers only when running (issue #142)
 . CocosNode: prevents crash under certain circumstances while executing actions (issue #141)
 . Demos: Added Texture2dDemo example (issue #169)
 . Demos: SpritesDemo has an improved Accelerate example (issue #168)
 . Demos: ParticlesDemo has the Rain Particle example (issue #136)
 . Demos: Added EaseDemo showing all the ease capabilities (issue #158)
 . Director: allow cleanup when deallocing the director (issue #144)
 . Director: avoid useless GL commands when displaying FPS (issue #162)
 . Director: possibility to change the DepthBuffer size (issue #160)
 . Label: possibility to create Label without dimensions and aligment (issue #154)
 . Menu: MenuItemToggle supports assigning the selectedIndex (issue #152)
 . Menu: aligment takes into account if status bar is present (issue #131)
 . MenuItem: improved compiler warning (issue #147)
 . Misc: added 'f' to numbers so they are floats, not doubles (issue #130)
 . Particles: added ParticleRain (issue #136)
 . Particles: center of emitter can be moved independently from position (issue #138)
 . Sprites: fixed possible memory leaks (issue #139)
 . Texture2D: prevent allocating more memory than needed (issue #154)
 . TextureMgr: supports directories withing the image name (issue #151)
 . TileMapAtlas: fixed bug when using TGA files (issue #124)
 . TileMapAtlas: supports up to 255 chars (issue #153)

version 0.6.2 - 24-Dec-2008
 . Actions: Accelerate & Speed ratios can be modified at runtime (issue #127)
 . CocosNode: added absolutePosition (issue #9 & issue #122)
 . CocosNode: tag is propagated when adding children (issue #118)
 . CocosNode: change change z-order at runtime (issue #59)
 . Demos: Chipmunk_Accel supports multiple touches (issue #129)
 . Demos: fixed typo in MenuTest (issue #111)
 . Demos: shows how to set multiple Touches and other options (issue #116)
 . Director: Touches work fast again (issue #126)
 . License: removed "GNU LGPL" from sources files (issue #115)
 . License: fixed grammar errors (issue #120)
 . Sprite & Animation: can be created from Texture2D, updated SpriteDemo example (issue #113)
 . TextureMgr: Avois duplicate cache (issue #121)
 . Transitions: FadeTransition supports variable color. Updated TransitionsDemo (issue #129)

version 0.6.1 - 08-Dec-2008
 . Documentation: Generation of doc fixes (issue #105)
 . Primitives: drawLine prototype fixed (issue #103)
 . Xcode: all projects have "thumb compilation" turned off (issue #104)

version 0.6.0 - 05-Dec-2008
 . Actions: Sequences of Repeats fixes (issue #80)
 . Actions: Added RepeatForEver. Added example in SpritesDemo example (issue #93)
 . Actions: Repeat can be reversed (issue #92)
 . Actions: Memory leaks detected by static analyzer. (issue #90)
 . CocosNode: added support for Parallax scroller. Created ParallaxDemo example (issue #89)
 . CocosNode: removed deprecated 'named' methods (issue #91)
 . CocosNode: lazy allocations with timers, children & actions (issue #94)
 . CocosNode: added removeAndStop, removeAndStopByTag and removeAndStopAll (issue #101)
 . Demos: fixed memory leaks in AnchorDemo, SpritesDemo and RotateWorld (related to issue #90)
 . Director: propagation of Touch events can be stopped (issue #96)
 . Documentation: properties are documented (issue #100)
 . Menu: conforms to CocosNodeSize protocol (issue #99)
 . Menu: support both vertical & horizontal alignment (issue #97)
 . Menu: added MenuItemToggle (issue #83)
 . Particle: Added ParticleSnow (issue #102)
 . Texture2D: creates the textures with clamp to edge and mag filter to linear (issue #95)

version 0.5.3 - 18-Nov-2008
 . Actions: Repeat fixes (issue #81)
 . CocosNode: added numberOfRunningActions (issue #72)
 . CocosNode: removeAll fixes (issue #74)
 . CocosNode: stopAction fix (issue #82)
 . CocosNode: supports flipX and flipY (issue #53)
 . CocosNode: supports scaleX and scaleY (issue #54)
 . Layer: isTouchEnabled, isAccelerometerEnabled are properties (issue #70)
 . Menu: supports CocosNodeOpacity protocol (issue #76)
 . MultiplexLayer: added switchToAndReleaseMe (issue #71)
 . OpenGLSupport: performance improvements (issue #84)
 . Particles: ParticleCount is a property (issue #68)
 . Texture2D: images & RGBA8 fixes (issue #86)
 . TextureMgr: Simulator supports PVRTC images (issue #75)
 . TextureMgr: removeTexture fixed (issue #85)
 . TextureMgr: supports CGImageRef (issue #87)
 . TileMapAtlas: supports TGA RLE format (issue #38)

version 0.5.2 - 04-Nov-2008
 . All: assign [super init] to self (issue #61)
 . Documentation: Add AUTHORS file with the cocos2d's contributors (issue #62)
 . CocosNode: added tags (getByTag, removeByTag)  (issue #52)
 . CocosNode: fixed big memory leak (issue #67)
 . Director: able to remove event enabled nodes (issue #56)
 . Director: can be hidden / unhidden (issue #55)
 . License: Explicit paragraphs that allows cocos2d + closed source projects (issue #57)
 . MenuItemImage: able to modify inner sprites (issue #58)
 . OpenGLSupport: added PowerVR Texture Compression (PVRTC) format support (issue #66)
 . Transitions: don't flicker (issue #60)

version 0.5.1 - 20-Oct-2008
 . Actions: Animation has restoreOriginalFrame argument (issue #46)
 . Actions: CallFunc retains target (issue #42)
 . AtlasNode: renders some artifacts (partially fixed issue #47)
 . Demos: Updated Chipmunks demos (issue #43)
 . Demos: Elasticity fixed in Chipmunk_Accel (issue #45)
 . Director: fps_images.png consumes much less texture memory (issue #49)
 . Documentation: included LICENSE.artwork (issue #51)
 . LabelAtlas: works with NxM size images (issue #50)
 . MenuItem: supports enable/disable (issue #22)
 . Particle system: exports more variables (issue #48)

version 0.5.0 - 05-Oct-2008
 . Actions: copy protocol fixed on some actions (issue #27)
 . Chipmunk: using newest version from svn (issue #34)
 . CocosNode: Nodes not being dealloced with active actions (issue #25)
 . CocosNode: Doxygen API reference fixed (issue #29)
 . Demo: added test/example of the new Atlas feature (issue #40)
 . Director: Doxygen API reference fixed (issue #29)
 . Director: Display FPS are rendered 10 times per second (issue #37)
 . LabelAtlas: Fast render update Label (issue #36) (*NEW_FEATURE*)
 . MenuItem: sending correct 'self' as argument (issue #19)
 . Misc: improved cocos2d icon and default image (issue #33)
 . TextureAtlas: Object to render indexed vertex arrays from 1 texture (issue #32) (*NEW_FEATURE*)
 . TileMapAtlas: Tile Map renderer (issue #35) (*NEW_FEATURE*)
 . TextureMgr: added removeAllTextures (issue #31)
 . Scheduler: retain arguments (issue #28)
 . Scheduler: passes correct delta time (issue #26)
 . Sprite: replaced xxxFromFile with xxxWithFile (issue #39) (*API_CHANGED*)

version 0.4.3 - 19-Sept-2008
 . Demo: AccelViewPort using code without the VirtualAccelerometer
 . Demo: TransitionDemo shows the 6 new transitions
 . Demo: Updated Icon.png & Default.png files
 . MenuItem: MenuItemFont are 3 pixels heigher.
 . Transitions: all Flip transitions have orientation: Left<->Right, Up<-->Down (6 new transitions)

version 0.4.2 - 10-Sept-2008
 . Action: FadeOut reverse fixed
 . Demo: AnchorDemo using back, restart, forward arrows
 . MenuItem: callback receives the sender as its argument (issue 14)
 . Particles: added initWithTotalParticles method.
 . Transitions: Fixed HUGE memory leak
 . Transitions: Timing fix. Slide transitions don't show "black" space

version 0.4.1 - 08-Sept-2008
 . Actions: commented an NSLog()
 . CocosNode: added removeAll (by Codemattic)
 . CocosNode: implementation file reorganized
 . CocosNode: added stopAction method (to remove just 1 one action)
 . CocosNode: sanity check when removing actions
 . Demo: ClickAndMove demo working again (issue 12)
 . Demo: SpritesDemo using back, restart & forward arrows
 . Demo: TransitionsDemo using back, restart & forward arrows
 . Demo: ParticleDemo using back, restart & forward arrows
 . Director: added eventsEnabled. You can enable/disabled touch events globally (eg: Transitions want this feature)
 . Director: implementation file reorganized
 . Director: drawScene renamed to mainLoop
 . Director: FPS are shown in the very bottom-left corner
 . Transitions: Added new ZoomFlipXTransition transition.
 . Transitions: Added new ZoomFlipYTransition transition.
 . Transitions: Added new ZoomFlipAngularTransition transition.

version 0.4.0 - 30-Ago-2008
 . CocosNode: private methods are private
 . CocosNode: stop renamed to stopAllActions
 . CocosNode: children does not use a auxiliar array (by Codemattic)
 . Director: private methods are private
 . Menu: removed setOffsetY
 . Menu: can be positioned like any other CocosNode using the position property
 . MenuItem: renamed to MenuItemFont
 . MenuItem: added MenuItemImage
 . MenuItem: uses target/selector, not receiver/selector
 . MenuItem: MenuItemFont restore scale to 1.0 after being invoked (by Codemattic)
 . MenuItem: can be positioned on runtime.
 . TextureNode: renamed setR:g:b: to setRGB:::

version 0.3.3 - 23-Ago-2008
 . Action: Added CallFuncND. Like CallFuncN but accepts data
 . CocosNode: actions can schedule actions [FIXED CRASH]
 . CocosNode: added default capacity to actions, children, & schedulers
 . CocosNode: relativeTrasnformAnchor is property
 . CocosNode: childrenAnchor removed (It wasn't working and it wasn't very useful)
 . CocosNode: negative z-order working
 . Demos: removed playgroud
 . Demos: added AnchorDemo
 . Demos: removed unused code from MenuTest
 . Demos: removed TcpAccelClient (deprecated)
 . Demos: AccelViewPort using VirtualAccelerometer
 . Director: fixed memory leak. First scene wasn't released
 . Director: fixed issue #6. Delta Time is never negative, and if a "Significant Time Change" is present, then DeltaTime will be 0.

version 0.3.2 - 14-Ago-2008
 . Action: Animate was using the wrong index. Possible crash fixed
 . ColorLayer: added support to change width & height at runtime
 . Demos: IntervalDemo using relative path for plist.info file
 . Demos: added filter to TcpAccelClient & Chipmunk_Accel demos (by Brian Hammond)
 . Director: propagates TouchEvents to all registered layers
 . Misc: Removed sound support. Not part of cocos2d
 . Misc: Moved OpenGLSupport inside the cocos2d directory. cocos2d.h includes OpenGLSupport headers
 . Misc: added getCocos2dVersion() function
 . Particles: It was (mistakenly) using Z coordinate
 . Sprite: added setDisplayFrame selector


version 0.3.1 - 30-Jul-2008
 . All: methods that receives target/selector, are named:Target selector (unified API)
 . All: added "cocos2d.h". applications should only import this file.
 . Demos: added resume/pause to application
 . Demos: chipmunk_accel is frame independent
 . Demos: added IntervalDemo demo. Shows how to uses interval timers, and how pause/resume works
 . Demos: removed JumpingSisters demo
 . Demos: new Default.png
 . Director: when paused don't consume CPU. Only renders the screen at 4 FPS.
 . Particles: don't uses draw to update, uses scheduled step. (pause/resume works)
 . Scheduler: added interval timers
 . Transitions: they don't flickr (bug introduced in v0.3.0)
 . Types: created ccTime type (float or double) used to calculate delta time
 . Types: older types have the prefix "cc" (cocos)


version 0.3.0 - 27-Jul-2008
 . Actions: they are not cloned. If you want to reuse them, clone them manually using the method 'copy'
 . Actions: CallFunc, CallFuncN using performSelector instead of NSInvocator
 . Actions: added CallFuncN action. First argument is the target node
 . Core: Using own scheduler to schedule timers/etc.
 . Demos: Added OrbitCamera demo in SpritesDemo project
 . Director: can initialize the view with pixel format RGBA8 or RGB565 (default)
 . Director: if in landscape mode, tells the application to be in landscape mode too
 . Director: landscape mode is LEFT again, since "Touch fighter" (apple game) uses left landscape
 . Director: setFPS, FPS renamed to setDisplayFPS, displayFPS
 . Director: added pause/resume support
 . Label: supports changing it's string
 . Menu: added support for y-offset
 . MenuItem: font size and font name are customizables
 . MenuItems: doesn't have "artifacts"
 . Texture Node: Added FadeIn/FadeOut support
 . Texture Node: Added transform anchor support
 . Texture Node: Added color suppport
 . Texture Node: Added new cocos2d node. Base class of Sprite and Label


version 0.2.1 - 21-Jul-2008
 . Director: landscape can be RIGHT or LEFT (at compile time)
 . Director: proxies touchesCancelled
 . Particle System: added smoke particle.
 . Particle System: fire example improved.
 . Particle System: supports for additive and blend colors
 . Particle System: splited in 2 files: particle.[hm] and ParticleSystems.[hm]
 . Particle System: doesn't iterate over dead particles
 . Particle System: fire.png uses white color, so "blend" mode works ok. fire.png is smaller (less resources)


version 0.2 - 5-Jul-2008
 . Replaced CGPoint with chipmunk's vector (cpVect) in CocosNode
 . Added particle system.
    . uses VBO + POINT_SPRITES
    . Built-in systems: Fire, Fireworks, Sun, Galaxy, Flower, Meteor, Spiral, Explosion
    . supports: system duration, paticle duration, gravity, radial, tangential, color, size, texture, direction, spread (all of them with its variation)
 . added support to display FPS


version 0.1 - 25-jun-2008:

25-jun-2008:
 . renamed MoveBy:actionWithDuration:delta to MoveBy:actionWithDuration:position
 . added Animation, Animate classes to animates sprites
 . removed box2d and related stuff to box2d
 . added and ported Chipmunk Demo
 . added primitives like drawCircle(), drawPoly(), drawLine(), drawPoint()

24-jun-2008:
 . moved all main.c and other tests files to tests/
 . moved plists, sounds and images to Resources/
 . removed unused images
 . Using only one plist file in Resources
 . cocos2d-port renamed to trunk
 . Imported code from Assembla<|MERGE_RESOLUTION|>--- conflicted
+++ resolved
@@ -1,4 +1,3 @@
-<<<<<<< HEAD
 version 2.0-rc0 XX-Feb-2012
 . [NEW] v1.1 Forward-ported changes:
 		Denshion: Background music fades ok (issue #1304)
@@ -172,16 +171,13 @@
 . [3RD] Kazmath: New external library. kazmath library for matrix and projection operations, and matrix GL stack
 . [3RD] Kazmath: Added ARM NEON Matrix Multiplication from Oolong project
 
-version 1.1-beta2 xx - 2011
+version 1.1-beta2 xx - 2012
 . [NEW] All: Code is compatible with ARC (issue #1199)
-=======
-version 1.1-beta2 xx - 2012
-. [NEW] v2.0 forward ported changes:
+. [NEW] v2.0 backward ported changes:
 			LabelBMFont: added setFntFile method
 			Animation: Added new animation format that supports delays per frame and notifications per frame
 			Actions: Added ActionTargeted action. Useful to target other nodes from a sequence.
 . [NEW] All: Code is compatible with ARC (issue #1199) 
->>>>>>> 1526dd8a
 . [NEW] Node: Added onExitTransitionDidStart (issue #792)
 . [NEW] ParticleSystem: supports animations in new animation format 
 . [NEW] TileMap: supports in-memory TMX map creation (issue #1239)
