<<<<<<< HEAD

version 2.0-alpha XX-Jul-2011
. [NEW] Action: Added new CallBlockO action
. [NEW] AtlasNode: added init method
. [NEW] ccGLState: added helper functions that keeps the GL state in order to prevent setters/getters
. [NEW] CProgressTimer: 
            - Convenience class constructor now passes in CCSprite (this gives developers easier access to timer with CCSpriteFrames, CCSprites, etc)
            - Reduced the progress timer types to just radial and bar - added in reverse, midpoint, barChangeRate to be have more flexible options to modify the progress.
			- Supports Tint + Color
. [NEW] Director: Removed Fast, FastThreaded and NSTimer director. The only one available is DisplayLink.
. [NEW] Director: Orientations are no longer supported. Only Portrait mode is supported. Use a ViewController to rotate the EAGL view.
. [NEW] Macros: ccgl* replaced with ccGL*
. [NEW] Math: Using kazmath for matrix and projection operations, and matrix GL stack
. [NEW] Math: Using NEON Matrix Multiplication from Oolong project
. [NEW] OpenGL ES: Added support for OpenGL ES 2.0. OpenGL ES 1.1 is no longer supported
. [NEW] Templates: Removed Xcode3 templates. Updated Xcode4 templates.
. [NEW] Tests: All tests use RootViewController
. [NEW] Tests: FontTest uses  "bundle" fonts instead of FontLabel
. [NEW] Tests: Removed HelloWorld* tests
. [NEW] Tests: TextureTest has TextureCache#asyncWithBlock test
. [NEW] Texture: Uses NPOT textures (gles20 already supports them)
. [NEW] TextureCache: Added asyncWithBlock method
. [NEW] Tiled: cc_vertexz property is no longer supported. Will raise exception if found.
. [NEW] Types: ccColor*B replaced with ccColor*UB
. [FIX] All: Removed deprecated methods and classes that were scheduled for removal post 1.0
. [FIX] CCProgressTimer: reverse renamed to reverseDirection in order to prevent possible collision with action#reverse
. [FIX] TextureCache: Uses "self" instead of "CCTextureCache" in shared instance
. [FIX] Xcode: cocosLive: Removed. Use OpenFeint or GameCenter instead
. [FIX] Xcode: FontLabel: Removed since in iOS 4 you can load custom TTF
. [FIX] Xcode: TouchJSON: Removed. No longer needed since cocosLive was removed
. [FIX] Xcode: Tremor / vorbis: Removed. Experimental sound engine is no longer supported
. [FIX] Xcode: iOS 4 is minimun required to run

version 1.0.0 -
=======
version 1.0.0 - 13-July-2011
>>>>>>> 537c6528
. [NEW] ccpSegmentIntersect & ccpPointIntersect: Added helper functions for ccpLineIntersect (issue #1193)
. [NEW] ccConfig: Added possibility to define the configuration as preprocessor macros
. [NEW] Director: frames is a readonly property
. [NEW] Menu: MenuItemFont can change size and font from instance (issue #1192)
. [NEW] Scheduler: Added isTargetPaused method
. [NEW] Sprite: Debugging draw for texture (issue #879)
. [NEW] Textures: PVR supports NPOT textures
. [FIX] CCArray: ForEach prepends "__" to inner variables to prevent conflict
. [FIX] ccpLineIntersect works as expected. Improved performance (issue #1174, #1193)
. [FIX] cocosLive: fixed memory leak in ScoreServerPost
. [FIX] Director: Added asserts to prevent calling startAnimation twice.
. [FIX] EAGLView: Fixed leak when using multisampling and resizing the layer (issue #1198)
. [FIX] EAGLView: resizeLayer is called only when the new size is different than the old one (issue #1153)
. [FIX] Menu: Column aligment is centered. Removed the +10 pixels padding.
. [FIX] Node: Node#Draw calls super#draw
. [FIX] Tests: Fixed memory leak in ParticleTest
. [FIX] Tests: Fixed memory leak in cocosLiveTest
. [FIX] TouchDispatcher: added setPriority (issue #757)
. [FIX] Xcode: cocos2d compiles OK with Xcode 4.2 + llvm 3.0
. [3RD] Chipmunk: updated to v5.3.5

version 1.0-rc3 - 31-May-2011
. [NEW] Actions: Added SkewTo and SkewBy actions
. [NEW] LabelTTF: Added support for LineBreakMode. Mac only supports Word-Break.
. [NEW] Node / Sprite: Added support for SkewX and SkewY properties
. [NEW] Tests: Added skewX, skewY tests for sprites and actions. Added linebreak tests for LabelTTF.
. [NEW] TextureCache: Added dumpCachedTextureInfo method. Shows the RAM used by the cached textures (issue #1154)
. [FIX] cocosLive: Fixed memory leaks in NSURLConnection
. [FIX] Sprites: DisplayedFrame returns the correct frame (issue #1182)
. [FIX] Templates: Supports spaces in project name (issue #1158)
. [FIX] TextureCache: Textures are autoreleased to prevent a crash in multi-threading environments
. [FIX] TexturePVR: clean glError() before creating textures
. [FIX] TMX Maps: Consume less memory (only what is needed), faster loading times (issue #1175)
. [FIX-MAC] Tests: Added test case for issue #1071
. [FIX-MAC] Director: Doesn't crash when entering fullscreen if window is not Key (issue #1185)

version 1.0-rc2 - 03-May-2011
. [NEW] CCArray: Added reduceMemoryFootprint and reverseObject (issue #1167)
. [NEW] Director: Use small dt when the game is being debugged.
. [NEW] Label: TTF supports new LA88 texture format instead of RGBA8888. A8 is still the default one.
. [NEW] Particles: Added support for ParticleDesigner 1.3.60 (spinning support)
. [NEW] Tests: Added test case for bug 1159
. [FIX] Particles: TTL is always >= 0.
. [FIX] Particles: texture coordinates are being used correctly when texture is NPOT.
. [FIX] Scheduler: Fixed possible crash when unscheduling a sibling (issue #1144)
. [FIX] Templates: Use NS_BLOCK_ASSERTIONS and NDEBUG in Release Mode to remove asserts
. [FIX] Templates: Xcode 3 templates fixed. Removed unused files in cocos2d lib. Added missing files from TouchJSON
. [FIX] Templates: ARMv6 devices uses "none" autorotation to improve speed
. [FIX] Templates: Added Xcode 4 "File" templates both for iOS and Mac OS X
. [FIX] Templates: Uses CFBundleIconFiles in Info.plist instead of "Icon Files" (issue #1151)
. [FIX] Templates: Xcode 4 templates generates "sub groups"
. [FIX] Templates: Xcode 4 Mac templates include CocosDenshion
. [FIX] TextureAtlas: Render "static" VBO batches between 6~10 % faster (issue #1150)
. [FIX-MAC] Templates: Generates by default an RGBA8 color buffer instead of an RGBA16

version 1.0-rc - 29-Mar-2011
. [NEW] Actions: Added the possibility to create a CCSpawn and CCSequence with an NSArray
. [NEW] CCArray: Added exchangeObject & exchangeObjectAtIndex (issue #1085)
. [NEW] Templates: Added Xcode4 templates for cocos2d, cocos2d+box2d, cocos2d+chipmunk both for iOS and Mac OS X
. [NEW] Templates: Possibility to run the installer from any directory
. [NEW] Tests: Added DirectorTest
. [NEW] Tests: Added Texture2d subtest for an unsupported PVR pixel format
. [NEW] TextureAtlas: added possibility to draw the quads in parts
. [FIX] All: Removed many deprecated methods and classes that were scheduled for removal on v1.0
. [FIX] Actions: Instant, "base" actions, ReverseTime, Spawn and Sequence don't leak memory if actions are reused
. [FIX] ccpLineIntersect: doesn't produce false positives for collisions (issue #962)
. [FIX] Director: convertToUI works OK in RetinaDisplay mode
. [FIX] Documentation: Drawing primitives fixed syntax error (issue #1127)
. [FIX] Documentation: onExit doxystring improved (issue #1135)
. [FIX] MenuItemToggle: Don't scale up if it is pressed several times (issue #948)
. [FIX] ProgressTimer: fixed underflow in setPercentage() (issue #1123)
. [FIX] RenderTexture: Only enable default GL states, without disabling them (mitigated issue #1145)
. [FIX] StreakMotion: fixed flicker introduced in v0.99.x (issue #1075)
. [FIX] Templates: Don't generate analyze warnings in Xcode4 (issue #1142)
. [FIX] Xcode: TexturePVR compiles when using cocos2d as an external library (issue #1132)
. [FIX] Xcode: Added SKIP_INSTALL=YES in libraries for Xcode4 (issue #1137)
. [FIX-MAC] All: Code is 64-bit friendly. No more warnings when casting from 64 to 32 bits
. [FIX-MAC] Director: Compiles in Mac when "slow" FPS are selected (issue #1126)
. [FIX-MAC] Director: Fullscreen reuses the OpenGL view.
. [3RD] FontLabel: Fixes issues with wrapping and apostraphes and hyphens (issue #1124)
. [3RD] TouchJSON: Updated to "master" from March, 5 2011 (issue #1128)
. [3RD] uthash / utlist: Updated to version 1.9.3

version 1.0-beta - 01-Mar-2011
. [NEW] Actions: Repeat and RepeatForEver has getter/setter for the inner action (issue #1110)
. [NEW] LayerGradient: Added "compressed interpolation" (default mode) in order to display all graident's colors in any vector
. [NEW-MAC] Added CC_DIRECTOR_INIT(). It is possible to create a Mac Window programatically
. [NEW-MAC] EventDispatcher: Added support for Touch events
. [FIX] CocosDenshion: Improved logging
. [FIX] CocosDenshion: Fixed excessively large or negative gain values cause distorted audio in the simulator.
. [FIX] CocosDenshion: Added guards to prevent memory corruption caused by invalid parameters
. [FIX] CocosDenshion: Define some constants for defaults, make const parameter on buffer asynch load method
. [FIX] CCArray: insertObjectAtIndex checks bounds (issue #1121)
. [FIX] Director: Fixed possible crash when purging the TextureCache
. [FIX] Layer: CCMultiplexLayer deprecated. New name is CCLayerMultiplex
. [FIX] Particles: consumes less memory (12 bytes less per particle) and are a bit faster
. [FIX] ProgressTimer: Consumes less memory
. [FIX] RenderTexture: Added possibility to save buffer in any place (issue #1100)
. [FIX] RenderTexture: re-added getUIImageFromBuffer method. Supports RetinaDisplay
. [FIX] Sprite: flipx/flipy don't modify the contentSize (issue #1073)
. [FIX] SpriteFrame: setRect sets pixels too. setRectInPixels sets points too (issue #1088)
. [FIX] Templates: ItunesArtwork renamed to iTunesArtwork (issue #1092)
. [FIX] Templates: HelloWorld -> HelloWorldLayer and other improvements (issue #873)
. [FIX] TextureCache: asyncObject#dealloc uses CCLOGINFO instead of CCLOG (issue #1096)
. [FIX] TiledMap: TMX maps work with zlib compression (Tiled v0.6)
. [FIX-MAC] Director: runLoop enables NSTimers events (issue #1107)
. [FIX-MAC] EventDispatcher: flagsChanged is triggered correctly (issue #1066)
. [FIX-MAC] EventDispatcher: queue & dispatch events are synced (issue #1083)
. [FIX-MAC] LabelTTF: alignment works OK (issue #1073)
. [FIX-MAC] Menu: Menu doesn't hang up with invisible menus (issue #1070)
. [FIX-MAC] Menu: Tracking "touches" works as expected (issue #1114)
. [FIX-MAC] Templates includes AudioToolbox and OpenAL frameworks

version 0.99.5 - 16-Dec-2010
. [NEW] All: small performance improvements in all the code
. [NEW] Layer: Added gradient layer
. [NEW] MenuItem: it also supports class methods
. [NEW] SpriteFrameCache: added method to load a plist file with a texture file name
. [NEW] Texture: It is possible to use a subclass like MutableTexture without modifying the code
. [NEW-MAC] Added Mac templates
. [NEW-MAC] Added "flagsChanged" keyboard event
. [NEW-MAC] Added support for Fullscreen / window mode
. [NEW-MAC] Added support for AutoScale if the window is resized / fullscreen (EXPERIMENTAL)
. [FIX] All: Misc cleanups in the code
. [FIX] Action: Blink restores doesn't set as invisible the frame when the action is done (issue #1061)
. [FIX] Camera: uses points intead of pixels. Works OK in RetinaDisplay mode (issue #1023)
. [FIX] CCArray: fixed possible crash
. [FIX] Configuration: checks for possible glErrors. Only ask for max samples if iOS >= 4 (issue #1041)
. [FIX] Director: Fixed possible memory leak when popping a scene.
. [FIX] FileUtils: loads .gz / .ccz files correctly in RetinaDisplay mode (issue #1037)
. [FIX] FileUtils: fixed big memory leaks on .ccz inflater
. [FIX] FileUtils: removes -hd suffix if the filename already has it (issue #1040)
. [FIX] Node: udpated doxygen strings regarding default anchorPoint (issue #1049)
. [FIX] Sprite: updateTransform can be overriden (issue #824)
. [FIX] Sprite: Assert if an sprite initialized with a batchnode and it is not using it (issue #1053)
. [FIX] Sprite: correctly overrides setIsRelativeAnchorPoint (issue #1055)
. [FIX] SpriteFrameCache: textureFileName is relative to path (issue #1044)
. [FIX] Particles: QuadParticle uses Points (issue #1057)
. [FIX] Templates: removeStartup compiles (issue #1059)
. [FIX] Texture: PVR with non-square mipmaps generates a warning log in debug mode (issue #1052)
. [FIX-MAC] Display Link thread: async images works as expected. Enabled by default.
. [FIX-MAC] MacGLView: VSync is enabled when the view is loaded from the NIB
. [TEST] Added Glyph Designer test case
. [TEST] Added LayerGradient test
. [TEST-MAC] Added cocos2d icon to Mac tests
. [TEST-MAC] Added EventTest
. [3RD] Chipmunk: Updated to v5.3.4
. [3RD] libpng: don't compile pngtest.c (issue #1058)

 
version 0.99.5-rc1 - 15-Nov-2010
. [NEW] Director: setProjection calls "updateProjection" delegate if "custom" projection is used
. [NEW] Label: The CCLabelProtocol implements the -(NSString*)string method.
. [NEW] Particles: Added a new type kCCPositionTypeRelative. Useful for "trail" particles. Added Test.
. [NEW] Textures: Added support for pvz.ccz and pvr.gz formats
. [NEW] Textures: TextureCache has a method to test if a texture is already cached (issue #793)
. [NEW] ZipUtils: Added generic functions to uncompress any .gz or .ccz file (issue #1016)
. [FIX] Actions: OrbitCamera doesn't crash on Simulator
. [FIX] CCArray: fastRemoveObjectAtIndex works as expected (issue #1024)
. [FIX] CocosDenshion: Fixed possible loss of audio on iOS 4.2
. [FIX] config: CC_FONT_LABEL_SUPPORT is again, enabled by default
. [FIX] Configuration: removed main bundle from CCConfiguration (issue #839 issue #773)
. [FIX] Director: projection is doubled in RetinaDisplay mode
. [FIX] DrawingPrimitives: don't modify the buffer in RetinaDisplay (issue #995)
. [FIX] EAGLView: Doesn't crash in multithread environment (re-fixed issue #350)
. [FIX] Label: BMFontLabel simplified loading of atlas. Doesn't use CCFileUtils (issue #1031)
. [FIX] Label: setString copies the string, and not retain it (issue #1034)
. [FIX] Mac: Events are dispatched when CC_DIRECTOR_MAC_USE_DISPLAY_LINK_THREAD is used
. [FIX] Menu: MenuItems can draw its children (issue #458)
. [FIX] Menu: MenuItems positions can be controlled manually (issue #1013)
. [FIX] Menu: Menus uses touch priority kCCMenuTouchPriority (-128) (issue #1033)
. [FIX] Node: convertToAR method fixed (issue #1017)
. [FIX] Node: vertexZ works OK in RetinaDisplay mode
. [FIX] Particles: Improved doxygen documentation (issue #1026)
. [FIX] Particles: centerOfGravity renamed to sourcePosition (issue #1026)
. [FIX] RenderTexture: removed unneeded and dangerous assert in getUIImageAsDataFromBuffer
. [FIX] RenderTexture: fixed important memory leak when saving images
. [FIX] SpriteBatchNode: improved performance when drawing the batch (issue #824)
. [FIX] SpriteBatchNode: children sprites use the visible property correctly (issue #665)
. [FIX] TextureCache: Improved loading time of cached PVR images (issue #998)
. [FIX] Texture2D: addPVRTCImage: -> addPVRImage: since it also loads non-compressed PVR images
. [FIX] Texture2D: Use 32-bit textures when creating labels on ARM_NEON hardware. Performance improvement.
		To enable it, edit ccConfig and set CC_USE_RGBA32_LABELS_ON_NEON_ARCH = 1
. [FIX] Texture2D: Improved creation time of texts. It's not so expensive to create ZFont labels (issue #971)
. [FIX] Tiled: images can be relative to source map (issue #787)
. [FIX] Tiled: TMXLayer checks for correct GID (issue #742)

version 0.99.5-rc0 - 25-Oct-2010
. [NEW] AnimationCache: New class. It deprecates the CCSprite#animation methods (issue #848)
. [NEW] Animation: simplified API. Name is no longer needed. Deprecated API that uses name.
. [NEW] Animation: Animation has its own file: CCAnimation.m
. [NEW] CocosDenshion: Added duration, freq and size queries for buffers
. [NEW] Director: Added "hook" for notifications or any other kind of object like CCNotifications
. [NEW] Director: Added "enableRetinaDisplay:(BOOL)enabled"
. [NEW] EAGLView: Added support for multisampling
. [NEW] EAGLView: Added support sharegroup
. [NEW] Templates: Install HD, iPad and spotlight icons
. [FIX] Blocks: Actions and MenuItems copy the blocks instead of retaining it (issue #1007)
. [FIX] config: CC_FONT_LABEL_SUPPORT is disabled by default since it performs really bad on iOS >= 4.0
. [FIX] Layer: register accelerometer onEnterTransitionDidFinsih (issue #624)
. [FIX] Node: converToNodeSpace works on RetinaDisplay (issue #1000)
. [FIX] Node: all transform methods uses Points instead of Pixels (issue #999)
. [FIX] Node: onEnterTransitionDidFinsih is also called when added a node to a running node (issue #1018)
. [FIX] Node: addChild returns void, and not self in order to simplify the API
. [FIX] Node: Initializes parent_ to nil at init time
. [FIX] Node: Performance improvement in insertChild (issue #909)
. [FIX] RenderTexture: improved performance, improved logic, no more glMaskColor() bugs (issue #1012)
. [FIX] Sprite: setPositionInPixels set to dirty when called (issue #1001)
. [FIX] Templates: Fixed startup flicker (issue #947)
. [FIX] Templates: Installs @2x, iPad and spotlight icons
. [FIX] Tests: Touch Tests works on RetinaDisplay (issue #1000)
. [FIX] Tests: box2d tests work with RetinaDisplay
. [FIX] Transitions: PageTurnTransition re-fixed. No more artifacts. This time is for real (issue #751)
. [3RD] Chipmunk: Using version 5.3.2

version 0.99.5-beta3 23-Sep-2010
 . [NEW] RetinaDisplay supported automatically:
	Director: winSize returns size in Points. Use winSizeInPixels for pixels
	Node: position is in Points. Use positionInPixels for pixles
	Node: contentSize is in Points. Use contentSizeInPixels for pixels
	Node: boundingBox is in Points. Use boundingBoxInPixels for pixels
	Texture2d: contentSize is in Points. Use contentSizeInPixels for pixels
	FileUtils: Will try to load the file with the suffix "-hd" if RetinaDisplay is enabled, unless the "-hd" suffix is already present
	The following objects were enhanced to work with points:
		TMXTileMap, Sprite, SpriteFrame, Node, ParticleSystem, LabelBMFont, LabelTTF, Menu, MenuItem,
		ColorLayer, RenderTexture, MotionStreak, Transitions, Actions, LabelAtlas, AtlasNode
		and the drawing primitives
	The nodes that weren't updated is because there was no need to update them.
 . [NEW] SpriteFrameCache:	Added a way to remove from the SpriteFrameCache frames given a dictionary, file or texture (issue #953)
 . [FIX] CCArray: improved speed in inserting and deleting elements
 . [FIX] ParticleSystem: fixed memory leak when using ParticleDesigner (issue #986)
 . [FIX] RenderTexture: creates a POW texture, but this doesn't mean that it should be an squared texture (issue #993)
 . [FIX] Templates: Default SDK is 4.1
 . [FIX] Texture2d: Fixed possible crash in NPOT PVR images
 . [FIX] Texture2d: If Text in context can't be created return nil (prevent possible crash)
 . [FIX] Texture2d: Optimized loading time of PVR images
 . [FIX] Transitions: PageTurn3D transition has fewer visible artifacts (issue #751)
 
version 0.99.5-beta2 31-Ago-2010
 . [NEW] Actions: files renamed: CCXXXAction.[hm] -> CCActionXXX.[hm]
 . [NEW] Actions: Using new naming convetion:
			CCInstantAction -> CCActionInstant
			CCIntervalAction -> CCActionInterval
			CCEaseAction -> CCActionEase
			CCCameraAction -> CCActionCamera
 . [NEW] Action: CCPropertyAction renamed to CCActionTween
 . [NEW] Director: New naming convention: CCnameDirector -> CCDirectorName
 . [NEW] Director: DirectorIOS is responsible for swapping buffers
 . [NEW] Label: CCLabelAtlas#labelAtlasWithString: -> labelWithString. Old method deprecated
 . [NEW] Label: CCBitmapFontAtlas deprecated. Use CCLabelBMFont instead.
 . [NEW] Label: CCBitmapFontAtlas#bitmapFontAtlasWithString -> labelWithString. Old method deprecated.
 . [NEW] Label: CCLabel renamed to CCLabelTTF
 . [NEW] Mac: cocos2d works on Mac. All objects works with the following exceptions:
			- CCParticleSystemPoint is not supported. Use CCParticleSystemQuad instead
			- CCRenderTexture doesn't save textures to images
			- ZLabel (FontLabel) is not supported
			- Mmm... probably a bit more.
 . [NEW] Particles: New naming convention:
			CCPointParticleSystem -> CCParticleSystemPoint
			CCQuadParticleSystem -> CCParticleSystemQuad
 . [NEW] Transitions: new transition naming convention (issue #946)
 . [FIX] Actions: ivars 'duration', 'elapsed', 'tag' now have the '_' suffix in their names.
 . [FIX] Artifact fixer is a compile time option in ccConfig. Disabled by default
 . [FIX] ccCArray: off-by-1 offset, and lastObject fixed (issue #960 and #961)
 . [FIX] ccTypes: using GL types for CC GL structures. Prevents possible errors on 64-bit machines
 . [FIX] CocosDenshion: Added SDK4.0 compile check in CDAudioManager
 . [FIX] CocosDenshion: panning does not work correctly on iOS4 (issue #949)
 . [FIX] Director: Works with Fast FPS disabled (issue #954)
 . [FIX] Director: it's possible to set a custom projection before setting the openGL view (issue #952)
 . [FIX] Label: BitmapFontAtlas supports empty strings (issue #950)
 . [FIX] Label: LabelAtlas doesn't crash if the texture file can't be found (issue #965)
 . [FIX] Layer: ivars isTouchEnabled / isAccelerometerEnabled have the '_' suffix in their names
 . [FIX] Menu: Disabled possible menuItem on onExit (issue #969)
 . [FIX] Sprite: little optimization when using BatchNode + children
 . [FIX] Templates: Added missing keys in Info.plist (issue #939)
 . [FIX] Tools: mkatlas supports artifact removal (issue #549)
 . [FIX] Tools: mkatlas supports spaces in the name (issue #618)
 . [3RD] Chipmunk: updated to Chipmunk v5.3 and Chipmunk Demos
 
version 0.99.5-beta 30-Jul-2010 - AKA 'CJ the artifact killer'
 . [NEW] BitmapFontAtlas: added support for multilines labels
 . [NEW] BitmapFontAtlas: added optional setCString method
 . [NEW] Configuration: added a helper method to obtain the iOS version
 . [NEW] Config: added CC_OPTIMIZE_BLEND_FUNC_FOR_PREMULTIPLIED_ALPHA. Enabled by default.
 . [NEW] Texture Atlas & Particles: Uses VBO on ARMv7 and iPhone Simulator.
			Uses a vertex array list on ARMv6. Performance improvment.
 . [NEW] Sprite: Added support for Zwoptex v1.0 (issue #913)
 . [NEW] SpriteFrameCache: Added support for Zwoptex name aliases (issue #935)
 . [NEW] SpriteSheet is deprecatd. Use SpriteBatchNode instead.
 . [NEW] Support/ccUtils.h: added new file that contains some useful functions like nextPOT
 . [NEW] RenderTexture: default blend function compatible with premultiplied alpha (issue #937)
 . [NEW] Tests: Zwoptex Test added
 . [NEW] Texture2D: Added support for Non compressed PVR images. New supported formats:
			RGBA_8888, BGRA_8888, RGBA_4444, RGBA_5551, RGB_565, A_8, AI_88, I_8
 . [NEW] Texture2D: PVR images can be treated as having alpha premultiplied with:
		+(void) PVRImagesHavePremultipliedAlpha:(BOOL)
 . [FIX] CCArray: conforms to NSCopying protocol (issue #934)
 . [FIX] CocosDenshion: Improved sound interruption code (issue #928)
 . [FIX] Particles: Built-in particles use QuadParticles when compiled in ARMv7,
                and PointParticles when compiled in ARMv6
 . [FIX] Sprites: No artifacts when using spritehsheets (issue #938)
 . [FIX] Templates & Tests: call CC_DIRECTOR_END() on AppDelegate Terminate
 . [FIX] Templates: Use LLVM-GCC as default compiler
 . [FIX] Tests: AtlasTest renamed to LabelTest
 . [FIX] Tests: CocosLive Demo: added requestRank tests
 . [FIX] TextureCache: JPEG workaround (issue #866) is only applied on iOS >= 4 (issue #932)
 . [3RD] libpng: updated to v1.2.44 (libpng is only used by a cocos2d test)
 
version 0.99.4 - 14-Jul-2010
 . [NEW] CocosDenshion: switching between background and foreground music (issue #928)
 . [FIX] CocosDenshion: fixed memory leak weak reallocing buffers (issue #919)
 . [FIX] CocosDenshion: SimpleAudioEngine's enable works as expected (issue #927)
 . [FIX] ccCArray: ccCArrayAppendValueWithResize fixed function signature (issue #926)
 . [FIX] Director: 2d projection + HighRes works OK (issue #918)
 . [FIX] Director: purgeCachedData doesn't purge the SpriteFrameCache (issue #922)
 . [FIX] EAGLView: removed unused 'delegate_' ivar
 . [FIX] EAGLView: it is possible to resize the view (issue #914)
 . [FIX] EAGLView: projection is recalculated after view is resized (issue #924)
 . [FIX] GLES-Render: solid objects' colors synced with box2d repository
 . [FIX] Scheduler: Doesn't reschedule already scheduled method. It only updates the interval.
 . [FIX] Templates & Tests: added App Delegate foreground & background callbacks
 
 version 0.99.4-rc3 - 01-Jul-2010
 . [FIX] All: Import ccCArray instead of ccArray (compiles in case sentive file system)
 . [FIX] CCArray: fixed overflow (issue #901)
 . [FIX] CocosDenshion: Fixed bug in CDBufferManager, added test case to FadeToGrey, fixed Info.plist
 . [FIX] RenderTexture: works in HiRes mode (issue #898)
 . [FIX] Director: Avoid re-scale initial issue (issue #899, issue #350)
 . [FIX] Director: convertToUI works as expected (issue #902)
 . [FIX] Director: renamed mainLoop -> drawScene
 . [FIX] Director: appended '_' to ivars (eg: FPSLabel -> FPSLabel_)

version 0.99.4-rc2 - 24-Jun-2010
 . [NEW] CCArray: Internally uses CCARRAY_FOREACH. Improved performance (issue #353)
 . [NEW] Templates: BaseSDK 4.0. Deploy OS Target: 3.0
 . [FIX] CocosDenshion: compiles with LLVM v1.5
 . [FIX] Removed artifacts from PageTurnTransition (issue #751)
 . [FIX] Templates: calls Director#purgeCachedData on memory warning
 . [FIX] Templates: sets CD_DEBUG=1 in debug configuration
 . [FIX] Texture2D: JPEG images are displayed correctly in iOS4 (issue #886)

version 0.99.4-rc - 22-Jun-2010
 . [NEW] Director: supports "setContentScaleFactor" (high-res support natively)
 . [FIX] Effects: Creates correct color buffer
 . [FIX] Director: Sets correctly portrait upside-down orientation
 . [FIX] Sprites: flipX/Y works with offsets (issue #732)
 . [FIX] Templates: Bundle Version is 1.0 (issue #871)

version 0.99.4-beta - 14-Jun-2010
 . [NEW] CDSoundEngine loadBufferFromData method added for loading custom buffer data.
 . [NEW] CDSoundEngine channel groups renamed source groups to make function clearer.
 . [NEW] CDSoundEngine source groups can be dynamically modified using defineSourceGroups.
 . [NEW] CDSoundSource new object oriented sound API
 . [NEW] CDSoundEngine added soundSourceForSound method to create CDSoundSource objects
 . [NEW] CDSoundEngine buffers are automatically increased as needed (no more CD_MAX_BUFFERS)
 . [NEW] CDPropertyModifier class for modifying properties such as pitch and gain over time
 . [NEW] CDXPropertyModifierAction class for modifying properties such as pitch and gain using cocos2d actions
 . [NEW] Convenience methods for fading volume of background music, sound effects and CDSoundSource objects
 . [NEW] SimpleAudioEngine soundSourceForFile method for creating CDSoundSource objects
 . [NEW] SimpleAudioEngine rewrote buffer management code using new CDBufferManager class
 . [NEW] CDBufferManager - class for associating buffer ids with a file name
 . [NEW] CDAudioManager simplified initialisation. Now by default creates a single source group containing all sources
 . [NEW] CDAudioInterruptProtocol - implemented by classes that can be muted or enabled such as CDAudioManager
 . [NEW] Mute now works like television mute i.e. audio continues but is silenced use the enabled property to disable sound.
 . [NEW] CDAudioTransportProtocol - implemented by classes that can be played, paused, stopped and rewound.
 . [NEW] CDAudioInterruptTargetGroup container for objects that implement CDAudioInterruptProtocol so that groups of objects can be set mute/enabled.
 . [NEW] CCArray: added high performance array. Used by CCNode, CCSpriteSheet
 . [NEW] Director: added support for high-res resolutions
 . [NEW] EAGLView: renderer is an object. EAGLView creates a ES1Renderer object (issue #883)
 . [NEW] EAGLView: it's possible to create a EAGLView manually, or by using Interface Builder
 . [NEW] Particle: QuadParticle supports subrects (issue #870)
 . [NEW] TextureCache: Added removeTextureForKey: instance method
 . [NEW] Tests: Added PerformanceNodeChildren performance test
 . [FIX] Particle: Added support for ParticleDesigner 1.2
 . [FIX] Particle: QuadParticle renders the image correctly (not upside-down) (issue #872)
 . [FIX] Particle: ParticleSamples are subclass of 'quad' particle and not 'point' particle
 . [FIX] Tests: removed ParticleView, AccelViewPortDemo since they were deprecated
 . [FIX] Tests: fixed some tests so they look OK on the ipad
 . [FIX] Xcode: default family is: iPhone/iPad

version 0.99.3 - 25-May-2010
 . [NEW] Animation: added 2 methods to create the Animation without delay (updated samples)
 . [NEW] Director: added 'purgeCachedData' method. Should be called on memory-warning event.
 . [FIX] ActionManager: Improved API, with better names (issue #835)
 . [FIX] Action CCCallFunc: supports class methods (issue #868)
 . [FIX] BitmapFontAtlas: Improved loading times (issue #833)
 . [FIX] Node: Improved performance when rendering at the cost of 64 bytes more per node (issue #830)
 . [FIX] Particle: Kill the particle if timeToLive < 0 before updating it.
 . [FIX] Templates: Define DEBUG in Debug configurations

version 0.99.3-rc - 18-May-2010
 . [NEW] License: Using MIT license
 . [NEW] Node: added removeFromParentAndCleanup:(BOOL) (issue #566)
 . [NEW] Particle: Added support for modes: "gravity mode" (old behavior) and "radial movement" mode
 . [NEW] Particle: Added support Particle Designer (issue #XXX)
 . [NEW] Scheduler: supports pause/resume/'update' with priority (issue #439)
 . [FIX] ActionManager: using uthash instead of ccHashSet (easier to use)
 . [FIX] Actions: CallFuncND can pass any void ptr, even 0 or 1.
 . [FIX] BitmapFontAtlas: using uthash instead of ccHashSet (easier to use)
 . [FIX] Grid: Fixed memory leak (issue #853)
 . [FIX] Menu: If items are disabled or invisible, touch is not consumed (issues #779, #866)
 . [FIX] Particles: Removed unnecesary assert (issue #851)
 . [FIX] Particles: QuadParticle works with NPOT textures (issue #863)
 . [FIX] Scheduler: Improved performance (issue #492)
 . [FIX] Templates: Using uthash instead of ccHashSet (issue #860)
 . [FIX] Templates: templates can be installed in user directory (issue #856)
 
version 0.99.2 - 28-Apr-2010
 . [FIX] ActionManager: removeByTag doesn't crash if action is also running (issue #841)
 . [FIX] cocos2d/*.m: fixed several memory leaks in cases where initXXX failed (issue #XXX)
 . [FIX] Director: fixed start-up flicker (issue #350)
 . [FIX] EAGLView: If discard-framebuffer is supported and using depthBuffer, then discard it before swapping (SDK4.0 only) (issue #XXX)
 . [FIX] Grid: simplied code, easier to maintain, added support for flipped textures (part of issue #448)
 . [FIX] Sprite/SpriteSheet: reorderChild works as expected when using subchildren (issue #767)
 . [FIX] Templates: installer has better error messages and checks the installer conditions in a better way (issue #842)
 . [FIX] Xcode: compiles OK with LLVM Compiler SDK 4.0beta2
 . [3RD] Box2d: Updatd to SVN r100 (v2.1.2)

version 0.99.2-rc - 15-Apr-2010
 . [NEW] Actions: Added blocks actions via PLBlocks: CCCallBlock and CCCallBlockN (issue #699)
 . [NEW] Actions: Added CCFollow, an action that follows a CCNode (issue #738)
 . [NEW] Actions: Added CCPropertyAction, a generic way to update properties using an action (issue #491)
 . [NEW] MenuItem: MenuItems supports blocks via PLBlocks (issue #699)
 . [NEW] Texture2D: added support for NPOT textures where available (issue #818)
 . [NEW] Templates: file templates for CCLayer, CCNode, CCSprite (issue #XXX)
 . [NEW] TMXMaps: added support for per-tile properties (issue #606)
 . [NEW] ProfilingTimer: new class to test performance (issue #724)
 . [NEW] Xcode: added "build all tests" target (issue #XXX)
 . [FIX] Box2d: GLES-DebugDraw draws non-solid circles as non-solid circles (issue #831)
 . [FIX] Director: FPSLabel uses RGBA4444 texture to reduce possible performance impact (issue #658)
 . [FIX] EAGLView: swapBuffers doesn't bind the color buffer. It assumes it is already bound (issue #XXX)
 . [FIX] Particles: constants stars with kCC (issue #809)
 . [FIX] Particles: Asserts if start/end size is <0 or >64
 . [FIX] Protocols: CCAnimationProtocol removed. Merged into CCAnimation (issue #XXX)
 . [FIX] Protocols: CCFrameProtocol removed. Merged into CCSprite (issue #XXX)
 . [FIX] Ribbon: fixed memory corruption bug (issue #XXX)
 . [FIX] Ribbon/RenderTexture: use objective-c like ivars (part of issue #733)
 . [FIX] Templates: Improved logic in template installer (issue #XXX)
 . [FIX] Templates: Generates optimized binaries. ARMv7 binaries have thumb-2 enabled (issue #XXX)
 . [FIX] SpriteSheet: Improved doxygen documentation (issue #827)
 . [FIX] SpriteFrameCache: logs warning if frame is not found
 . [FIX] Xcode: uses optimized binary. ARMv7 binary has thumb-2 enabled (issue #XXX)
 . [3RD] Box2d: updated to SVN r91 (v2.1.1)
 
version 0.99.1 - 19-Mar-2010
 . [FIX] Menu: If menu is not visible it doesn't receive touches (issue #88)
 . [FIX] Menu: MenuItemLabel restores the scale property (issue #500)
 . [FIX] SpriteFrameCache: set singleton to nil when it is purged (issue #814)
 . [FIX] Templates: thumb-compilation turned off at project settings (already off in target settings) (issue #772)
 . [FIX] Texture2D allocs the right texturememory when using the non-premultiplied alg.(issue #813)
 . [FIX] Texture2D supports A8 textures (issue #816)
 . [3RD] Libpng: updated to v1.2.43 (libpng is only used by a cocos2d test)

version 0.99.1-rc - 12-Mar-2010
 . [NEW] Actions: new added actions: CCProgressTo, CCProgressFromTo (issue #783)
 . [NEW] CGPointExtensions: new add functions:  CGPointExtension like: clampf, ccpClamp, ccpFromSize,
			ccpCompOp, ccpLerp, ccpFuzzyEqual, ccpCompMult, ccpAngleSigned, ccpAngle,
			ccpRotateByAngle, ccpLineIntersect (issue #783)
 . [NEW] Macros: added CCLOGINFO() and CCLOGERROR(). CCLOGINFO() disabled by default (issue #799)
 . [NEW] SpriteFrameCache: added support for Zwoptex Desktop version (issue #812)
 . [NEW] TMX: if layer contains cc_vertezx=automatic, tiles will use vertexZ and GL_ALPHA_TEST (issue #780)
 . [NEW] TMX: TMXLayer supports Tiled offset property (issue #616)
 . [NEW] TMX: Added support for .tsx tilesets (issue #619)
 . [NEW] Transition: new added transitions: CCRadialCCWTransition, CCRadialCWTransition (issue #783)
 . [FIX] All: cocos2d constants start with kCC. Change is backward compatible (issue #809)
 . [FIX] Actions: CCRepeat works smoothly, without jerks (re-fixed issue #390)
 . [FIX] Actions: CCAnimate frame calculation is more precise (issue #758)
 . [FIX] CocosDenshion: Fixed mute (issue #789)
 . [FIX] RenderTexture: removed limit when saving images (issue #782)
 . [FIX] RenderTexture: doesn't use GL_DITHER and restores glColorMask() (issue #796)
 . [FIX] Sprite, LabelAtlas, TiledMap: opactiy + color works even when the texture is premultiplied (issue #668)
 . [FIX] TMX: TMXTileMap supports any kind of objects, like CCSprite (issue #700, #765)
 . [FIX] TMX: TMXLayer uses the opacity defined for the layer (issue #785)
 . [FIX] TMX: TMXLayer raises exception if it receives the addChild message (issue #808)
 . [FIX] Texture2D: removed NSLog when image was NULL (issue #802)
 . [FIX] Xcode: hardware requirements in .plist: doesn't contain disabled features (issue #769)
 . [3RD] Box2d: udpated to r66 (issue #795)
 . [3RD] Chipmunk: updated to v5.2 (issue #784)

version 0.99.0 - 18-Feb-2010
 . CocosDenshion: background music can loop (issue #774)
 . CocosDenshion: allow audio session category to be changed (issue #775)
 . CocosDenshion: can be initialized before cocos2d (issue #777, #773)

version 0.99.0-final - 15-Feb-2010
 . Box2d: updated to r58 (issue #494)
 . Director: Only send "cleanup" when the scene is replaced (re fixed issue #709)
 . CocosDenshion: SimpleAudioEngine incorrectly accessing CDAudioManager (issue #748)
 . CocosDenshion: added support for 22Khz OpenAL (issue #594)
 . CocosDenshion: fixed wrong error check in CocosDenshion (issue #678)
 . CocosDenshion: added shutdown method (issue #688)
 . CocosDenshion: allow usage of alBufferDataStatic (issue #753)
 . CocosDenshion: added stopAllSounds (issue #756)
 . CocosDenshion: fixed small leak in background music file name string (issue #644)
 . CocosDenshion: CDAudioManager support for multiple AVAudioPlayers (issue #764)
 . Compatiblity: TextureNode is subclass of CCSprite (issue #755)
 . Node: only uses bits as bools, when they are not properties (fixed issue #743)
 . Node: relativeAnchorPoint renamed to isRelativeAnchorPoint (issue #749)
 . Node: improved doxygen string in rotation (issue #761)
 . Sprite: use correct blending functions (issue #728)
 . Sprite: supports CGImageRef with key (issue #349)
 . Sprite: when texture is nil, supports opacity & color (issue #741)
 . Sprite: setTextureRect() and setColor() works OK with subchildren (issue #763)
 . SpriteFrameCache: removed @syncronized() (issue #663)
 . Template: box2d template treats warnings as erros, uses unroll loops for performance (issue #750)
 . Template: Info.plist uses UIRequiredDeviceCapabilities (issue #769)
 . Tests: SpriteTest uses GL_ALPHA_TEST is zVertex test (issue #XXX)
 . TMX: filling empty tiles doesn't crash (issue #740)
 . TMX: if compression is not "gzip", abort (tiled 0.4 feature) (issue #XXX)
 
version 0.99.0-rc - 31-Jan-2010
 . All: Default OpenGL state is: GL_TEXTURE_2D, GL_VERTEX_ARRAY, GL_COLOR_ARRAY, GL_TEXTURE_COORD_ARRAY (issue #718)
 . Action: Improved CCSequence performance (issue #XXX)
 . BitmapFontAtlas: huge performance boost in update/create time (issue #730)
 . Box2d: updated to r39 (issue #494)
 . Camera: Offset fixed in landscape mode (issue #378)
 . Camera: It's possible to orbit around any point (issue #438)
 . Camera: Doesn't reset affine matrix (issue #XXX)
 . Chipmunk: Using Chipmunk v5.1.0 (issue #664)
 . Configuration: added object that knows GL capabilities and other misc stuff (issue #712)
 . Director/Particles/Grid: removed hardcoded display size values. Using variable (issue #XXX)
 . Director: send "cleanup" message to root scene when it is being replaced (issue #709)
 . Effects: works independently of the display resolution (issue #XXX)
 . Grid: optimized code. Only call camera.locate if it is dirty (issue #XXX)
 . Node: Uses cached Affine matrix to transform the nodes (2 GL calls vs. 5 GL calls) (issue #XXX)
 . Node: uses bits instead of bools when compiled with SDK >= 3_0 (issue #726)
 . Node: uses "_" suffix for ivars (children_, isRunning_, tag_, etc..) (issue #733)
 . Scheduler: removed support of repeats. Postponed for v0.99.1 (rolling back issue #630)
 . Singletons: removed @syncronized() since cocos2d is not thread safe (issue #663)
 . SpriteSheet: reorder updates descendants. Added test for this case (issue #708)
 . Sprite: can create sprite from SpriteSheet. deprecated creation method from SpriteSheet (issue #657)
 . Sprite: optimized rendering when using spriteSheet and subchildren (issue #XXX)
 . Sprite: flip only flips the texture (not the anchor point and children) (issue #725)
 . Templates: Updated to support v0.99, Chipmunk v5.1 and Box2D r39
 . Templates: install_template.sh supports custom directory (issue #736)
 . Templates: box2d+cocos2d template doesn't generate warnings... well only 2 warnings (issue #739)
 . Tests: Works independently of the display resolution
 . TextureNode: Removed Node. Superseded by Sprite
 . TMXMaps: objectGroup support offsets (issue #689)
 . TMXMaps: objectGroup: Simplified object creation. All objects are NSDictionaries. For custom objects, subclass TMXTiledMap (issue #636)
 . TMXMaps: groupNamed renamed to objectGroupNamed (issue #XXX)
 . TouchDispatcher: StandardTouchHandler returns void (not BOOL). They are executed after the TargetedHandlers (issue #710)
 . Xcode: doxygen scripts runs with spaces in subdirectories (issue #684)
 
version 0.9.0-beta2 - 11-Jan-2010
 . Actions: added 2 new instant actions: FlipX and FlipY (counter-rollback of part issue #620)
 . Actions: uses FLT_EPSILON constant (issue #701)
 . Actions: prevent jerk in Repeat and RepeatForEver (issue #390)
 . Actions: RotateTo can be repeated without losing information (issue #705)
 . BitmapFontAtlas: doesn't override color when using setString (issue #610)
 . Chipmunk: removed compiler warning on chipmunk demo (issue #680)
 . CocosLive: added sanity checks on demo (issue #681)
 . Director: removed compile warning on DisplayLink director (issue #682)
 . Particles: prevent possible memory corruption when autoRemove is ON (issue #703)
 . Scheduler: Supports repeat-number-of-times in scheduled selectors (issue #630)
 . Sprite: anchor + offset + scale works  (issue #671)
 . Sprite: can create subclasses with an SpriteFrameName (issue #XXX)
 . Sprite: flip works as scale * -1 (issue #690)
 . Sprite: easier to subclass. [self init] is called (issue #485)
 . Sprite: isFrameDisplayed works OK with offsets (issue #707)
 . SpriteFrame: removed support for flipX and flipY  (rollback of a part issue #620)
 . SpriteFrameCache: If originalSize is not present, display warning (issue #670)
 . SpriteSheet: adding grand-children doesn't crash (issue #676)
 . SpriteSheet: child and children work OK with negative scales (issue #677)
 . SpriteSheet: It is easier to subclass (issue #397)
 . Templates: uses rfc1034identifier (issue #685)
 . Texture2D: simulator treats pre-multiplied alpha images correctly (issue #697)
 . TextureCache: doesn't crash when file not found. log error insted (issue #695)
 . TMXTiledMap: added support for object and objectgroup (issue #636)
 . TMXTiledMap: TMXLayer and TMXObjectGroup on it's own files (part of issue #636)
 . TMXTiledMap: doesn't generate descendants when not necessary (works as fast as in v0.8.2)
 . TMXTiledMap: removeChild works without corrupting the tilemap (issue #XXX)
 
version 0.9.0-beta - 14-Dic-2009
 . ActionManager: fixed leak (issue #635)
 . Actions: using [self class]. Easier to subclass (issue #655)
 . Box2d: updated to r31 (pre 2.1.0) (issue #494)
 . Chipmunk: updated to v5.0 (issue #664)
 . CocosDenshion: support for detecting ringer/mute switch state (issue #593)
 . CocosDenshion: doesn't crash when file has no extension (issue #595)
 . ColorLayer: supports Blend Protocol (issue #597)
 . Node: vertexZ is translated just once (issue #641)
 . Director: call schedulers before glClear in mainLoop (part of issue #533)
 . Director: "global" NSBundle to facilitate the integration of more than 1 game (issue #654)
 . Particles: code easier to mantain, same performance
 . Particles: small performance improvement (issue #661)
 . SpriteSheet: supports any level of sub-children (issue #346, issue #665)
 . Sprite: supports "honor parent transform" (issue #643)
 . Sprite: displayFrame renamed to displayedFrame (issue #XXX)
 . Sprite: fixed zwoptex offset & anchorPoint (issue #653)
 . Sprite: setDisplayFrame works OK with different texture sizes (issue #666)
 . Templates: using SDK 3.0 as base SDK
 . Textures: supports mipmap generation (issue #632)
 . Texture Atlas: uses VBO instead of vertex array list (issue #581)
 . TextureCache: don't use autorelease pool to load images (issue #XXX)
 . Tiles: TMX maps supports sub-directories (issue #539)
 . Transition: added CrossFadeTransition (issue #646)

version 0.9.0-alpha - 18-Nov-2009
 . All: using CC namespace (issue #520)
 . All: prevents warnings with Static Analizer (issue #613)
 . All: cocos protocols renamed to avoid confusion (part of issue #520)
 . All: Added compatibility with v0.8 (part of issue #520)
 . Animation: supports duration and reverse (issue #627)
 . Tests: Performance Tests re-integrated to main Xcode project (issue #XXX)
 . BitmapFontAtlas: works with subdirectories (issue #612)
 . Box2d: updated to r26 (pre 2.1.0) (issue #494)
 . CocosLive: Uses CL namespace (part of issue #520)
 . CocosLive: Uses ASCII encoder (issue #617)
 . Sprite: Sprite and AtlasSprite merged in just one class (issue #620)
 . Sprite: AtlasSpriteManager renamed to SpriteSheet (issue #620)
 . Sprite: Sprite Frames and animations supports flipx / flipy (issue #620)
 . SpriteFrameCache: added an easier way to create animations and sprites (issue #620)
 . Templates: updated (part of issue #520 and issue #620)
 . Templates: includes cocos2d and CocosDenshion licences files
 . TextureMgr: renamed to TextureCache (part of issue #620)
 . Xcode: textures files in 1 Xcode group (Texture2d, PVRTexture, TextureAltas, TextureCache)

version 0.8.2 - 19-Oct-2009
 . Actions: Animate copy restoreOriginalFrame parameter (issue #602)
 . ChipmunkTest: uses new API to set director type (issue #XXX)
 . CocosLive: doesn't use deprecated methods (issue #604)
 . MenuItem: added isSelected property (issue #601)
 . Tests: removed copyrighted fonts (part of issue #596)
 
version 0.8.2-rc1 - 14-Oct-2009
 . Actions: start/stop sets the target (issue #489 and issue #589)
 . Actions: Compound actions call "inner" stop (issue #489 and #issue #589)
 . Actions: Fixed BezierBy reverse. BezierBy doesn't use startPosition (issue #586)
 . Actions: added BezierTo (issue #562)
 . Actions: RotateTo uses min distance (issue #584)
 . Actions: JumpBy/To uses parabolic function (issue #324)
 . BitmapFontAtlas: added limited unicode support (issue #596)
 . Director: Rolling back buffer format. Default buffer format is RGB565.
 . FontLabel: updates version from git 2009-10-07 (issue #582)
 . Particles: FreeMovement uses World-Coordinates (issue #241)
 . Tests: Added Particle + Parallax test (part of issue #241)
 . TileMap: TMXLayers work without tiles (issue #587)
 . TileMap: TMX maps HUGE performance boost (issue #574)
 
version 0.8.2-rc0 - 5-Oct-2009
 . Actions: Added EaseBack family actios (issue #568)
 . AtlasSprite: set atlasIndex to invalid on remove (issue #569)
 . Box2d: using google code r22 (pre v2.1.0) (issue #494)
 . CocosNode: Better message error on scale (issue #556)
 . Effects: [effect copy] works (issue #573)
 . Effects: restore orignal director projection (issue #573)
 . Extras: added Joystick / ProximityManager (issue #XXX)
 . FontLabel: updates version from git (issue #582)
 . Macros: CCLOG uses the "cocos2d:" prefix (issue #XXX)
 . Parallax: fixed limit of 5 children (issue #565)
 . Templates: works with FontLabel (part of issue #534)
 . Templates: added cocos2d+chipmunk template (issue #XXX)
 . TextureAtlas: insertQuad fixed signed math (issue #575)
 
version 0.8.2-beta - 23-Sept-2009
 . All: ccConfig.h file added (issue #551)
 . Actions: added Ease Elastic actions (issue #530)
 . Actions: added Ease Bounce actions (issue #546)
 . Actions: added PageTurn3D action (issue #522)
 . BitmapFontAtlas: fixed contentSize (issue #536, #538)
 . BitmapFontAtlas: fixed offset/width (issue #537)
 . BitmapFontAtlas: only supports Latin 1 chars (issue #517)
 . Box2d: using google code r21 (pre v2.1.0) (issue #494)
 . CocosDenshion: muted property in SimpleAudioEngine (issue #526)
 . CocosDenshion: added preloadBackgroundMusic and willBackgroundMusicPlay to SimpleAudioEngine (issue #545)
 . CocosNode: improved doxygen documentation (issue #XXX)
 . CocosNode: added boundingBox method (issue #528)
 . Director: added convertToUI and renamed convertCoordinate to convertToGL (issue #531)
 . Director: fixed 2 leaks on Director#end (issue #524)
 . Director: Added a threaded FastDirector (issue #560)
 . Director: Added a CADisplayLink Director (issue #560)
 . Director: buffer default pixel format is RGBA_8888
 . Documentation: doxygen builds OK when there are spaces in the path (issue #540)
 . Label / Texture2D: Supports any .ttf via FontLabel (issue #534)
 . LabelAtlas: works with 256 different chars (issue #516)
 . RenderTexture: added RenderTexture test (issue #191)
 . Resources: improved directory structure (issue #552)
 . Template: using removeUnusedTextures (issue #550)
 . TileMap: TMX supports multiple tilesets (1 tileset per layer) (issue #510)
 . TileMap: TMX raises expection if map is not encoded and/or gzipped (issue #559)
 . Transition: ease actions can be overriden (issue #548)
 . Transition: added PageTurnTransition (issue #522)
 
version 0.8.1 - 26-Ago-2009
 . ActionManager: doesn't delete running actions (issue #481)
 . Box2d: using google code r10 (pre v2.1.0) (issue #494)
 . CocosDenshion: resumeBackground music (issue #513)
 . MultiplexLayer: removes child using cleanup:YES (issue #466)
 . Particles: no negative size (issue #514)
 . Resources: added new cocos2d logos (issue #521)
 . Template: added Icon.png and Default.png (part of issue #469)
 . Texture2D: using CCLOG instead of NSLog+#ifdef (issue #519)

version 0.8.1-rc - 19-Ago-2009
 . All: Using nonatomic properties (issue #509)
 . ActionManager: fixed crash (issue #490)
 . Actions: RotateTo always rotates to shortest angle fix (issue #499)
 . Box2d: using google code r8 (issue #494)
 . Box2d: added box2dTestBed (part of issue #494)
 . CocosDenshion: correct channel in SimpleAudioEngine (issue #465)
 . CocosDenshion: update buffer status after deletion ( issue #486)
 . CocosDenshion: SimpleAudioEngine can stop sounds (issue #498)
 . Parallax: update children at draw (issue #471)
 . TileMap: TMX maps starts at 0,0 position (part of issue #462)
 . TileMap: TMX getter/setters works OK with async maps (issue #506)
 . TileMap: anchorPoint works OK (issue #508)
 . Xcode: COCOS2D_DEBUG used instead of DEBUG (issue #507)
 
version 0.8.1-beta - 10-Ago-2009
 . BitmapFontAtlas: .png image can be in subfolders (issue #464)
 . Box2d: possibility to call world.DrawDebugData() from draw (issue #493)
 . Box2d: updated box2d repository. using r228 (issue #494)
 . CocosNode: parent is set to nil only after calling onExit (issue #476)
 . CocosNode: added user data (issue #482)
 . CocosLive: added support to request current ranking (issue #495)
 . MotionStreak: moved from experimental to stable. uses v0.8 API (issue #484)
 . MotionStreak: by default uses GL_SRC_ALPHA blend function (issue #405)
 . ParticleView: integrated Particle visual editor (issue #480)
 . Parallax: more precise absolute coords (issue #471)
 . RenderTexture: let's you render CocosNode objects into a texture (issue #XXX)
 . Template: added Xcode cocos2d Template (issue #469)
 . TextureMgr: Async reuses EAGL context (issue #472)
 . tools: added mkatlas.pl script (issue #483)
 . TiledMap: Added support for the TMX format: iso, ortho and hex maps (issue #462)
 . TouchDispatcher: don't dispatch empty touches (issue #468)

version 0.8 - 27-Jul-2009
 . Action: Speed#stop calls other's stop (issue #460)
 . BitmapFontAtlas: opacity and color work as expected (issue #463)
 . CocosNode: setRelativeAnchorPoint error (issue #461)
 . Director: convertCoordinate roundoff error (issue #453)
 
version 0.8-rc2 - 21-Jul-2009
 . Actions: Repeat repeats OK (issue #424)
 . Actions: Prevents division by 0 when duration==0 (issue #452)
 . ActionManager: 5% increase in performance (issue #451)
 . CocosDenshion: fixed clicking on looped waves sounds (issue #440)
 . CocosDenshion: Added properties in SimpleAudioEngine (issue #454)
 . CocosLive: using the deprecated CString API (issue #441)
 . CocosLive: send-score object can be reused (issue #417)
 . CocosNode: children is an explicit "property" (issue #411)
 . CocosNode: relativeTransformAnchor -> relativeAnchorPoint (part of issue #303)
 . ColorLayer: uses floats instead of ints for its size (issue #339)
 . ColorLayer: updates contentSize when when size is used (issue #443)
 . Demos: added basic template to start new projects (issue #447)
 . Director: FastDirector with fast events or not at compile time (issue #449)
 . FileUtils: Absolute paths are not converted (issue #352)
 . Menu: MenuItems works with anchorPoint correctly (issue #412)
 . Menu: ItemLabel disabled color is configurable. color is saved (issue #366)
 . Particle: VBO update only the needed particles (issue #367)
 . TextureMgr: new (and recommended) way to add CGImages (issue #349)
 . TouchDispatcher: retains/releases the delegates (issue #422)
 . Transitions: Fixed artifacts in Slide transitions (issue #442)
 
version 0.8-rc - 13-Jul-2009
 . ActionManager: actions logic were removed from CocosNode (issue #437)
 . Actions/Scheduler: the 1st time a Timer or Action is fired, is with dt=0 (issue #429)
 . Actions: CallFuncND doesn't leak if reused (issue #336)
 . AtlasSpriteManager: fixed blend function (part of issue #125)
 . AtlasSprite: render in subpixel by default (issue #414, issue #399)
 . BitmapFontAtlas: opacity and color are applied (issue #425)
 . BitmapFontAtlas: cache the configuration. FASTER loading times (issue #382)
 . CocosDenshion: improvements (issues #415, #431, #432, #433)
 . CocosNode: RGBA protocol setColor new API (issue #273)
 . CocosNode: removeAllChildren unschedules the timers correctly (issue #435)
 . Director: added isPaused property (issue #375)
 . Director: fixed memory leak in FPSLabel (issue #370)
 . Layer: possibility to hook / unkook touches/Accelerometer in runtime (issue #164)
 . ParallaxNode: uses world coordinates (issue #373)
 . Particles: support for auto-remove-on-finish (issue #385)
 . Scheduler: it's possible to scale the time (issue #236)
 . Scheduler: removed unused API (issue #427)
 . Scheduler: Added a way to remove all scheduled Timers (issue #421)
 . Tests: ParticleTest tests 'free' and 'grouped' emitter (part of issue #241)
 . TextureMgr: supports loading images asynchronously (issue #420)

version 0.8-beta - 17-Jun-2009
 . Actions: Added BezierBy action (issue #313)
 . Actions: improved performance when running Actions (issue #301)
 . Actions: fixed Repeat skipping when duration not an integer (issue #394)
 . All: removed deprecated classes/methods (issue #326)
 . AtlasSprite: supports flipX and flipY properties (issue #343)
 . BitmapFontAtlas: new features (issue #317)
 . box2d: Integrated box2d physics engine (issue #406)
 . CocosDenshion: new sound engine in experimental (issue #407)
 . CocosNode: actions don't retain the target (issue #150)
 . CocosNode: support real openGL Z vertex (issue #355)
 . CocosNode: faster transforming of local/world coordinates (issue #263)
 . CocosNode: anchorPoint uses normalized coords (0,0) to (1,1) (issue #303)
 . Director: supports PortraitUpsideDown and Right orientation (issue #351)
 . LabelAtlas: don't render in subpixel (issue #135)
 . Menu: All MenuItems supports CocosNodeRGBA protocol (issue #347)
 . Menu: Support for BitmapFontAtlas (or any other Label) (issue #365)
 . Menu: Support for Sprite and AtlasSprite (or any other CocosNodeRGBA node) (issue #383)
 . ParallaxNode: parallax code refactored (issue #358)
 . Particles: Added QuadParticleSystem. renamed ParticleSystem to PointParticleSystem (issue #245)
 . Particles: added support for endSize and endSizeVar (issue #241)
 . Particles: added support for start/end/var spinning (issue #335)
 . Particles: support for World/Local coordinates (issue #241)
 . Primitives: added bezier path support (issue #380)
 . Tests: Added PerformanceParticleTest (issue #331)
 . Tests: Added TouchTest (issue #211, #402)
 . Texture2D: new alias/antialias API (issue #226)
 . Texture2D: supports 16-bit textures RGB4 and RGB5A1 (issue #356)
 . Texture2D: blending mode varies according to texture (issue #125)
 . Texture2D: Supports images up to 1024x1024. Assert if bigger (issue #396)
 . TextureAtlas: uses interleaved vertex array (issue #359)
 . TextureMgr: added method that removes unused textures (issue #117)
 . Transition: onEnterTransitionDidFinsih added. OnExit and onEnter only once (issue #172)
 . Types: types follows OpenGL "standards" (issue #360)
 . Touch Events: support for Targeted touches (issue #211)
 . Touch Events: menu uses new touch dispatcher (issue #362)
 . Touch Events: supports priority (issue #307)
 . Xcode: fixed compile error when keyboard registry is enabled (issue #387)

 version 0.7.3 - 18-May-2009
 . Actions: Sequence works when 1st action is an InstantAction. InstantActions are reversible (issue #348)
 . CocosLive: Demo shows world rankings (issue #342)
 . Director: "new" Fast Director. Attach/Detach, auto-lock, SDK 3.0 works (issue #145, #issue #239, issue #340)
 . Texture2D: supports 16-bit textures RGB4 and RGB5A1 (issue #356)
 . Support: CGPointExtension compatible with c++ (issue #369)

version 0.7.2 - 23-Apr-2009
 . All: removed chipmunk macros. using CG macros (issue #290)
 . Actions: Added TintTo and TintBy (issue #204)
 . AtlasSprite: don't overwrite index 0 (issue #283)
 . AtlasSprite: Supports Z-order (issue #275)
 . AtlasSprite & Sprite: don't auto center sprite when setting frame (issue #281)
 . AtlasSprite: don't render in subpixels (issue #135)
 . AtlasSpriteManager: supports transformations (issue #308)
 . AtlasSpriteManager: fixes in removeChild (issue #296)
 . AtlasSpriteManager: works with capacity=1 (issue #305)
 . CocosNode: CocosNodeExtras merged into CocosNode (issue #292)
 . CocosNode: improved runAction/stopAction (issue #300)
 . CocosNode: possible memory leak when running actions (issue #298)
 . CocosNode: dont execute an already running action (issue #299)
 . CocosNode: children referring to deallocated parent (issue #297)
 . CocosNode: fixed "already scheduled exception" (issue #251)
 . CocosNode: don't render in subpixels (issue #135)
 . Demos: AtlasSprite with z-order (issue #275)
 . Demos: ParticleDemo uses touches to move the center of the emitter (issue #138)
 . Demos: organized tests folder (issue #280)
 . Demos: Atlas and Sprites uses TintBy and TintTo (issue #204)
 . Demos: Menu shows how to use padding / dynamic toggle items (part of issue #249, issue #224)
 . Demos: added drawing primitives excample (part of issue #322)
 . Director: Attach uses 'bounds' not 'frame' (issue #233)
 . Director: runWithScene / end doesn't crash/leak anymore (issue #325)
 . Director / Transitions: pushScene with Transitions works (issue #267)
 . Documentation: API doc documents free functions (issue #314)
 . Menu: an empty menu can be crated (issue #277)
 . Menu: align supports padding (issue #249)
 . Menu: align takes into account scale (issue #248)
 . Menu: MenuToggleItem supports add/remove items in runtime (issue #224)
 . Particles: Use by default fire.pvr (issue #276)
 . Particles: resetSystem actually resets the system (issue #252)
 . Particles: texture is a property (issue #282)
 . Particles: colors and vertices in 1 VBO (issue #246)
 . Primitives: deprecated all functions. New functions uses CGPoint (issue #322)
 . Scheduler: improved timer performance (issue #309)
 . SoundSupport: supports vorbis codec (issue #321)
 . ccArray: a fast alternative to NSMutableArray (issue #304)
 . TextureAtlas: fixed colorarray memory leak (issue #272)
 . TextureAtlas: support for insert,remove,reorder (issue #275)
 . TextureAtlas: free indices correctly when out of memory (issue #293)
 . TextureAtlas: resizeCapacity returns BOOL instead of raise exception (issue #294)
 . TextureAtlas: prevent crash when not enough memory while allocating color (issue #295)
 . TextureNode: texture is "retain" not "assign" (issue #230 and issue #274)
 . TileMapAtlas: supports fullpath (issue #220)
 . TileMapAtlas: don't render in subpixels (issue #135)
 . Xcode project: added class model (issue #312)
 
version 0.7.1 - 20-Mar-2009
 . Actions: added tags to actions (issue #222)
 . Actions: Spawns can be Speeded (issue #257)
 . Actions: Speed can be altered in runtime (part of issue #236)
 . AtlasSprite: Sprite sheet implementation (issue #238)
 . Chipmunk: cpVect is defined as a CGPoint (issue #260)
 . CocosNode: Camera is lazy alloced (issue #94)
 . CocosNode: addChild, removeChild:cleanup, getChildByTag family functions (issue #253)
 . CocosNode: added better comments, cleanup code (issue #219)
 . CocosNode: added RGB protocol: Atlas,Texture & ColorLayer conforms it (issue #234)
 . CocosNode: fixed memory leak when removeAndStop a node with children with actions (issue #254)
 . CocosNode: added transform local to world coordinates that supports rotation,scale & position (issue #207)
 . CocosNode: removed scale ivar (issue #231)
 . CocosNode: improved handling of nil parameters (issue #262)
 . CocosLive: filter by device id (issue #223)
 . CocosLive: category is UTF8'ized (issue #227)
 . CocosLive: using cc_playername instead of usr_playername (issue #242)
 . CocosLive: supports "update score" (issue #250)
 . Demos: added performance test (issue #243)
 . Director: FastDirector doesn't leak autoreleased objects (issue #221)
 . Director: prevents calling startAnimation twice in a row (issue #215)
 . Menu: can be aligned in columns / rows. Updated menu example (issue #206)
 . Menu: MenuItem supports LabelAtlas (issue #235)
 . Menu: MenuItemFont fixed memory leak (issue #232)
 . Menu: MenuItem improved hit testing (issue #214)
 . Scheduler: if signature is not correct Assert (issue #218)
 . Sprite: correct transform anchor point (issue #216)
 . TextureAtlas: support for texture2D (issue #161)
 . Tools: Added perf-test results (issue #243)

version 0.7.0 - 19-Feb-2009
 . Action: elapsed is a property (issue #203)
 . Actions: EaseIn/Out added. Cubic/Quad removed (issue #195)
 . Atlas: Fixed black line (issue #135 and issue #47)
 . Atlas: Works when GL_CULL_FACE is enabled (issue #179)
 . Atlas: updateAltasValues renamed to updateAtlasValues (issue #198)
 . CocosLive: added client and example that uses the CocosLive service (issue #175)
 . CocosNode: children is a property (issue #185)
 . CocosNode: rotate before scale (issue #217)
 . Demos: Creating Window and attaching cocos2d to it (issue #180)
 . Demos: Texture2dDemo shows how to load PVR images and PVR Mipmap images (issue #112)
 . Demos: Added AttachDemo (issue #180)
 . Demos: Added EffectsDemo and EffectsAdvancedDemo (issue #183)
 . Director: OpenGLview is attached to a given UIView/UIWindow (issue #180)
 . Director: winSize returns a CGSize (not a CGRect) (issue #159)
 . Director: added FastDirector (issue #145)
 . Director: dispatch missing events in main loop (issue #146)
 . Director: renamed runScene with runWithScene (issue #194)
 . Director: SignificantTimeChange fixed (issue #6)
 . Effects: Added Effects support (Grid and TiledGrid) (issue #183)
 . Effects: Basic: StopGrid, ReuseGrid (issue #183)
 . Effects: Grid: Waves3D, FlipX3D, FlipY3D, Lens3D, Ripple3D, Liquid, Shaky3D, Waves
            Twirl (issue #183)
 . Effects: Tiled: ShakyTiles3D, ShatteredTiles3D, ShuffleTiles, FadeOutTRTiles, FadeOutBLTiles,
            FadeOutUpTiles, FadeOutDownTiles, TurnOffTiles, WavesTiles3D, JumpTiles3D
            SplitRows, SplitCols (issue #183)
 . Experimental: Added StreakDemo (issue #171)
 . Menu: aligItemsVerticallyOld removed. (issue #196)
 . MenuItemFont: can be changed in runtime (issue #202)
 . MenuItemFont: assign correct size and documented isEnabled (issue #132)
 . Particle: Buffers updated on update (issue #163)
 . Sprite: initWithPVRTCFile is deprecated. will be removed in v0.8 (issue #197)
 . Texture: Support for full PVRTC (issue #112)
 . Texture: Easier to set Alias and/or AntiAlias texture parameters (issue #135 and issue #47)
 . TileMapAtlas: it is readable / writeable now (issue #200)
 . Transitions: added new Effects transitions
                SplitRowsTransition, SplitColsTransition, TurnOffTilesTransition,
                FadeTRTransition, FadeBLTransition, FadeUpTransition, FadeDownTransition (issue #187)
  . Xcode: treat warnings as errors (issue #201)

 
version 0.6.3 - 28-Jan-2009
 . Actions: ScaleTo & ScaleBy supports X and Y factors (issue #156)
 . Actions: Added collections of Ease Actions (issue #157)
 . Chipmunk: cpFlaot is a float, not a double (issue #130)
 . CocosNode: fixed absolutePosition (issue #140)
 . CocosNode: unschedule timers only when running (issue #142)
 . CocosNode: prevents crash under certain circumstances while executing actions (issue #141)
 . Demos: Added Texture2dDemo example (issue #169)
 . Demos: SpritesDemo has an improved Accelerate example (issue #168)
 . Demos: ParticlesDemo has the Rain Particle example (issue #136)
 . Demos: Added EaseDemo showing all the ease capabilities (issue #158)
 . Director: allow cleanup when deallocing the director (issue #144)
 . Director: avoid useless GL commands when displaying FPS (issue #162)
 . Director: possibility to change the DepthBuffer size (issue #160)
 . Label: possibility to create Label without dimensions and aligment (issue #154)
 . Menu: MenuItemToggle supports assigning the selectedIndex (issue #152)
 . Menu: aligment takes into account if status bar is present (issue #131)
 . MenuItem: improved compiler warning (issue #147)
 . Misc: added 'f' to numbers so they are floats, not doubles (issue #130)
 . Particles: added ParticleRain (issue #136)
 . Particles: center of emitter can be moved independently from position (issue #138)
 . Sprites: fixed possible memory leaks (issue #139)
 . Texture2D: prevent allocating more memory than needed (issue #154)
 . TextureMgr: supports directories withing the image name (issue #151)
 . TileMapAtlas: fixed bug when using TGA files (issue #124)
 . TileMapAtlas: supports up to 255 chars (issue #153)

version 0.6.2 - 24-Dec-2008
 . Actions: Accelerate & Speed ratios can be modified at runtime (issue #127)
 . CocosNode: added absolutePosition (issue #9 & issue #122)
 . CocosNode: tag is propagated when adding children (issue #118)
 . CocosNode: change change z-order at runtime (issue #59)
 . Demos: Chipmunk_Accel supports multiple touches (issue #129)
 . Demos: fixed typo in MenuTest (issue #111)
 . Demos: shows how to set multiple Touches and other options (issue #116)
 . Director: Touches work fast again (issue #126)
 . License: removed "GNU LGPL" from sources files (issue #115)
 . License: fixed grammar errors (issue #120)
 . Sprite & Animation: can be created from Texture2D, updated SpriteDemo example (issue #113)
 . TextureMgr: Avois duplicate cache (issue #121)
 . Transitions: FadeTransition supports variable color. Updated TransitionsDemo (issue #129)
 
version 0.6.1 - 08-Dec-2008
 . Documentation: Generation of doc fixes (issue #105)
 . Primitives: drawLine prototype fixed (issue #103)
 . Xcode: all projects have "thumb compilation" turned off (issue #104)
 
version 0.6.0 - 05-Dec-2008
 . Actions: Sequences of Repeats fixes (issue #80)
 . Actions: Added RepeatForEver. Added example in SpritesDemo example (issue #93)
 . Actions: Repeat can be reversed (issue #92)
 . Actions: Memory leaks detected by static analyzer. (issue #90)
 . CocosNode: added support for Parallax scroller. Created ParallaxDemo example (issue #89)
 . CocosNode: removed deprecated 'named' methods (issue #91)
 . CocosNode: lazy allocations with timers, children & actions (issue #94)
 . CocosNode: added removeAndStop, removeAndStopByTag and removeAndStopAll (issue #101)
 . Demos: fixed memory leaks in AnchorDemo, SpritesDemo and RotateWorld (related to issue #90)
 . Director: propagation of Touch events can be stopped (issue #96)
 . Documentation: properties are documented (issue #100)
 . Menu: conforms to CocosNodeSize protocol (issue #99)
 . Menu: support both vertical & horizontal alignment (issue #97)
 . Menu: added MenuItemToggle (issue #83)
 . Particle: Added ParticleSnow (issue #102)
 . Texture2D: creates the textures with clamp to edge and mag filter to linear (issue #95)

version 0.5.3 - 18-Nov-2008
 . Actions: Repeat fixes (issue #81)
 . CocosNode: added numberOfRunningActions (issue #72)
 . CocosNode: removeAll fixes (issue #74)
 . CocosNode: stopAction fix (issue #82)
 . CocosNode: supports flipX and flipY (issue #53)
 . CocosNode: supports scaleX and scaleY (issue #54) 
 . Layer: isTouchEnabled, isAccelerometerEnabled are properties (issue #70)
 . Menu: supports CocosNodeOpacity protocol (issue #76)
 . MultiplexLayer: added switchToAndReleaseMe (issue #71)
 . OpenGLSupport: performance improvements (issue #84)
 . Particles: ParticleCount is a property (issue #68)
 . Texture2D: images & RGBA8 fixes (issue #86)
 . TextureMgr: Simulator supports PVRTC images (issue #75)
 . TextureMgr: removeTexture fixed (issue #85)
 . TextureMgr: supports CGImageRef (issue #87)
 . TileMapAtlas: supports TGA RLE format (issue #38)

version 0.5.2 - 04-Nov-2008
 . All: assign [super init] to self (issue #61)
 . Documentation: Add AUTHORS file with the cocos2d's contributors (issue #62)
 . CocosNode: added tags (getByTag, removeByTag)  (issue #52)
 . CocosNode: fixed big memory leak (issue #67)
 . Director: able to remove event enabled nodes (issue #56)
 . Director: can be hidden / unhidden (issue #55)
 . License: Explicit paragraphs that allows cocos2d + closed source projects (issue #57)
 . MenuItemImage: able to modify inner sprites (issue #58)
 . OpenGLSupport: added PowerVR Texture Compression (PVRTC) format support (issue #66)
 . Transitions: don't flicker (issue #60)

version 0.5.1 - 20-Oct-2008
 . Actions: Animation has restoreOriginalFrame argument (issue #46)
 . Actions: CallFunc retains target (issue #42)
 . AtlasNode: renders some artifacts (partially fixed issue #47)
 . Demos: Updated Chipmunks demos (issue #43)
 . Demos: Elasticity fixed in Chipmunk_Accel (issue #45)
 . Director: fps_images.png consumes much less texture memory (issue #49)
 . Documentation: included LICENSE.artwork (issue #51)
 . LabelAtlas: works with NxM size images (issue #50)
 . MenuItem: supports enable/disable (issue #22)
 . Particle system: exports more variables (issue #48)
 
version 0.5.0 - 05-Oct-2008
 . Actions: copy protocol fixed on some actions (issue #27)
 . Chipmunk: using newest version from svn (issue #34)
 . CocosNode: Nodes not being dealloced with active actions (issue #25)
 . CocosNode: Doxygen API reference fixed (issue #29)
 . Demo: added test/example of the new Atlas feature (issue #40)
 . Director: Doxygen API reference fixed (issue #29)
 . Director: Display FPS are rendered 10 times per second (issue #37)
 . LabelAtlas: Fast render update Label (issue #36) (*NEW_FEATURE*)
 . MenuItem: sending correct 'self' as argument (issue #19)
 . Misc: improved cocos2d icon and default image (issue #33)
 . TextureAtlas: Object to render indexed vertex arrays from 1 texture (issue #32) (*NEW_FEATURE*)
 . TileMapAtlas: Tile Map renderer (issue #35) (*NEW_FEATURE*)
 . TextureMgr: added removeAllTextures (issue #31)
 . Scheduler: retain arguments (issue #28)
 . Scheduler: passes correct delta time (issue #26)
 . Sprite: replaced xxxFromFile with xxxWithFile (issue #39) (*API_CHANGED*)

version 0.4.3 - 19-Sept-2008
 . Demo: AccelViewPort using code without the VirtualAccelerometer
 . Demo: TransitionDemo shows the 6 new transitions
 . Demo: Updated Icon.png & Default.png files
 . MenuItem: MenuItemFont are 3 pixels heigher.
 . Transitions: all Flip transitions have orientation: Left<->Right, Up<-->Down (6 new transitions)

version 0.4.2 - 10-Sept-2008
 . Action: FadeOut reverse fixed
 . Demo: AnchorDemo using back, restart, forward arrows
 . MenuItem: callback receives the sender as its argument (issue 14)
 . Particles: added initWithTotalParticles method.
 . Transitions: Fixed HUGE memory leak
 . Transitions: Timing fix. Slide transitions don't show "black" space

version 0.4.1 - 08-Sept-2008
 . Actions: commented an NSLog()
 . CocosNode: added removeAll (by Codemattic)
 . CocosNode: implementation file reorganized
 . CocosNode: added stopAction method (to remove just 1 one action)
 . CocosNode: sanity check when removing actions
 . Demo: ClickAndMove demo working again (issue 12)
 . Demo: SpritesDemo using back, restart & forward arrows
 . Demo: TransitionsDemo using back, restart & forward arrows
 . Demo: ParticleDemo using back, restart & forward arrows
 . Director: added eventsEnabled. You can enable/disabled touch events globally (eg: Transitions want this feature)
 . Director: implementation file reorganized
 . Director: drawScene renamed to mainLoop
 . Director: FPS are shown in the very bottom-left corner
 . Transitions: Added new ZoomFlipXTransition transition.
 . Transitions: Added new ZoomFlipYTransition transition.
 . Transitions: Added new ZoomFlipAngularTransition transition.
 
version 0.4.0 - 30-Ago-2008
 . CocosNode: private methods are private
 . CocosNode: stop renamed to stopAllActions
 . CocosNode: children does not use a auxiliar array (by Codemattic)
 . Director: private methods are private
 . Menu: removed setOffsetY
 . Menu: can be positioned like any other CocosNode using the position property
 . MenuItem: renamed to MenuItemFont
 . MenuItem: added MenuItemImage
 . MenuItem: uses target/selector, not receiver/selector
 . MenuItem: MenuItemFont restore scale to 1.0 after being invoked (by Codemattic)
 . MenuItem: can be positioned on runtime. 
 . TextureNode: renamed setR:g:b: to setRGB:::

version 0.3.3 - 23-Ago-2008
 . Action: Added CallFuncND. Like CallFuncN but accepts data
 . CocosNode: actions can schedule actions [FIXED CRASH]
 . CocosNode: added default capacity to actions, children, & schedulers
 . CocosNode: relativeTrasnformAnchor is property
 . CocosNode: childrenAnchor removed (It wasn't working and it wasn't very useful)
 . CocosNode: negative z-order working
 . Demos: removed playgroud
 . Demos: added AnchorDemo
 . Demos: removed unused code from MenuTest
 . Demos: removed TcpAccelClient (deprecated)
 . Demos: AccelViewPort using VirtualAccelerometer
 . Director: fixed memory leak. First scene wasn't released
 . Director: fixed issue #6. Delta Time is never negative, and if a "Significant Time Change" is present, then DeltaTime will be 0.

version 0.3.2 - 14-Ago-2008
 . Action: Animate was using the wrong index. Possible crash fixed
 . ColorLayer: added support to change width & height at runtime
 . Demos: IntervalDemo using relative path for plist.info file
 . Demos: added filter to TcpAccelClient & Chipmunk_Accel demos (by Brian Hammond)
 . Director: propagates TouchEvents to all registered layers
 . Misc: Removed sound support. Not part of cocos2d
 . Misc: Moved OpenGLSupport inside the cocos2d directory. cocos2d.h includes OpenGLSupport headers
 . Misc: added getCocos2dVersion() function
 . Particles: It was (mistakenly) using Z coordinate
 . Sprite: added setDisplayFrame selector


version 0.3.1 - 30-Jul-2008
 . All: methods that receives target/selector, are named:Target selector (unified API)
 . All: added "cocos2d.h". applications should only import this file.
 . Demos: added resume/pause to application
 . Demos: chipmunk_accel is frame independent
 . Demos: added IntervalDemo demo. Shows how to uses interval timers, and how pause/resume works
 . Demos: removed JumpingSisters demo
 . Demos: new Default.png
 . Director: when paused don't consume CPU. Only renders the screen at 4 FPS.
 . Particles: don't uses draw to update, uses scheduled step. (pause/resume works)
 . Scheduler: added interval timers
 . Transitions: they don't flickr (bug introduced in v0.3.0)
 . Types: created ccTime type (float or double) used to calculate delta time
 . Types: older types have the prefix "cc" (cocos)

 
version 0.3.0 - 27-Jul-2008
 . Actions: they are not cloned. If you want to reuse them, clone them manually using the method 'copy'
 . Actions: CallFunc, CallFuncN using performSelector instead of NSInvocator
 . Actions: added CallFuncN action. First argument is the target node
 . Core: Using own scheduler to schedule timers/etc.
 . Demos: Added OrbitCamera demo in SpritesDemo project
 . Director: can initialize the view with pixel format RGBA8 or RGB565 (default)
 . Director: if in landscape mode, tells the application to be in landscape mode too
 . Director: landscape mode is LEFT again, since "Touch fighter" (apple game) uses left landscape
 . Director: setFPS, FPS renamed to setDisplayFPS, displayFPS
 . Director: added pause/resume support
 . Label: supports changing it's string
 . Menu: added support for y-offset
 . MenuItem: font size and font name are customizables
 . MenuItems: doesn't have "artifacts"
 . Texture Node: Added FadeIn/FadeOut support
 . Texture Node: Added transform anchor support
 . Texture Node: Added color suppport
 . Texture Node: Added new cocos2d node. Base class of Sprite and Label
 

version 0.2.1 - 21-Jul-2008
 . Director: landscape can be RIGHT or LEFT (at compile time)
 . Director: proxies touchesCancelled
 . Particle System: added smoke particle.
 . Particle System: fire example improved.
 . Particle System: supports for additive and blend colors
 . Particle System: splited in 2 files: particle.[hm] and ParticleSystems.[hm]
 . Particle System: doesn't iterate over dead particles
 . Particle System: fire.png uses white color, so "blend" mode works ok. fire.png is smaller (less resources)


version 0.2 - 5-Jul-2008
 . Replaced CGPoint with chipmunk's vector (cpVect) in CocosNode
 . Added particle system.
    . uses VBO + POINT_SPRITES
    . Built-in systems: Fire, Fireworks, Sun, Galaxy, Flower, Meteor, Spiral, Explosion
    . supports: system duration, paticle duration, gravity, radial, tangential, color, size, texture, direction, spread (all of them with its variation)
 . added support to display FPS


version 0.1 - 25-jun-2008:

25-jun-2008:
 . renamed MoveBy:actionWithDuration:delta to MoveBy:actionWithDuration:position
 . added Animation, Animate classes to animates sprites
 . removed box2d and related stuff to box2d
 . added and ported Chipmunk Demo
 . added primitives like drawCircle(), drawPoly(), drawLine(), drawPoint()

24-jun-2008:
 . moved all main.c and other tests files to tests/
 . moved plists, sounds and images to Resources/
 . removed unused images
 . Using only one plist file in Resources
 . cocos2d-port renamed to trunk
 . Imported code from Assembla<|MERGE_RESOLUTION|>--- conflicted
+++ resolved
@@ -1,4 +1,3 @@
-<<<<<<< HEAD
 
 version 2.0-alpha XX-Jul-2011
 . [NEW] Action: Added new CallBlockO action
@@ -32,10 +31,7 @@
 . [FIX] Xcode: Tremor / vorbis: Removed. Experimental sound engine is no longer supported
 . [FIX] Xcode: iOS 4 is minimun required to run
 
-version 1.0.0 -
-=======
 version 1.0.0 - 13-July-2011
->>>>>>> 537c6528
 . [NEW] ccpSegmentIntersect & ccpPointIntersect: Added helper functions for ccpLineIntersect (issue #1193)
 . [NEW] ccConfig: Added possibility to define the configuration as preprocessor macros
 . [NEW] Director: frames is a readonly property
