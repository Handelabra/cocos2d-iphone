<<<<<<< HEAD
version 2.0-alpha XX-Apr-2011
. [NEW] Added support for OpenGL ES 2.0. OpenGL ES 1.1 is no longer supported
. [NEW] CProgressTimer: 
            -Convenience class constructor now passes in CCSprite (this gives developers easier access to timer with CCSpriteFrames, CCSprites, etc)
            - Reduced the progress timer types to just radial and bar - added in reverse, midpoint, barChangeRate to be have more flexible options to modify the progress.
. [FIX] All: Removed deprecated methods and classes that were scheduled for removal post 1.0
. [FIX] CCProgressTimer: reverse renamed to reverseDirection in order to prevent possible collision with action#reverse
=======
version 1.0-rc2 - XX-Apr-2011
. [NEW] Tests: Added test case for bug 1159
. [FIX] Scheduler: Fixed possible crash when unscheduling a sibling
. [FIX] TextureAtlas: Render "static" VBO batches between 6~10 % faster (issue #1150)
>>>>>>> 1a24f221

version 1.0-rc - 29-Mar-2011
. [NEW] Actions: Added the possibility to create a CCSpawn and CCSequence with an NSArray
. [NEW] CCArray: Added exchangeObject & exchangeObjectAtIndex (issue #1085)
. [NEW] Templates: Added Xcode4 templates for cocos2d, cocos2d+box2d, cocos2d+chipmunk both for iOS and Mac OS X
. [NEW] Templates: Possibility to run the installer from any directory
. [NEW] Tests: Added DirectorTest
. [NEW] Tests: Added Texture2d subtest for an unsupported PVR pixel format
. [NEW] TextureAtlas: added possibility to draw the quads in parts
. [FIX] All: Removed many deprecated methods and classes that were scheduled for removal on v1.0
. [FIX] Actions: Instant, "base" actions, ReverseTime, Spawn and Sequence don't leak memory if actions are reused
. [FIX] ccpLineIntersect: doesn't produce false positives for collisions (issue #962)
. [FIX] Director: convertToUI works OK in RetinaDisplay mode
. [FIX] Documentation: Drawing primitives fixed syntax error (issue #1127)
. [FIX] Documentation: onExit doxystring improved (issue #1135)
. [FIX] MenuItemToggle: Don't scale up if it is pressed several times (issue #948)
. [FIX] ProgressTimer: fixed underflow in setPercentage() (issue #1123)
. [FIX] RenderTexture: Only enable default GL states, without disabling them (mitigated issue #1145)
. [FIX] StreakMotion: fixed flicker introduced in v0.99.x (issue #1075)
. [FIX] Templates: Don't generate analyze warnings in Xcode4 (issue #1142)
. [FIX] Xcode: TexturePVR compiles when using cocos2d as an external library (issue #1132)
. [FIX] Xcode: Added SKIP_INSTALL=YES in libraries for Xcode4 (issue #1137)
. [FIX-MAC] All: Code is 64-bit friendly. No more warnings when casting from 64 to 32 bits
. [FIX-MAC] Director: Compiles in Mac when "slow" FPS are selected (issue #1126)
. [FIX-MAC] Director: Fullscreen reuses the OpenGL view.
. [3RD] FontLabel: Fixes issues with wrapping and apostraphes and hyphens (issue #1124)
. [3RD] TouchJSON: Updated to "master" from March, 5 2011 (issue #1128)
. [3RD] uthash / utlist: Updated to version 1.9.3

version 1.0-beta - 01-Mar-2011
. [NEW] Actions: Repeat and RepeatForEver has getter/setter for the inner action (issue #1110)
. [NEW] LayerGradient: Added "compressed interpolation" (default mode) in order to display all graident's colors in any vector
. [NEW-MAC] Added CC_DIRECTOR_INIT(). It is possible to create a Mac Window programatically
. [NEW-MAC] EventDispatcher: Added support for Touch events
. [FIX] CocosDenshion: Improved logging
. [FIX] CocosDenshion: Fixed excessively large or negative gain values cause distorted audio in the simulator.
. [FIX] CocosDenshion: Added guards to prevent memory corruption caused by invalid parameters
. [FIX] CocosDenshion: Define some constants for defaults, make const parameter on buffer asynch load method
. [FIX] CCArray: insertObjectAtIndex checks bounds (issue #1121)
. [FIX] Director: Fixed possible crash when purging the TextureCache
. [FIX] Layer: CCMultiplexLayer deprecated. New name is CCLayerMultiplex
. [FIX] Particles: consumes less memory (12 bytes less per particle) and are a bit faster
. [FIX] ProgressTimer: Consumes less memory
. [FIX] RenderTexture: Added possibility to save buffer in any place (issue #1100)
. [FIX] RenderTexture: re-added getUIImageFromBuffer method. Supports RetinaDisplay
. [FIX] Sprite: flipx/flipy don't modify the contentSize (issue #1073)
. [FIX] SpriteFrame: setRect sets pixels too. setRectInPixels sets points too (issue #1088)
. [FIX] Templates: ItunesArtwork renamed to iTunesArtwork (issue #1092)
. [FIX] Templates: HelloWorld -> HelloWorldLayer and other improvements (issue #873)
. [FIX] TextureCache: asyncObject#dealloc uses CCLOGINFO instead of CCLOG (issue #1096)
. [FIX] TiledMap: TMX maps work with zlib compression (Tiled v0.6)
. [FIX-MAC] Director: runLoop enables NSTimers events (issue #1107)
. [FIX-MAC] EventDispatcher: flagsChanged is triggered correctly (issue #1066)
. [FIX-MAC] EventDispatcher: queue & dispatch events are synced (issue #1083)
. [FIX-MAC] LabelTTF: alignment works OK (issue #1073)
. [FIX-MAC] Menu: Menu doesn't hang up with invisible menus (issue #1070)
. [FIX-MAC] Menu: Tracking "touches" works as expected (issue #1114)
. [FIX-MAC] Templates includes AudioToolbox and OpenAL frameworks

version 0.99.5 - 16-Dec-2010
. [NEW] All: small performance improvements in all the code
. [NEW] Layer: Added gradient layer
. [NEW] MenuItem: it also supports class methods
. [NEW] SpriteFrameCache: added method to load a plist file with a texture file name
. [NEW] Texture: It is possible to use a subclass like MutableTexture without modifying the code
. [NEW-MAC] Added Mac templates
. [NEW-MAC] Added "flagsChanged" keyboard event
. [NEW-MAC] Added support for Fullscreen / window mode
. [NEW-MAC] Added support for AutoScale if the window is resized / fullscreen (EXPERIMENTAL)
. [FIX] All: Misc cleanups in the code
. [FIX] Action: Blink restores doesn't set as invisible the frame when the action is done (issue #1061)
. [FIX] Camera: uses points intead of pixels. Works OK in RetinaDisplay mode (issue #1023)
. [FIX] CCArray: fixed possible crash
. [FIX] Configuration: checks for possible glErrors. Only ask for max samples if iOS >= 4 (issue #1041)
. [FIX] Director: Fixed possible memory leak when popping a scene.
. [FIX] FileUtils: loads .gz / .ccz files correctly in RetinaDisplay mode (issue #1037)
. [FIX] FileUtils: fixed big memory leaks on .ccz inflater
. [FIX] FileUtils: removes -hd suffix if the filename already has it (issue #1040)
. [FIX] Node: udpated doxygen strings regarding default anchorPoint (issue #1049)
. [FIX] Sprite: updateTransform can be overriden (issue #824)
. [FIX] Sprite: Assert if an sprite initialized with a batchnode and it is not using it (issue #1053)
. [FIX] Sprite: correctly overrides setIsRelativeAnchorPoint (issue #1055)
. [FIX] SpriteFrameCache: textureFileName is relative to path (issue #1044)
. [FIX] Particles: QuadParticle uses Points (issue #1057)
. [FIX] Templates: removeStartup compiles (issue #1059)
. [FIX] Texture: PVR with non-square mipmaps generates a warning log in debug mode (issue #1052)
. [FIX-MAC] Display Link thread: async images works as expected. Enabled by default.
. [FIX-MAC] MacGLView: VSync is enabled when the view is loaded from the NIB
. [TEST] Added Glyph Designer test case
. [TEST] Added LayerGradient test
. [TEST-MAC] Added cocos2d icon to Mac tests
. [TEST-MAC] Added EventTest
. [3RD] Chipmunk: Updated to v5.3.4
. [3RD] libpng: don't compile pngtest.c (issue #1058)

 
version 0.99.5-rc1 - 15-Nov-2010
. [NEW] Director: setProjection calls "updateProjection" delegate if "custom" projection is used
. [NEW] Label: The CCLabelProtocol implements the -(NSString*)string method.
. [NEW] Particles: Added a new type kCCPositionTypeRelative. Useful for "trail" particles. Added Test.
. [NEW] Textures: Added support for pvz.ccz and pvr.gz formats
. [NEW] Textures: TextureCache has a method to test if a texture is already cached (issue #793)
. [NEW] ZipUtils: Added generic functions to uncompress any .gz or .ccz file (issue #1016)
. [FIX] Actions: OrbitCamera doesn't crash on Simulator
. [FIX] CCArray: fastRemoveObjectAtIndex works as expected (issue #1024)
. [FIX] CocosDenshion: Fixed possible loss of audio on iOS 4.2
. [FIX] config: CC_FONT_LABEL_SUPPORT is again, enabled by default
. [FIX] Configuration: removed main bundle from CCConfiguration (issue #839 issue #773)
. [FIX] Director: projection is doubled in RetinaDisplay mode
. [FIX] DrawingPrimitives: don't modify the buffer in RetinaDisplay (issue #995)
. [FIX] EAGLView: Doesn't crash in multithread environment (re-fixed issue #350)
. [FIX] Label: BMFontLabel simplified loading of atlas. Doesn't use CCFileUtils (issue #1031)
. [FIX] Label: setString copies the string, and not retain it (issue #1034)
. [FIX] Mac: Events are dispatched when CC_DIRECTOR_MAC_USE_DISPLAY_LINK_THREAD is used
. [FIX] Menu: MenuItems can draw its children (issue #458)
. [FIX] Menu: MenuItems positions can be controlled manually (issue #1013)
. [FIX] Menu: Menus uses touch priority kCCMenuTouchPriority (-128) (issue #1033)
. [FIX] Node: convertToAR method fixed (issue #1017)
. [FIX] Node: vertexZ works OK in RetinaDisplay mode
. [FIX] Particles: Improved doxygen documentation (issue #1026)
. [FIX] Particles: centerOfGravity renamed to sourcePosition (issue #1026)
. [FIX] RenderTexture: removed unneeded and dangerous assert in getUIImageAsDataFromBuffer
. [FIX] RenderTexture: fixed important memory leak when saving images
. [FIX] SpriteBatchNode: improved performance when drawing the batch (issue #824)
. [FIX] SpriteBatchNode: children sprites use the visible property correctly (issue #665)
. [FIX] TextureCache: Improved loading time of cached PVR images (issue #998)
. [FIX] Texture2D: addPVRTCImage: -> addPVRImage: since it also loads non-compressed PVR images
. [FIX] Texture2D: Use 32-bit textures when creating labels on ARM_NEON hardware. Performance improvement.
		To enable it, edit ccConfig and set CC_USE_RGBA32_LABELS_ON_NEON_ARCH = 1
. [FIX] Texture2D: Improved creation time of texts. It's not so expensive to create ZFont labels (issue #971)
. [FIX] Tiled: images can be relative to source map (issue #787)
. [FIX] Tiled: TMXLayer checks for correct GID (issue #742)

version 0.99.5-rc0 - 25-Oct-2010
. [NEW] AnimationCache: New class. It deprecates the CCSprite#animation methods (issue #848)
. [NEW] Animation: simplified API. Name is no longer needed. Deprecated API that uses name.
. [NEW] Animation: Animation has its own file: CCAnimation.m
. [NEW] CocosDenshion: Added duration, freq and size queries for buffers
. [NEW] Director: Added "hook" for notifications or any other kind of object like CCNotifications
. [NEW] Director: Added "enableRetinaDisplay:(BOOL)enabled"
. [NEW] EAGLView: Added support for multisampling
. [NEW] EAGLView: Added support sharegroup
. [NEW] Templates: Install HD, iPad and spotlight icons
. [FIX] Blocks: Actions and MenuItems copy the blocks instead of retaining it (issue #1007)
. [FIX] config: CC_FONT_LABEL_SUPPORT is disabled by default since it performs really bad on iOS >= 4.0
. [FIX] Layer: register accelerometer onEnterTransitionDidFinsih (issue #624)
. [FIX] Node: converToNodeSpace works on RetinaDisplay (issue #1000)
. [FIX] Node: all transform methods uses Points instead of Pixels (issue #999)
. [FIX] Node: onEnterTransitionDidFinsih is also called when added a node to a running node (issue #1018)
. [FIX] Node: addChild returns void, and not self in order to simplify the API
. [FIX] Node: Initializes parent_ to nil at init time
. [FIX] Node: Performance improvement in insertChild (issue #909)
. [FIX] RenderTexture: improved performance, improved logic, no more glMaskColor() bugs (issue #1012)
. [FIX] Sprite: setPositionInPixels set to dirty when called (issue #1001)
. [FIX] Templates: Fixed startup flicker (issue #947)
. [FIX] Templates: Installs @2x, iPad and spotlight icons
. [FIX] Tests: Touch Tests works on RetinaDisplay (issue #1000)
. [FIX] Tests: box2d tests work with RetinaDisplay
. [FIX] Transitions: PageTurnTransition re-fixed. No more artifacts. This time is for real (issue #751)
. [3RD] Chipmunk: Using version 5.3.2

version 0.99.5-beta3 23-Sep-2010
 . [NEW] RetinaDisplay supported automatically:
	Director: winSize returns size in Points. Use winSizeInPixels for pixels
	Node: position is in Points. Use positionInPixels for pixles
	Node: contentSize is in Points. Use contentSizeInPixels for pixels
	Node: boundingBox is in Points. Use boundingBoxInPixels for pixels
	Texture2d: contentSize is in Points. Use contentSizeInPixels for pixels
	FileUtils: Will try to load the file with the suffix "-hd" if RetinaDisplay is enabled, unless the "-hd" suffix is already present
	The following objects were enhanced to work with points:
		TMXTileMap, Sprite, SpriteFrame, Node, ParticleSystem, LabelBMFont, LabelTTF, Menu, MenuItem,
		ColorLayer, RenderTexture, MotionStreak, Transitions, Actions, LabelAtlas, AtlasNode
		and the drawing primitives
	The nodes that weren't updated is because there was no need to update them.
 . [NEW] SpriteFrameCache:	Added a way to remove from the SpriteFrameCache frames given a dictionary, file or texture (issue #953)
 . [FIX] CCArray: improved speed in inserting and deleting elements
 . [FIX] ParticleSystem: fixed memory leak when using ParticleDesigner (issue #986)
 . [FIX] RenderTexture: creates a POW texture, but this doesn't mean that it should be an squared texture (issue #993)
 . [FIX] Templates: Default SDK is 4.1
 . [FIX] Texture2d: Fixed possible crash in NPOT PVR images
 . [FIX] Texture2d: If Text in context can't be created return nil (prevent possible crash)
 . [FIX] Texture2d: Optimized loading time of PVR images
 . [FIX] Transitions: PageTurn3D transition has fewer visible artifacts (issue #751)
 
version 0.99.5-beta2 31-Ago-2010
 . [NEW] Actions: files renamed: CCXXXAction.[hm] -> CCActionXXX.[hm]
 . [NEW] Actions: Using new naming convetion:
			CCInstantAction -> CCActionInstant
			CCIntervalAction -> CCActionInterval
			CCEaseAction -> CCActionEase
			CCCameraAction -> CCActionCamera
 . [NEW] Action: CCPropertyAction renamed to CCActionTween
 . [NEW] Director: New naming convention: CCnameDirector -> CCDirectorName
 . [NEW] Director: DirectorIOS is responsible for swapping buffers
 . [NEW] Label: CCLabelAtlas#labelAtlasWithString: -> labelWithString. Old method deprecated
 . [NEW] Label: CCBitmapFontAtlas deprecated. Use CCLabelBMFont instead.
 . [NEW] Label: CCBitmapFontAtlas#bitmapFontAtlasWithString -> labelWithString. Old method deprecated.
 . [NEW] Label: CCLabel renamed to CCLabelTTF
 . [NEW] Mac: cocos2d works on Mac. All objects works with the following exceptions:
			- CCParticleSystemPoint is not supported. Use CCParticleSystemQuad instead
			- CCRenderTexture doesn't save textures to images
			- ZLabel (FontLabel) is not supported
			- Mmm... probably a bit more.
 . [NEW] Particles: New naming convention:
			CCPointParticleSystem -> CCParticleSystemPoint
			CCQuadParticleSystem -> CCParticleSystemQuad
 . [NEW] Transitions: new transition naming convention (issue #946)
 . [FIX] Actions: ivars 'duration', 'elapsed', 'tag' now have the '_' suffix in their names.
 . [FIX] Artifact fixer is a compile time option in ccConfig. Disabled by default
 . [FIX] ccCArray: off-by-1 offset, and lastObject fixed (issue #960 and #961)
 . [FIX] ccTypes: using GL types for CC GL structures. Prevents possible errors on 64-bit machines
 . [FIX] CocosDenshion: Added SDK4.0 compile check in CDAudioManager
 . [FIX] CocosDenshion: panning does not work correctly on iOS4 (issue #949)
 . [FIX] Director: Works with Fast FPS disabled (issue #954)
 . [FIX] Director: it's possible to set a custom projection before setting the openGL view (issue #952)
 . [FIX] Label: BitmapFontAtlas supports empty strings (issue #950)
 . [FIX] Label: LabelAtlas doesn't crash if the texture file can't be found (issue #965)
 . [FIX] Layer: ivars isTouchEnabled / isAccelerometerEnabled have the '_' suffix in their names
 . [FIX] Menu: Disabled possible menuItem on onExit (issue #969)
 . [FIX] Sprite: little optimization when using BatchNode + children
 . [FIX] Templates: Added missing keys in Info.plist (issue #939)
 . [FIX] Tools: mkatlas supports artifact removal (issue #549)
 . [FIX] Tools: mkatlas supports spaces in the name (issue #618)
 . [3RD] Chipmunk: updated to Chipmunk v5.3 and Chipmunk Demos
 
version 0.99.5-beta 30-Jul-2010 - AKA 'CJ the artifact killer'
 . [NEW] BitmapFontAtlas: added support for multilines labels
 . [NEW] BitmapFontAtlas: added optional setCString method
 . [NEW] Configuration: added a helper method to obtain the iOS version
 . [NEW] Config: added CC_OPTIMIZE_BLEND_FUNC_FOR_PREMULTIPLIED_ALPHA. Enabled by default.
 . [NEW] Texture Atlas & Particles: Uses VBO on ARMv7 and iPhone Simulator.
			Uses a vertex array list on ARMv6. Performance improvment.
 . [NEW] Sprite: Added support for Zwoptex v1.0 (issue #913)
 . [NEW] SpriteFrameCache: Added support for Zwoptex name aliases (issue #935)
 . [NEW] SpriteSheet is deprecatd. Use SpriteBatchNode instead.
 . [NEW] Support/ccUtils.h: added new file that contains some useful functions like nextPOT
 . [NEW] RenderTexture: default blend function compatible with premultiplied alpha (issue #937)
 . [NEW] Tests: Zwoptex Test added
 . [NEW] Texture2D: Added support for Non compressed PVR images. New supported formats:
			RGBA_8888, BGRA_8888, RGBA_4444, RGBA_5551, RGB_565, A_8, AI_88, I_8
 . [NEW] Texture2D: PVR images can be treated as having alpha premultiplied with:
		+(void) PVRImagesHavePremultipliedAlpha:(BOOL)
 . [FIX] CCArray: conforms to NSCopying protocol (issue #934)
 . [FIX] CocosDenshion: Improved sound interruption code (issue #928)
 . [FIX] Particles: Built-in particles use QuadParticles when compiled in ARMv7,
                and PointParticles when compiled in ARMv6
 . [FIX] Sprites: No artifacts when using spritehsheets (issue #938)
 . [FIX] Templates & Tests: call CC_DIRECTOR_END() on AppDelegate Terminate
 . [FIX] Templates: Use LLVM-GCC as default compiler
 . [FIX] Tests: AtlasTest renamed to LabelTest
 . [FIX] Tests: CocosLive Demo: added requestRank tests
 . [FIX] TextureCache: JPEG workaround (issue #866) is only applied on iOS >= 4 (issue #932)
 . [3RD] libpng: updated to v1.2.44 (libpng is only used by a cocos2d test)
 
version 0.99.4 - 14-Jul-2010
 . [NEW] CocosDenshion: switching between background and foreground music (issue #928)
 . [FIX] CocosDenshion: fixed memory leak weak reallocing buffers (issue #919)
 . [FIX] CocosDenshion: SimpleAudioEngine's enable works as expected (issue #927)
 . [FIX] ccCArray: ccCArrayAppendValueWithResize fixed function signature (issue #926)
 . [FIX] Director: 2d projection + HighRes works OK (issue #918)
 . [FIX] Director: purgeCachedData doesn't purge the SpriteFrameCache (issue #922)
 . [FIX] EAGLView: removed unused 'delegate_' ivar
 . [FIX] EAGLView: it is possible to resize the view (issue #914)
 . [FIX] EAGLView: projection is recalculated after view is resized (issue #924)
 . [FIX] GLES-Render: solid objects' colors synced with box2d repository
 . [FIX] Scheduler: Doesn't reschedule already scheduled method. It only updates the interval.
 . [FIX] Templates & Tests: added App Delegate foreground & background callbacks
 
 version 0.99.4-rc3 - 01-Jul-2010
 . [FIX] All: Import ccCArray instead of ccArray (compiles in case sentive file system)
 . [FIX] CCArray: fixed overflow (issue #901)
 . [FIX] CocosDenshion: Fixed bug in CDBufferManager, added test case to FadeToGrey, fixed Info.plist
 . [FIX] RenderTexture: works in HiRes mode (issue #898)
 . [FIX] Director: Avoid re-scale initial issue (issue #899, issue #350)
 . [FIX] Director: convertToUI works as expected (issue #902)
 . [FIX] Director: renamed mainLoop -> drawScene
 . [FIX] Director: appended '_' to ivars (eg: FPSLabel -> FPSLabel_)

version 0.99.4-rc2 - 24-Jun-2010
 . [NEW] CCArray: Internally uses CCARRAY_FOREACH. Improved performance (issue #353)
 . [NEW] Templates: BaseSDK 4.0. Deploy OS Target: 3.0
 . [FIX] CocosDenshion: compiles with LLVM v1.5
 . [FIX] Removed artifacts from PageTurnTransition (issue #751)
 . [FIX] Templates: calls Director#purgeCachedData on memory warning
 . [FIX] Templates: sets CD_DEBUG=1 in debug configuration
 . [FIX] Texture2D: JPEG images are displayed correctly in iOS4 (issue #886)

version 0.99.4-rc - 22-Jun-2010
 . [NEW] Director: supports "setContentScaleFactor" (high-res support natively)
 . [FIX] Effects: Creates correct color buffer
 . [FIX] Director: Sets correctly portrait upside-down orientation
 . [FIX] Sprites: flipX/Y works with offsets (issue #732)
 . [FIX] Templates: Bundle Version is 1.0 (issue #871)

version 0.99.4-beta - 14-Jun-2010
 . [NEW] CDSoundEngine loadBufferFromData method added for loading custom buffer data.
 . [NEW] CDSoundEngine channel groups renamed source groups to make function clearer.
 . [NEW] CDSoundEngine source groups can be dynamically modified using defineSourceGroups.
 . [NEW] CDSoundSource new object oriented sound API
 . [NEW] CDSoundEngine added soundSourceForSound method to create CDSoundSource objects
 . [NEW] CDSoundEngine buffers are automatically increased as needed (no more CD_MAX_BUFFERS)
 . [NEW] CDPropertyModifier class for modifying properties such as pitch and gain over time
 . [NEW] CDXPropertyModifierAction class for modifying properties such as pitch and gain using cocos2d actions
 . [NEW] Convenience methods for fading volume of background music, sound effects and CDSoundSource objects
 . [NEW] SimpleAudioEngine soundSourceForFile method for creating CDSoundSource objects
 . [NEW] SimpleAudioEngine rewrote buffer management code using new CDBufferManager class
 . [NEW] CDBufferManager - class for associating buffer ids with a file name
 . [NEW] CDAudioManager simplified initialisation. Now by default creates a single source group containing all sources
 . [NEW] CDAudioInterruptProtocol - implemented by classes that can be muted or enabled such as CDAudioManager
 . [NEW] Mute now works like television mute i.e. audio continues but is silenced use the enabled property to disable sound.
 . [NEW] CDAudioTransportProtocol - implemented by classes that can be played, paused, stopped and rewound.
 . [NEW] CDAudioInterruptTargetGroup container for objects that implement CDAudioInterruptProtocol so that groups of objects can be set mute/enabled.
 . [NEW] CCArray: added high performance array. Used by CCNode, CCSpriteSheet
 . [NEW] Director: added support for high-res resolutions
 . [NEW] EAGLView: renderer is an object. EAGLView creates a ES1Renderer object (issue #883)
 . [NEW] EAGLView: it's possible to create a EAGLView manually, or by using Interface Builder
 . [NEW] Particle: QuadParticle supports subrects (issue #870)
 . [NEW] TextureCache: Added removeTextureForKey: instance method
 . [NEW] Tests: Added PerformanceNodeChildren performance test
 . [FIX] Particle: Added support for ParticleDesigner 1.2
 . [FIX] Particle: QuadParticle renders the image correctly (not upside-down) (issue #872)
 . [FIX] Particle: ParticleSamples are subclass of 'quad' particle and not 'point' particle
 . [FIX] Tests: removed ParticleView, AccelViewPortDemo since they were deprecated
 . [FIX] Tests: fixed some tests so they look OK on the ipad
 . [FIX] Xcode: default family is: iPhone/iPad

version 0.99.3 - 25-May-2010
 . [NEW] Animation: added 2 methods to create the Animation without delay (updated samples)
 . [NEW] Director: added 'purgeCachedData' method. Should be called on memory-warning event.
 . [FIX] ActionManager: Improved API, with better names (issue #835)
 . [FIX] Action CCCallFunc: supports class methods (issue #868)
 . [FIX] BitmapFontAtlas: Improved loading times (issue #833)
 . [FIX] Node: Improved performance when rendering at the cost of 64 bytes more per node (issue #830)
 . [FIX] Particle: Kill the particle if timeToLive < 0 before updating it.
 . [FIX] Templates: Define DEBUG in Debug configurations

version 0.99.3-rc - 18-May-2010
 . [NEW] License: Using MIT license
 . [NEW] Node: added removeFromParentAndCleanup:(BOOL) (issue #566)
 . [NEW] Particle: Added support for modes: "gravity mode" (old behavior) and "radial movement" mode
 . [NEW] Particle: Added support Particle Designer (issue #XXX)
 . [NEW] Scheduler: supports pause/resume/'update' with priority (issue #439)
 . [FIX] ActionManager: using uthash instead of ccHashSet (easier to use)
 . [FIX] Actions: CallFuncND can pass any void ptr, even 0 or 1.
 . [FIX] BitmapFontAtlas: using uthash instead of ccHashSet (easier to use)
 . [FIX] Grid: Fixed memory leak (issue #853)
 . [FIX] Menu: If items are disabled or invisible, touch is not consumed (issues #779, #866)
 . [FIX] Particles: Removed unnecesary assert (issue #851)
 . [FIX] Particles: QuadParticle works with NPOT textures (issue #863)
 . [FIX] Scheduler: Improved performance (issue #492)
 . [FIX] Templates: Using uthash instead of ccHashSet (issue #860)
 . [FIX] Templates: templates can be installed in user directory (issue #856)
 
version 0.99.2 - 28-Apr-2010
 . [FIX] ActionManager: removeByTag doesn't crash if action is also running (issue #841)
 . [FIX] cocos2d/*.m: fixed several memory leaks in cases where initXXX failed (issue #XXX)
 . [FIX] Director: fixed start-up flicker (issue #350)
 . [FIX] EAGLView: If discard-framebuffer is supported and using depthBuffer, then discard it before swapping (SDK4.0 only) (issue #XXX)
 . [FIX] Grid: simplied code, easier to maintain, added support for flipped textures (part of issue #448)
 . [FIX] Sprite/SpriteSheet: reorderChild works as expected when using subchildren (issue #767)
 . [FIX] Templates: installer has better error messages and checks the installer conditions in a better way (issue #842)
 . [FIX] Xcode: compiles OK with LLVM Compiler SDK 4.0beta2
 . [3RD] Box2d: Updatd to SVN r100 (v2.1.2)

version 0.99.2-rc - 15-Apr-2010
 . [NEW] Actions: Added blocks actions via PLBlocks: CCCallBlock and CCCallBlockN (issue #699)
 . [NEW] Actions: Added CCFollow, an action that follows a CCNode (issue #738)
 . [NEW] Actions: Added CCPropertyAction, a generic way to update properties using an action (issue #491)
 . [NEW] MenuItem: MenuItems supports blocks via PLBlocks (issue #699)
 . [NEW] Texture2D: added support for NPOT textures where available (issue #818)
 . [NEW] Templates: file templates for CCLayer, CCNode, CCSprite (issue #XXX)
 . [NEW] TMXMaps: added support for per-tile properties (issue #606)
 . [NEW] ProfilingTimer: new class to test performance (issue #724)
 . [NEW] Xcode: added "build all tests" target (issue #XXX)
 . [FIX] Box2d: GLES-DebugDraw draws non-solid circles as non-solid circles (issue #831)
 . [FIX] Director: FPSLabel uses RGBA4444 texture to reduce possible performance impact (issue #658)
 . [FIX] EAGLView: swapBuffers doesn't bind the color buffer. It assumes it is already bound (issue #XXX)
 . [FIX] Particles: constants stars with kCC (issue #809)
 . [FIX] Particles: Asserts if start/end size is <0 or >64
 . [FIX] Protocols: CCAnimationProtocol removed. Merged into CCAnimation (issue #XXX)
 . [FIX] Protocols: CCFrameProtocol removed. Merged into CCSprite (issue #XXX)
 . [FIX] Ribbon: fixed memory corruption bug (issue #XXX)
 . [FIX] Ribbon/RenderTexture: use objective-c like ivars (part of issue #733)
 . [FIX] Templates: Improved logic in template installer (issue #XXX)
 . [FIX] Templates: Generates optimized binaries. ARMv7 binaries have thumb-2 enabled (issue #XXX)
 . [FIX] SpriteSheet: Improved doxygen documentation (issue #827)
 . [FIX] SpriteFrameCache: logs warning if frame is not found
 . [FIX] Xcode: uses optimized binary. ARMv7 binary has thumb-2 enabled (issue #XXX)
 . [3RD] Box2d: updated to SVN r91 (v2.1.1)
 
version 0.99.1 - 19-Mar-2010
 . [FIX] Menu: If menu is not visible it doesn't receive touches (issue #88)
 . [FIX] Menu: MenuItemLabel restores the scale property (issue #500)
 . [FIX] SpriteFrameCache: set singleton to nil when it is purged (issue #814)
 . [FIX] Templates: thumb-compilation turned off at project settings (already off in target settings) (issue #772)
 . [FIX] Texture2D allocs the right texturememory when using the non-premultiplied alg.(issue #813)
 . [FIX] Texture2D supports A8 textures (issue #816)
 . [3RD] Libpng: updated to v1.2.43 (libpng is only used by a cocos2d test)

version 0.99.1-rc - 12-Mar-2010
 . [NEW] Actions: new added actions: CCProgressTo, CCProgressFromTo (issue #783)
 . [NEW] CGPointExtensions: new add functions:  CGPointExtension like: clampf, ccpClamp, ccpFromSize,
			ccpCompOp, ccpLerp, ccpFuzzyEqual, ccpCompMult, ccpAngleSigned, ccpAngle,
			ccpRotateByAngle, ccpLineIntersect (issue #783)
 . [NEW] Macros: added CCLOGINFO() and CCLOGERROR(). CCLOGINFO() disabled by default (issue #799)
 . [NEW] SpriteFrameCache: added support for Zwoptex Desktop version (issue #812)
 . [NEW] TMX: if layer contains cc_vertezx=automatic, tiles will use vertexZ and GL_ALPHA_TEST (issue #780)
 . [NEW] TMX: TMXLayer supports Tiled offset property (issue #616)
 . [NEW] TMX: Added support for .tsx tilesets (issue #619)
 . [NEW] Transition: new added transitions: CCRadialCCWTransition, CCRadialCWTransition (issue #783)
 . [FIX] All: cocos2d constants start with kCC. Change is backward compatible (issue #809)
 . [FIX] Actions: CCRepeat works smoothly, without jerks (re-fixed issue #390)
 . [FIX] Actions: CCAnimate frame calculation is more precise (issue #758)
 . [FIX] CocosDenshion: Fixed mute (issue #789)
 . [FIX] RenderTexture: removed limit when saving images (issue #782)
 . [FIX] RenderTexture: doesn't use GL_DITHER and restores glColorMask() (issue #796)
 . [FIX] Sprite, LabelAtlas, TiledMap: opactiy + color works even when the texture is premultiplied (issue #668)
 . [FIX] TMX: TMXTileMap supports any kind of objects, like CCSprite (issue #700, #765)
 . [FIX] TMX: TMXLayer uses the opacity defined for the layer (issue #785)
 . [FIX] TMX: TMXLayer raises exception if it receives the addChild message (issue #808)
 . [FIX] Texture2D: removed NSLog when image was NULL (issue #802)
 . [FIX] Xcode: hardware requirements in .plist: doesn't contain disabled features (issue #769)
 . [3RD] Box2d: udpated to r66 (issue #795)
 . [3RD] Chipmunk: updated to v5.2 (issue #784)

version 0.99.0 - 18-Feb-2010
 . CocosDenshion: background music can loop (issue #774)
 . CocosDenshion: allow audio session category to be changed (issue #775)
 . CocosDenshion: can be initialized before cocos2d (issue #777, #773)

version 0.99.0-final - 15-Feb-2010
 . Box2d: updated to r58 (issue #494)
 . Director: Only send "cleanup" when the scene is replaced (re fixed issue #709)
 . CocosDenshion: SimpleAudioEngine incorrectly accessing CDAudioManager (issue #748)
 . CocosDenshion: added support for 22Khz OpenAL (issue #594)
 . CocosDenshion: fixed wrong error check in CocosDenshion (issue #678)
 . CocosDenshion: added shutdown method (issue #688)
 . CocosDenshion: allow usage of alBufferDataStatic (issue #753)
 . CocosDenshion: added stopAllSounds (issue #756)
 . CocosDenshion: fixed small leak in background music file name string (issue #644)
 . CocosDenshion: CDAudioManager support for multiple AVAudioPlayers (issue #764)
 . Compatiblity: TextureNode is subclass of CCSprite (issue #755)
 . Node: only uses bits as bools, when they are not properties (fixed issue #743)
 . Node: relativeAnchorPoint renamed to isRelativeAnchorPoint (issue #749)
 . Node: improved doxygen string in rotation (issue #761)
 . Sprite: use correct blending functions (issue #728)
 . Sprite: supports CGImageRef with key (issue #349)
 . Sprite: when texture is nil, supports opacity & color (issue #741)
 . Sprite: setTextureRect() and setColor() works OK with subchildren (issue #763)
 . SpriteFrameCache: removed @syncronized() (issue #663)
 . Template: box2d template treats warnings as erros, uses unroll loops for performance (issue #750)
 . Template: Info.plist uses UIRequiredDeviceCapabilities (issue #769)
 . Tests: SpriteTest uses GL_ALPHA_TEST is zVertex test (issue #XXX)
 . TMX: filling empty tiles doesn't crash (issue #740)
 . TMX: if compression is not "gzip", abort (tiled 0.4 feature) (issue #XXX)
 
version 0.99.0-rc - 31-Jan-2010
 . All: Default OpenGL state is: GL_TEXTURE_2D, GL_VERTEX_ARRAY, GL_COLOR_ARRAY, GL_TEXTURE_COORD_ARRAY (issue #718)
 . Action: Improved CCSequence performance (issue #XXX)
 . BitmapFontAtlas: huge performance boost in update/create time (issue #730)
 . Box2d: updated to r39 (issue #494)
 . Camera: Offset fixed in landscape mode (issue #378)
 . Camera: It's possible to orbit around any point (issue #438)
 . Camera: Doesn't reset affine matrix (issue #XXX)
 . Chipmunk: Using Chipmunk v5.1.0 (issue #664)
 . Configuration: added object that knows GL capabilities and other misc stuff (issue #712)
 . Director/Particles/Grid: removed hardcoded display size values. Using variable (issue #XXX)
 . Director: send "cleanup" message to root scene when it is being replaced (issue #709)
 . Effects: works independently of the display resolution (issue #XXX)
 . Grid: optimized code. Only call camera.locate if it is dirty (issue #XXX)
 . Node: Uses cached Affine matrix to transform the nodes (2 GL calls vs. 5 GL calls) (issue #XXX)
 . Node: uses bits instead of bools when compiled with SDK >= 3_0 (issue #726)
 . Node: uses "_" suffix for ivars (children_, isRunning_, tag_, etc..) (issue #733)
 . Scheduler: removed support of repeats. Postponed for v0.99.1 (rolling back issue #630)
 . Singletons: removed @syncronized() since cocos2d is not thread safe (issue #663)
 . SpriteSheet: reorder updates descendants. Added test for this case (issue #708)
 . Sprite: can create sprite from SpriteSheet. deprecated creation method from SpriteSheet (issue #657)
 . Sprite: optimized rendering when using spriteSheet and subchildren (issue #XXX)
 . Sprite: flip only flips the texture (not the anchor point and children) (issue #725)
 . Templates: Updated to support v0.99, Chipmunk v5.1 and Box2D r39
 . Templates: install_template.sh supports custom directory (issue #736)
 . Templates: box2d+cocos2d template doesn't generate warnings... well only 2 warnings (issue #739)
 . Tests: Works independently of the display resolution
 . TextureNode: Removed Node. Superseded by Sprite
 . TMXMaps: objectGroup support offsets (issue #689)
 . TMXMaps: objectGroup: Simplified object creation. All objects are NSDictionaries. For custom objects, subclass TMXTiledMap (issue #636)
 . TMXMaps: groupNamed renamed to objectGroupNamed (issue #XXX)
 . TouchDispatcher: StandardTouchHandler returns void (not BOOL). They are executed after the TargetedHandlers (issue #710)
 . Xcode: doxygen scripts runs with spaces in subdirectories (issue #684)
 
version 0.9.0-beta2 - 11-Jan-2010
 . Actions: added 2 new instant actions: FlipX and FlipY (counter-rollback of part issue #620)
 . Actions: uses FLT_EPSILON constant (issue #701)
 . Actions: prevent jerk in Repeat and RepeatForEver (issue #390)
 . Actions: RotateTo can be repeated without losing information (issue #705)
 . BitmapFontAtlas: doesn't override color when using setString (issue #610)
 . Chipmunk: removed compiler warning on chipmunk demo (issue #680)
 . CocosLive: added sanity checks on demo (issue #681)
 . Director: removed compile warning on DisplayLink director (issue #682)
 . Particles: prevent possible memory corruption when autoRemove is ON (issue #703)
 . Scheduler: Supports repeat-number-of-times in scheduled selectors (issue #630)
 . Sprite: anchor + offset + scale works  (issue #671)
 . Sprite: can create subclasses with an SpriteFrameName (issue #XXX)
 . Sprite: flip works as scale * -1 (issue #690)
 . Sprite: easier to subclass. [self init] is called (issue #485)
 . Sprite: isFrameDisplayed works OK with offsets (issue #707)
 . SpriteFrame: removed support for flipX and flipY  (rollback of a part issue #620)
 . SpriteFrameCache: If originalSize is not present, display warning (issue #670)
 . SpriteSheet: adding grand-children doesn't crash (issue #676)
 . SpriteSheet: child and children work OK with negative scales (issue #677)
 . SpriteSheet: It is easier to subclass (issue #397)
 . Templates: uses rfc1034identifier (issue #685)
 . Texture2D: simulator treats pre-multiplied alpha images correctly (issue #697)
 . TextureCache: doesn't crash when file not found. log error insted (issue #695)
 . TMXTiledMap: added support for object and objectgroup (issue #636)
 . TMXTiledMap: TMXLayer and TMXObjectGroup on it's own files (part of issue #636)
 . TMXTiledMap: doesn't generate descendants when not necessary (works as fast as in v0.8.2)
 . TMXTiledMap: removeChild works without corrupting the tilemap (issue #XXX)
 
version 0.9.0-beta - 14-Dic-2009
 . ActionManager: fixed leak (issue #635)
 . Actions: using [self class]. Easier to subclass (issue #655)
 . Box2d: updated to r31 (pre 2.1.0) (issue #494)
 . Chipmunk: updated to v5.0 (issue #664)
 . CocosDenshion: support for detecting ringer/mute switch state (issue #593)
 . CocosDenshion: doesn't crash when file has no extension (issue #595)
 . ColorLayer: supports Blend Protocol (issue #597)
 . Node: vertexZ is translated just once (issue #641)
 . Director: call schedulers before glClear in mainLoop (part of issue #533)
 . Director: "global" NSBundle to facilitate the integration of more than 1 game (issue #654)
 . Particles: code easier to mantain, same performance
 . Particles: small performance improvement (issue #661)
 . SpriteSheet: supports any level of sub-children (issue #346, issue #665)
 . Sprite: supports "honor parent transform" (issue #643)
 . Sprite: displayFrame renamed to displayedFrame (issue #XXX)
 . Sprite: fixed zwoptex offset & anchorPoint (issue #653)
 . Sprite: setDisplayFrame works OK with different texture sizes (issue #666)
 . Templates: using SDK 3.0 as base SDK
 . Textures: supports mipmap generation (issue #632)
 . Texture Atlas: uses VBO instead of vertex array list (issue #581)
 . TextureCache: don't use autorelease pool to load images (issue #XXX)
 . Tiles: TMX maps supports sub-directories (issue #539)
 . Transition: added CrossFadeTransition (issue #646)

version 0.9.0-alpha - 18-Nov-2009
 . All: using CC namespace (issue #520)
 . All: prevents warnings with Static Analizer (issue #613)
 . All: cocos protocols renamed to avoid confusion (part of issue #520)
 . All: Added compatibility with v0.8 (part of issue #520)
 . Animation: supports duration and reverse (issue #627)
 . Tests: Performance Tests re-integrated to main Xcode project (issue #XXX)
 . BitmapFontAtlas: works with subdirectories (issue #612)
 . Box2d: updated to r26 (pre 2.1.0) (issue #494)
 . CocosLive: Uses CL namespace (part of issue #520)
 . CocosLive: Uses ASCII encoder (issue #617)
 . Sprite: Sprite and AtlasSprite merged in just one class (issue #620)
 . Sprite: AtlasSpriteManager renamed to SpriteSheet (issue #620)
 . Sprite: Sprite Frames and animations supports flipx / flipy (issue #620)
 . SpriteFrameCache: added an easier way to create animations and sprites (issue #620)
 . Templates: updated (part of issue #520 and issue #620)
 . Templates: includes cocos2d and CocosDenshion licences files
 . TextureMgr: renamed to TextureCache (part of issue #620)
 . Xcode: textures files in 1 Xcode group (Texture2d, PVRTexture, TextureAltas, TextureCache)

version 0.8.2 - 19-Oct-2009
 . Actions: Animate copy restoreOriginalFrame parameter (issue #602)
 . ChipmunkTest: uses new API to set director type (issue #XXX)
 . CocosLive: doesn't use deprecated methods (issue #604)
 . MenuItem: added isSelected property (issue #601)
 . Tests: removed copyrighted fonts (part of issue #596)
 
version 0.8.2-rc1 - 14-Oct-2009
 . Actions: start/stop sets the target (issue #489 and issue #589)
 . Actions: Compound actions call "inner" stop (issue #489 and #issue #589)
 . Actions: Fixed BezierBy reverse. BezierBy doesn't use startPosition (issue #586)
 . Actions: added BezierTo (issue #562)
 . Actions: RotateTo uses min distance (issue #584)
 . Actions: JumpBy/To uses parabolic function (issue #324)
 . BitmapFontAtlas: added limited unicode support (issue #596)
 . Director: Rolling back buffer format. Default buffer format is RGB565.
 . FontLabel: updates version from git 2009-10-07 (issue #582)
 . Particles: FreeMovement uses World-Coordinates (issue #241)
 . Tests: Added Particle + Parallax test (part of issue #241)
 . TileMap: TMXLayers work without tiles (issue #587)
 . TileMap: TMX maps HUGE performance boost (issue #574)
 
version 0.8.2-rc0 - 5-Oct-2009
 . Actions: Added EaseBack family actios (issue #568)
 . AtlasSprite: set atlasIndex to invalid on remove (issue #569)
 . Box2d: using google code r22 (pre v2.1.0) (issue #494)
 . CocosNode: Better message error on scale (issue #556)
 . Effects: [effect copy] works (issue #573)
 . Effects: restore orignal director projection (issue #573)
 . Extras: added Joystick / ProximityManager (issue #XXX)
 . FontLabel: updates version from git (issue #582)
 . Macros: CCLOG uses the "cocos2d:" prefix (issue #XXX)
 . Parallax: fixed limit of 5 children (issue #565)
 . Templates: works with FontLabel (part of issue #534)
 . Templates: added cocos2d+chipmunk template (issue #XXX)
 . TextureAtlas: insertQuad fixed signed math (issue #575)
 
version 0.8.2-beta - 23-Sept-2009
 . All: ccConfig.h file added (issue #551)
 . Actions: added Ease Elastic actions (issue #530)
 . Actions: added Ease Bounce actions (issue #546)
 . Actions: added PageTurn3D action (issue #522)
 . BitmapFontAtlas: fixed contentSize (issue #536, #538)
 . BitmapFontAtlas: fixed offset/width (issue #537)
 . BitmapFontAtlas: only supports Latin 1 chars (issue #517)
 . Box2d: using google code r21 (pre v2.1.0) (issue #494)
 . CocosDenshion: muted property in SimpleAudioEngine (issue #526)
 . CocosDenshion: added preloadBackgroundMusic and willBackgroundMusicPlay to SimpleAudioEngine (issue #545)
 . CocosNode: improved doxygen documentation (issue #XXX)
 . CocosNode: added boundingBox method (issue #528)
 . Director: added convertToUI and renamed convertCoordinate to convertToGL (issue #531)
 . Director: fixed 2 leaks on Director#end (issue #524)
 . Director: Added a threaded FastDirector (issue #560)
 . Director: Added a CADisplayLink Director (issue #560)
 . Director: buffer default pixel format is RGBA_8888
 . Documentation: doxygen builds OK when there are spaces in the path (issue #540)
 . Label / Texture2D: Supports any .ttf via FontLabel (issue #534)
 . LabelAtlas: works with 256 different chars (issue #516)
 . RenderTexture: added RenderTexture test (issue #191)
 . Resources: improved directory structure (issue #552)
 . Template: using removeUnusedTextures (issue #550)
 . TileMap: TMX supports multiple tilesets (1 tileset per layer) (issue #510)
 . TileMap: TMX raises expection if map is not encoded and/or gzipped (issue #559)
 . Transition: ease actions can be overriden (issue #548)
 . Transition: added PageTurnTransition (issue #522)
 
version 0.8.1 - 26-Ago-2009
 . ActionManager: doesn't delete running actions (issue #481)
 . Box2d: using google code r10 (pre v2.1.0) (issue #494)
 . CocosDenshion: resumeBackground music (issue #513)
 . MultiplexLayer: removes child using cleanup:YES (issue #466)
 . Particles: no negative size (issue #514)
 . Resources: added new cocos2d logos (issue #521)
 . Template: added Icon.png and Default.png (part of issue #469)
 . Texture2D: using CCLOG instead of NSLog+#ifdef (issue #519)

version 0.8.1-rc - 19-Ago-2009
 . All: Using nonatomic properties (issue #509)
 . ActionManager: fixed crash (issue #490)
 . Actions: RotateTo always rotates to shortest angle fix (issue #499)
 . Box2d: using google code r8 (issue #494)
 . Box2d: added box2dTestBed (part of issue #494)
 . CocosDenshion: correct channel in SimpleAudioEngine (issue #465)
 . CocosDenshion: update buffer status after deletion ( issue #486)
 . CocosDenshion: SimpleAudioEngine can stop sounds (issue #498)
 . Parallax: update children at draw (issue #471)
 . TileMap: TMX maps starts at 0,0 position (part of issue #462)
 . TileMap: TMX getter/setters works OK with async maps (issue #506)
 . TileMap: anchorPoint works OK (issue #508)
 . Xcode: COCOS2D_DEBUG used instead of DEBUG (issue #507)
 
version 0.8.1-beta - 10-Ago-2009
 . BitmapFontAtlas: .png image can be in subfolders (issue #464)
 . Box2d: possibility to call world.DrawDebugData() from draw (issue #493)
 . Box2d: updated box2d repository. using r228 (issue #494)
 . CocosNode: parent is set to nil only after calling onExit (issue #476)
 . CocosNode: added user data (issue #482)
 . CocosLive: added support to request current ranking (issue #495)
 . MotionStreak: moved from experimental to stable. uses v0.8 API (issue #484)
 . MotionStreak: by default uses GL_SRC_ALPHA blend function (issue #405)
 . ParticleView: integrated Particle visual editor (issue #480)
 . Parallax: more precise absolute coords (issue #471)
 . RenderTexture: let's you render CocosNode objects into a texture (issue #XXX)
 . Template: added Xcode cocos2d Template (issue #469)
 . TextureMgr: Async reuses EAGL context (issue #472)
 . tools: added mkatlas.pl script (issue #483)
 . TiledMap: Added support for the TMX format: iso, ortho and hex maps (issue #462)
 . TouchDispatcher: don't dispatch empty touches (issue #468)

version 0.8 - 27-Jul-2009
 . Action: Speed#stop calls other's stop (issue #460)
 . BitmapFontAtlas: opacity and color work as expected (issue #463)
 . CocosNode: setRelativeAnchorPoint error (issue #461)
 . Director: convertCoordinate roundoff error (issue #453)
 
version 0.8-rc2 - 21-Jul-2009
 . Actions: Repeat repeats OK (issue #424)
 . Actions: Prevents division by 0 when duration==0 (issue #452)
 . ActionManager: 5% increase in performance (issue #451)
 . CocosDenshion: fixed clicking on looped waves sounds (issue #440)
 . CocosDenshion: Added properties in SimpleAudioEngine (issue #454)
 . CocosLive: using the deprecated CString API (issue #441)
 . CocosLive: send-score object can be reused (issue #417)
 . CocosNode: children is an explicit "property" (issue #411)
 . CocosNode: relativeTransformAnchor -> relativeAnchorPoint (part of issue #303)
 . ColorLayer: uses floats instead of ints for its size (issue #339)
 . ColorLayer: updates contentSize when when size is used (issue #443)
 . Demos: added basic template to start new projects (issue #447)
 . Director: FastDirector with fast events or not at compile time (issue #449)
 . FileUtils: Absolute paths are not converted (issue #352)
 . Menu: MenuItems works with anchorPoint correctly (issue #412)
 . Menu: ItemLabel disabled color is configurable. color is saved (issue #366)
 . Particle: VBO update only the needed particles (issue #367)
 . TextureMgr: new (and recommended) way to add CGImages (issue #349)
 . TouchDispatcher: retains/releases the delegates (issue #422)
 . Transitions: Fixed artifacts in Slide transitions (issue #442)
 
version 0.8-rc - 13-Jul-2009
 . ActionManager: actions logic were removed from CocosNode (issue #437)
 . Actions/Scheduler: the 1st time a Timer or Action is fired, is with dt=0 (issue #429)
 . Actions: CallFuncND doesn't leak if reused (issue #336)
 . AtlasSpriteManager: fixed blend function (part of issue #125)
 . AtlasSprite: render in subpixel by default (issue #414, issue #399)
 . BitmapFontAtlas: opacity and color are applied (issue #425)
 . BitmapFontAtlas: cache the configuration. FASTER loading times (issue #382)
 . CocosDenshion: improvements (issues #415, #431, #432, #433)
 . CocosNode: RGBA protocol setColor new API (issue #273)
 . CocosNode: removeAllChildren unschedules the timers correctly (issue #435)
 . Director: added isPaused property (issue #375)
 . Director: fixed memory leak in FPSLabel (issue #370)
 . Layer: possibility to hook / unkook touches/Accelerometer in runtime (issue #164)
 . ParallaxNode: uses world coordinates (issue #373)
 . Particles: support for auto-remove-on-finish (issue #385)
 . Scheduler: it's possible to scale the time (issue #236)
 . Scheduler: removed unused API (issue #427)
 . Scheduler: Added a way to remove all scheduled Timers (issue #421)
 . Tests: ParticleTest tests 'free' and 'grouped' emitter (part of issue #241)
 . TextureMgr: supports loading images asynchronously (issue #420)

version 0.8-beta - 17-Jun-2009
 . Actions: Added BezierBy action (issue #313)
 . Actions: improved performance when running Actions (issue #301)
 . Actions: fixed Repeat skipping when duration not an integer (issue #394)
 . All: removed deprecated classes/methods (issue #326)
 . AtlasSprite: supports flipX and flipY properties (issue #343)
 . BitmapFontAtlas: new features (issue #317)
 . box2d: Integrated box2d physics engine (issue #406)
 . CocosDenshion: new sound engine in experimental (issue #407)
 . CocosNode: actions don't retain the target (issue #150)
 . CocosNode: support real openGL Z vertex (issue #355)
 . CocosNode: faster transforming of local/world coordinates (issue #263)
 . CocosNode: anchorPoint uses normalized coords (0,0) to (1,1) (issue #303)
 . Director: supports PortraitUpsideDown and Right orientation (issue #351)
 . LabelAtlas: don't render in subpixel (issue #135)
 . Menu: All MenuItems supports CocosNodeRGBA protocol (issue #347)
 . Menu: Support for BitmapFontAtlas (or any other Label) (issue #365)
 . Menu: Support for Sprite and AtlasSprite (or any other CocosNodeRGBA node) (issue #383)
 . ParallaxNode: parallax code refactored (issue #358)
 . Particles: Added QuadParticleSystem. renamed ParticleSystem to PointParticleSystem (issue #245)
 . Particles: added support for endSize and endSizeVar (issue #241)
 . Particles: added support for start/end/var spinning (issue #335)
 . Particles: support for World/Local coordinates (issue #241)
 . Primitives: added bezier path support (issue #380)
 . Tests: Added PerformanceParticleTest (issue #331)
 . Tests: Added TouchTest (issue #211, #402)
 . Texture2D: new alias/antialias API (issue #226)
 . Texture2D: supports 16-bit textures RGB4 and RGB5A1 (issue #356)
 . Texture2D: blending mode varies according to texture (issue #125)
 . Texture2D: Supports images up to 1024x1024. Assert if bigger (issue #396)
 . TextureAtlas: uses interleaved vertex array (issue #359)
 . TextureMgr: added method that removes unused textures (issue #117)
 . Transition: onEnterTransitionDidFinsih added. OnExit and onEnter only once (issue #172)
 . Types: types follows OpenGL "standards" (issue #360)
 . Touch Events: support for Targeted touches (issue #211)
 . Touch Events: menu uses new touch dispatcher (issue #362)
 . Touch Events: supports priority (issue #307)
 . Xcode: fixed compile error when keyboard registry is enabled (issue #387)

 version 0.7.3 - 18-May-2009
 . Actions: Sequence works when 1st action is an InstantAction. InstantActions are reversible (issue #348)
 . CocosLive: Demo shows world rankings (issue #342)
 . Director: "new" Fast Director. Attach/Detach, auto-lock, SDK 3.0 works (issue #145, #issue #239, issue #340)
 . Texture2D: supports 16-bit textures RGB4 and RGB5A1 (issue #356)
 . Support: CGPointExtension compatible with c++ (issue #369)

version 0.7.2 - 23-Apr-2009
 . All: removed chipmunk macros. using CG macros (issue #290)
 . Actions: Added TintTo and TintBy (issue #204)
 . AtlasSprite: don't overwrite index 0 (issue #283)
 . AtlasSprite: Supports Z-order (issue #275)
 . AtlasSprite & Sprite: don't auto center sprite when setting frame (issue #281)
 . AtlasSprite: don't render in subpixels (issue #135)
 . AtlasSpriteManager: supports transformations (issue #308)
 . AtlasSpriteManager: fixes in removeChild (issue #296)
 . AtlasSpriteManager: works with capacity=1 (issue #305)
 . CocosNode: CocosNodeExtras merged into CocosNode (issue #292)
 . CocosNode: improved runAction/stopAction (issue #300)
 . CocosNode: possible memory leak when running actions (issue #298)
 . CocosNode: dont execute an already running action (issue #299)
 . CocosNode: children referring to deallocated parent (issue #297)
 . CocosNode: fixed "already scheduled exception" (issue #251)
 . CocosNode: don't render in subpixels (issue #135)
 . Demos: AtlasSprite with z-order (issue #275)
 . Demos: ParticleDemo uses touches to move the center of the emitter (issue #138)
 . Demos: organized tests folder (issue #280)
 . Demos: Atlas and Sprites uses TintBy and TintTo (issue #204)
 . Demos: Menu shows how to use padding / dynamic toggle items (part of issue #249, issue #224)
 . Demos: added drawing primitives excample (part of issue #322)
 . Director: Attach uses 'bounds' not 'frame' (issue #233)
 . Director: runWithScene / end doesn't crash/leak anymore (issue #325)
 . Director / Transitions: pushScene with Transitions works (issue #267)
 . Documentation: API doc documents free functions (issue #314)
 . Menu: an empty menu can be crated (issue #277)
 . Menu: align supports padding (issue #249)
 . Menu: align takes into account scale (issue #248)
 . Menu: MenuToggleItem supports add/remove items in runtime (issue #224)
 . Particles: Use by default fire.pvr (issue #276)
 . Particles: resetSystem actually resets the system (issue #252)
 . Particles: texture is a property (issue #282)
 . Particles: colors and vertices in 1 VBO (issue #246)
 . Primitives: deprecated all functions. New functions uses CGPoint (issue #322)
 . Scheduler: improved timer performance (issue #309)
 . SoundSupport: supports vorbis codec (issue #321)
 . ccArray: a fast alternative to NSMutableArray (issue #304)
 . TextureAtlas: fixed colorarray memory leak (issue #272)
 . TextureAtlas: support for insert,remove,reorder (issue #275)
 . TextureAtlas: free indices correctly when out of memory (issue #293)
 . TextureAtlas: resizeCapacity returns BOOL instead of raise exception (issue #294)
 . TextureAtlas: prevent crash when not enough memory while allocating color (issue #295)
 . TextureNode: texture is "retain" not "assign" (issue #230 and issue #274)
 . TileMapAtlas: supports fullpath (issue #220)
 . TileMapAtlas: don't render in subpixels (issue #135)
 . Xcode project: added class model (issue #312)
 
version 0.7.1 - 20-Mar-2009
 . Actions: added tags to actions (issue #222)
 . Actions: Spawns can be Speeded (issue #257)
 . Actions: Speed can be altered in runtime (part of issue #236)
 . AtlasSprite: Sprite sheet implementation (issue #238)
 . Chipmunk: cpVect is defined as a CGPoint (issue #260)
 . CocosNode: Camera is lazy alloced (issue #94)
 . CocosNode: addChild, removeChild:cleanup, getChildByTag family functions (issue #253)
 . CocosNode: added better comments, cleanup code (issue #219)
 . CocosNode: added RGB protocol: Atlas,Texture & ColorLayer conforms it (issue #234)
 . CocosNode: fixed memory leak when removeAndStop a node with children with actions (issue #254)
 . CocosNode: added transform local to world coordinates that supports rotation,scale & position (issue #207)
 . CocosNode: removed scale ivar (issue #231)
 . CocosNode: improved handling of nil parameters (issue #262)
 . CocosLive: filter by device id (issue #223)
 . CocosLive: category is UTF8'ized (issue #227)
 . CocosLive: using cc_playername instead of usr_playername (issue #242)
 . CocosLive: supports "update score" (issue #250)
 . Demos: added performance test (issue #243)
 . Director: FastDirector doesn't leak autoreleased objects (issue #221)
 . Director: prevents calling startAnimation twice in a row (issue #215)
 . Menu: can be aligned in columns / rows. Updated menu example (issue #206)
 . Menu: MenuItem supports LabelAtlas (issue #235)
 . Menu: MenuItemFont fixed memory leak (issue #232)
 . Menu: MenuItem improved hit testing (issue #214)
 . Scheduler: if signature is not correct Assert (issue #218)
 . Sprite: correct transform anchor point (issue #216)
 . TextureAtlas: support for texture2D (issue #161)
 . Tools: Added perf-test results (issue #243)

version 0.7.0 - 19-Feb-2009
 . Action: elapsed is a property (issue #203)
 . Actions: EaseIn/Out added. Cubic/Quad removed (issue #195)
 . Atlas: Fixed black line (issue #135 and issue #47)
 . Atlas: Works when GL_CULL_FACE is enabled (issue #179)
 . Atlas: updateAltasValues renamed to updateAtlasValues (issue #198)
 . CocosLive: added client and example that uses the CocosLive service (issue #175)
 . CocosNode: children is a property (issue #185)
 . CocosNode: rotate before scale (issue #217)
 . Demos: Creating Window and attaching cocos2d to it (issue #180)
 . Demos: Texture2dDemo shows how to load PVR images and PVR Mipmap images (issue #112)
 . Demos: Added AttachDemo (issue #180)
 . Demos: Added EffectsDemo and EffectsAdvancedDemo (issue #183)
 . Director: OpenGLview is attached to a given UIView/UIWindow (issue #180)
 . Director: winSize returns a CGSize (not a CGRect) (issue #159)
 . Director: added FastDirector (issue #145)
 . Director: dispatch missing events in main loop (issue #146)
 . Director: renamed runScene with runWithScene (issue #194)
 . Director: SignificantTimeChange fixed (issue #6)
 . Effects: Added Effects support (Grid and TiledGrid) (issue #183)
 . Effects: Basic: StopGrid, ReuseGrid (issue #183)
 . Effects: Grid: Waves3D, FlipX3D, FlipY3D, Lens3D, Ripple3D, Liquid, Shaky3D, Waves
            Twirl (issue #183)
 . Effects: Tiled: ShakyTiles3D, ShatteredTiles3D, ShuffleTiles, FadeOutTRTiles, FadeOutBLTiles,
            FadeOutUpTiles, FadeOutDownTiles, TurnOffTiles, WavesTiles3D, JumpTiles3D
            SplitRows, SplitCols (issue #183)
 . Experimental: Added StreakDemo (issue #171)
 . Menu: aligItemsVerticallyOld removed. (issue #196)
 . MenuItemFont: can be changed in runtime (issue #202)
 . MenuItemFont: assign correct size and documented isEnabled (issue #132)
 . Particle: Buffers updated on update (issue #163)
 . Sprite: initWithPVRTCFile is deprecated. will be removed in v0.8 (issue #197)
 . Texture: Support for full PVRTC (issue #112)
 . Texture: Easier to set Alias and/or AntiAlias texture parameters (issue #135 and issue #47)
 . TileMapAtlas: it is readable / writeable now (issue #200)
 . Transitions: added new Effects transitions
                SplitRowsTransition, SplitColsTransition, TurnOffTilesTransition,
                FadeTRTransition, FadeBLTransition, FadeUpTransition, FadeDownTransition (issue #187)
  . Xcode: treat warnings as errors (issue #201)

 
version 0.6.3 - 28-Jan-2009
 . Actions: ScaleTo & ScaleBy supports X and Y factors (issue #156)
 . Actions: Added collections of Ease Actions (issue #157)
 . Chipmunk: cpFlaot is a float, not a double (issue #130)
 . CocosNode: fixed absolutePosition (issue #140)
 . CocosNode: unschedule timers only when running (issue #142)
 . CocosNode: prevents crash under certain circumstances while executing actions (issue #141)
 . Demos: Added Texture2dDemo example (issue #169)
 . Demos: SpritesDemo has an improved Accelerate example (issue #168)
 . Demos: ParticlesDemo has the Rain Particle example (issue #136)
 . Demos: Added EaseDemo showing all the ease capabilities (issue #158)
 . Director: allow cleanup when deallocing the director (issue #144)
 . Director: avoid useless GL commands when displaying FPS (issue #162)
 . Director: possibility to change the DepthBuffer size (issue #160)
 . Label: possibility to create Label without dimensions and aligment (issue #154)
 . Menu: MenuItemToggle supports assigning the selectedIndex (issue #152)
 . Menu: aligment takes into account if status bar is present (issue #131)
 . MenuItem: improved compiler warning (issue #147)
 . Misc: added 'f' to numbers so they are floats, not doubles (issue #130)
 . Particles: added ParticleRain (issue #136)
 . Particles: center of emitter can be moved independently from position (issue #138)
 . Sprites: fixed possible memory leaks (issue #139)
 . Texture2D: prevent allocating more memory than needed (issue #154)
 . TextureMgr: supports directories withing the image name (issue #151)
 . TileMapAtlas: fixed bug when using TGA files (issue #124)
 . TileMapAtlas: supports up to 255 chars (issue #153)

version 0.6.2 - 24-Dec-2008
 . Actions: Accelerate & Speed ratios can be modified at runtime (issue #127)
 . CocosNode: added absolutePosition (issue #9 & issue #122)
 . CocosNode: tag is propagated when adding children (issue #118)
 . CocosNode: change change z-order at runtime (issue #59)
 . Demos: Chipmunk_Accel supports multiple touches (issue #129)
 . Demos: fixed typo in MenuTest (issue #111)
 . Demos: shows how to set multiple Touches and other options (issue #116)
 . Director: Touches work fast again (issue #126)
 . License: removed "GNU LGPL" from sources files (issue #115)
 . License: fixed grammar errors (issue #120)
 . Sprite & Animation: can be created from Texture2D, updated SpriteDemo example (issue #113)
 . TextureMgr: Avois duplicate cache (issue #121)
 . Transitions: FadeTransition supports variable color. Updated TransitionsDemo (issue #129)
 
version 0.6.1 - 08-Dec-2008
 . Documentation: Generation of doc fixes (issue #105)
 . Primitives: drawLine prototype fixed (issue #103)
 . Xcode: all projects have "thumb compilation" turned off (issue #104)
 
version 0.6.0 - 05-Dec-2008
 . Actions: Sequences of Repeats fixes (issue #80)
 . Actions: Added RepeatForEver. Added example in SpritesDemo example (issue #93)
 . Actions: Repeat can be reversed (issue #92)
 . Actions: Memory leaks detected by static analyzer. (issue #90)
 . CocosNode: added support for Parallax scroller. Created ParallaxDemo example (issue #89)
 . CocosNode: removed deprecated 'named' methods (issue #91)
 . CocosNode: lazy allocations with timers, children & actions (issue #94)
 . CocosNode: added removeAndStop, removeAndStopByTag and removeAndStopAll (issue #101)
 . Demos: fixed memory leaks in AnchorDemo, SpritesDemo and RotateWorld (related to issue #90)
 . Director: propagation of Touch events can be stopped (issue #96)
 . Documentation: properties are documented (issue #100)
 . Menu: conforms to CocosNodeSize protocol (issue #99)
 . Menu: support both vertical & horizontal alignment (issue #97)
 . Menu: added MenuItemToggle (issue #83)
 . Particle: Added ParticleSnow (issue #102)
 . Texture2D: creates the textures with clamp to edge and mag filter to linear (issue #95)

version 0.5.3 - 18-Nov-2008
 . Actions: Repeat fixes (issue #81)
 . CocosNode: added numberOfRunningActions (issue #72)
 . CocosNode: removeAll fixes (issue #74)
 . CocosNode: stopAction fix (issue #82)
 . CocosNode: supports flipX and flipY (issue #53)
 . CocosNode: supports scaleX and scaleY (issue #54) 
 . Layer: isTouchEnabled, isAccelerometerEnabled are properties (issue #70)
 . Menu: supports CocosNodeOpacity protocol (issue #76)
 . MultiplexLayer: added switchToAndReleaseMe (issue #71)
 . OpenGLSupport: performance improvements (issue #84)
 . Particles: ParticleCount is a property (issue #68)
 . Texture2D: images & RGBA8 fixes (issue #86)
 . TextureMgr: Simulator supports PVRTC images (issue #75)
 . TextureMgr: removeTexture fixed (issue #85)
 . TextureMgr: supports CGImageRef (issue #87)
 . TileMapAtlas: supports TGA RLE format (issue #38)

version 0.5.2 - 04-Nov-2008
 . All: assign [super init] to self (issue #61)
 . Documentation: Add AUTHORS file with the cocos2d's contributors (issue #62)
 . CocosNode: added tags (getByTag, removeByTag)  (issue #52)
 . CocosNode: fixed big memory leak (issue #67)
 . Director: able to remove event enabled nodes (issue #56)
 . Director: can be hidden / unhidden (issue #55)
 . License: Explicit paragraphs that allows cocos2d + closed source projects (issue #57)
 . MenuItemImage: able to modify inner sprites (issue #58)
 . OpenGLSupport: added PowerVR Texture Compression (PVRTC) format support (issue #66)
 . Transitions: don't flicker (issue #60)

version 0.5.1 - 20-Oct-2008
 . Actions: Animation has restoreOriginalFrame argument (issue #46)
 . Actions: CallFunc retains target (issue #42)
 . AtlasNode: renders some artifacts (partially fixed issue #47)
 . Demos: Updated Chipmunks demos (issue #43)
 . Demos: Elasticity fixed in Chipmunk_Accel (issue #45)
 . Director: fps_images.png consumes much less texture memory (issue #49)
 . Documentation: included LICENSE.artwork (issue #51)
 . LabelAtlas: works with NxM size images (issue #50)
 . MenuItem: supports enable/disable (issue #22)
 . Particle system: exports more variables (issue #48)
 
version 0.5.0 - 05-Oct-2008
 . Actions: copy protocol fixed on some actions (issue #27)
 . Chipmunk: using newest version from svn (issue #34)
 . CocosNode: Nodes not being dealloced with active actions (issue #25)
 . CocosNode: Doxygen API reference fixed (issue #29)
 . Demo: added test/example of the new Atlas feature (issue #40)
 . Director: Doxygen API reference fixed (issue #29)
 . Director: Display FPS are rendered 10 times per second (issue #37)
 . LabelAtlas: Fast render update Label (issue #36) (*NEW_FEATURE*)
 . MenuItem: sending correct 'self' as argument (issue #19)
 . Misc: improved cocos2d icon and default image (issue #33)
 . TextureAtlas: Object to render indexed vertex arrays from 1 texture (issue #32) (*NEW_FEATURE*)
 . TileMapAtlas: Tile Map renderer (issue #35) (*NEW_FEATURE*)
 . TextureMgr: added removeAllTextures (issue #31)
 . Scheduler: retain arguments (issue #28)
 . Scheduler: passes correct delta time (issue #26)
 . Sprite: replaced xxxFromFile with xxxWithFile (issue #39) (*API_CHANGED*)

version 0.4.3 - 19-Sept-2008
 . Demo: AccelViewPort using code without the VirtualAccelerometer
 . Demo: TransitionDemo shows the 6 new transitions
 . Demo: Updated Icon.png & Default.png files
 . MenuItem: MenuItemFont are 3 pixels heigher.
 . Transitions: all Flip transitions have orientation: Left<->Right, Up<-->Down (6 new transitions)

version 0.4.2 - 10-Sept-2008
 . Action: FadeOut reverse fixed
 . Demo: AnchorDemo using back, restart, forward arrows
 . MenuItem: callback receives the sender as its argument (issue 14)
 . Particles: added initWithTotalParticles method.
 . Transitions: Fixed HUGE memory leak
 . Transitions: Timing fix. Slide transitions don't show "black" space

version 0.4.1 - 08-Sept-2008
 . Actions: commented an NSLog()
 . CocosNode: added removeAll (by Codemattic)
 . CocosNode: implementation file reorganized
 . CocosNode: added stopAction method (to remove just 1 one action)
 . CocosNode: sanity check when removing actions
 . Demo: ClickAndMove demo working again (issue 12)
 . Demo: SpritesDemo using back, restart & forward arrows
 . Demo: TransitionsDemo using back, restart & forward arrows
 . Demo: ParticleDemo using back, restart & forward arrows
 . Director: added eventsEnabled. You can enable/disabled touch events globally (eg: Transitions want this feature)
 . Director: implementation file reorganized
 . Director: drawScene renamed to mainLoop
 . Director: FPS are shown in the very bottom-left corner
 . Transitions: Added new ZoomFlipXTransition transition.
 . Transitions: Added new ZoomFlipYTransition transition.
 . Transitions: Added new ZoomFlipAngularTransition transition.
 
version 0.4.0 - 30-Ago-2008
 . CocosNode: private methods are private
 . CocosNode: stop renamed to stopAllActions
 . CocosNode: children does not use a auxiliar array (by Codemattic)
 . Director: private methods are private
 . Menu: removed setOffsetY
 . Menu: can be positioned like any other CocosNode using the position property
 . MenuItem: renamed to MenuItemFont
 . MenuItem: added MenuItemImage
 . MenuItem: uses target/selector, not receiver/selector
 . MenuItem: MenuItemFont restore scale to 1.0 after being invoked (by Codemattic)
 . MenuItem: can be positioned on runtime. 
 . TextureNode: renamed setR:g:b: to setRGB:::

version 0.3.3 - 23-Ago-2008
 . Action: Added CallFuncND. Like CallFuncN but accepts data
 . CocosNode: actions can schedule actions [FIXED CRASH]
 . CocosNode: added default capacity to actions, children, & schedulers
 . CocosNode: relativeTrasnformAnchor is property
 . CocosNode: childrenAnchor removed (It wasn't working and it wasn't very useful)
 . CocosNode: negative z-order working
 . Demos: removed playgroud
 . Demos: added AnchorDemo
 . Demos: removed unused code from MenuTest
 . Demos: removed TcpAccelClient (deprecated)
 . Demos: AccelViewPort using VirtualAccelerometer
 . Director: fixed memory leak. First scene wasn't released
 . Director: fixed issue #6. Delta Time is never negative, and if a "Significant Time Change" is present, then DeltaTime will be 0.

version 0.3.2 - 14-Ago-2008
 . Action: Animate was using the wrong index. Possible crash fixed
 . ColorLayer: added support to change width & height at runtime
 . Demos: IntervalDemo using relative path for plist.info file
 . Demos: added filter to TcpAccelClient & Chipmunk_Accel demos (by Brian Hammond)
 . Director: propagates TouchEvents to all registered layers
 . Misc: Removed sound support. Not part of cocos2d
 . Misc: Moved OpenGLSupport inside the cocos2d directory. cocos2d.h includes OpenGLSupport headers
 . Misc: added getCocos2dVersion() function
 . Particles: It was (mistakenly) using Z coordinate
 . Sprite: added setDisplayFrame selector


version 0.3.1 - 30-Jul-2008
 . All: methods that receives target/selector, are named:Target selector (unified API)
 . All: added "cocos2d.h". applications should only import this file.
 . Demos: added resume/pause to application
 . Demos: chipmunk_accel is frame independent
 . Demos: added IntervalDemo demo. Shows how to uses interval timers, and how pause/resume works
 . Demos: removed JumpingSisters demo
 . Demos: new Default.png
 . Director: when paused don't consume CPU. Only renders the screen at 4 FPS.
 . Particles: don't uses draw to update, uses scheduled step. (pause/resume works)
 . Scheduler: added interval timers
 . Transitions: they don't flickr (bug introduced in v0.3.0)
 . Types: created ccTime type (float or double) used to calculate delta time
 . Types: older types have the prefix "cc" (cocos)

 
version 0.3.0 - 27-Jul-2008
 . Actions: they are not cloned. If you want to reuse them, clone them manually using the method 'copy'
 . Actions: CallFunc, CallFuncN using performSelector instead of NSInvocator
 . Actions: added CallFuncN action. First argument is the target node
 . Core: Using own scheduler to schedule timers/etc.
 . Demos: Added OrbitCamera demo in SpritesDemo project
 . Director: can initialize the view with pixel format RGBA8 or RGB565 (default)
 . Director: if in landscape mode, tells the application to be in landscape mode too
 . Director: landscape mode is LEFT again, since "Touch fighter" (apple game) uses left landscape
 . Director: setFPS, FPS renamed to setDisplayFPS, displayFPS
 . Director: added pause/resume support
 . Label: supports changing it's string
 . Menu: added support for y-offset
 . MenuItem: font size and font name are customizables
 . MenuItems: doesn't have "artifacts"
 . Texture Node: Added FadeIn/FadeOut support
 . Texture Node: Added transform anchor support
 . Texture Node: Added color suppport
 . Texture Node: Added new cocos2d node. Base class of Sprite and Label
 

version 0.2.1 - 21-Jul-2008
 . Director: landscape can be RIGHT or LEFT (at compile time)
 . Director: proxies touchesCancelled
 . Particle System: added smoke particle.
 . Particle System: fire example improved.
 . Particle System: supports for additive and blend colors
 . Particle System: splited in 2 files: particle.[hm] and ParticleSystems.[hm]
 . Particle System: doesn't iterate over dead particles
 . Particle System: fire.png uses white color, so "blend" mode works ok. fire.png is smaller (less resources)


version 0.2 - 5-Jul-2008
 . Replaced CGPoint with chipmunk's vector (cpVect) in CocosNode
 . Added particle system.
    . uses VBO + POINT_SPRITES
    . Built-in systems: Fire, Fireworks, Sun, Galaxy, Flower, Meteor, Spiral, Explosion
    . supports: system duration, paticle duration, gravity, radial, tangential, color, size, texture, direction, spread (all of them with its variation)
 . added support to display FPS


version 0.1 - 25-jun-2008:

25-jun-2008:
 . renamed MoveBy:actionWithDuration:delta to MoveBy:actionWithDuration:position
 . added Animation, Animate classes to animates sprites
 . removed box2d and related stuff to box2d
 . added and ported Chipmunk Demo
 . added primitives like drawCircle(), drawPoly(), drawLine(), drawPoint()

24-jun-2008:
 . moved all main.c and other tests files to tests/
 . moved plists, sounds and images to Resources/
 . removed unused images
 . Using only one plist file in Resources
 . cocos2d-port renamed to trunk
 . Imported code from Assembla<|MERGE_RESOLUTION|>--- conflicted
+++ resolved
@@ -1,4 +1,3 @@
-<<<<<<< HEAD
 version 2.0-alpha XX-Apr-2011
 . [NEW] Added support for OpenGL ES 2.0. OpenGL ES 1.1 is no longer supported
 . [NEW] CProgressTimer: 
@@ -6,12 +5,11 @@
             - Reduced the progress timer types to just radial and bar - added in reverse, midpoint, barChangeRate to be have more flexible options to modify the progress.
 . [FIX] All: Removed deprecated methods and classes that were scheduled for removal post 1.0
 . [FIX] CCProgressTimer: reverse renamed to reverseDirection in order to prevent possible collision with action#reverse
-=======
+
 version 1.0-rc2 - XX-Apr-2011
 . [NEW] Tests: Added test case for bug 1159
 . [FIX] Scheduler: Fixed possible crash when unscheduling a sibling
 . [FIX] TextureAtlas: Render "static" VBO batches between 6~10 % faster (issue #1150)
->>>>>>> 1a24f221
 
 version 1.0-rc - 29-Mar-2011
 . [NEW] Actions: Added the possibility to create a CCSpawn and CCSequence with an NSArray
