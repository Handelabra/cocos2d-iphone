version 2.0-beta2 XX-Jan-2012
. [NEW] v1.1 Forward-ported changes:
		LabelTTF: word wrap works on Mac (issue #1074)
. [NEW] ActionManager: It is no longer a singleton. It is an ivar of director
. [NEW] Director: it is a subclass of UIViewController (iOS only)
. [NEW] Director: pushScene is the new recommended way to start the scene. Director will start the animation
		automatically once the view is displayed (iOS only)
. [NEW] Director: FPS & seconds per frame are displayed at the same time
. [NEW] EventDispatcher / TouchDispatcher: They are no longer singletons. They are an ivar of director.
. [NEW] Macros: Using __CC_PLATFORM_IOS/MAC internally. Suggested way for games too.
. [NEW] Menu: API CHANGE. "itemFrom..." was replaced with "itemWith..."
. [NEW] Menu: target/selector pattern simulated with blocks. Before, blocks were simulated with target/selector
. [NEW] MenuItem: overrides "cleanup" in order to break circular references.
. [NEW] Node: Supports custom scheduler and actionManager
. [NEW] Scheduler: It is no longer a singleton. It is an ivar of director
. [NEW] Template: AppController use a navigation controller (like the cocos2d's tests)
. [NEW] Template: cocos2d v2 and v1 templates can be installed at the same time
. [NEW] Template: Added option for Device Family
. [NEW] Test: Added Director tests. Tests integration with GameCenter and other UIKit components (iOS)
. [FIX] Actions: IntervalAction works OK in rewind mode
. [FIX] Actions: EaseIn/EaseOut actions support float arguments
. [FIX] Director: Uses DisplayLink timestamp. More stable delta times (iOS) (issue #1277)
. [FIX] Director: CC_DIRECTOR_INIT() centers main window (Mac)
. [FIX] Grid: Fixed two big memory leaks (issue #1280)
. [FIX] Menu: Blocks API doesn't crash on Mac
. [FIX] RenderTexture: Works with RGB888 (issue #1293)
. [FIX] RenderTexture: Supports NPOT textures (issue #1291)
. [FIX] Sprite: isFrameDisplayed takes into accout the offset (issue #1295)
. [FIX] Tests: ChipmunkTest works on Mac
. [FIX] Tests: Box2dTest works on Mac
. [FIX] Tests: MenuTestBlocks removed. Merged into MenuTest
. [FIX] Tests: ShaderTest works (issue #1285)
. [FIX] Tests: ShaderTest centers shaders (Mac)
. [FIX] Texture2D: Uses CGImageRef instead of UIKit for iOS API
. [FIX] TileMaps: Re-added "cc_vertexz" property

version 2.0-beta 27-Nov-2011
. [NEW] v1.1 Forward-ported changes:
		reorderSprite: faster reordering sprites/nodes
		Particle batches: Particles support batch rendering
		TMX parse from memory
		events fixes
		ARC compatible
. [NEW] Director: Added API to display Milliseconds Per Frame
. [NEW] LabelBMFont: Added support for alignment, also in multiline
. [NEW] Node: Added glServerState property. Ideal to enable/disabled blending for certain nodes.
. [NEW] Particle: ParticlePoint removed
. [NEW] Shader: Added AlphaTesting shader
. [NEW] DrawingPrimitives: DrawPoint and PointSize fixed both on Mac and iOS. DrawPoly fixed on Mac
. [FIX] Node#draw() Added helper macro to setup draw
. [FIX] Node#draw() removed [super draw]. Draw() should be "atomic". It shall not depend on a possible state of super class.
. [FIX] ccGLState: Added cache for texture unit and GL_BLEND
. [FIX] Paticles: Faster initialization: texCoords are generated only once.
. [FIX] SpriteFrameCache: readded API to create spriteFrames from CCTexture2D
. [FIX] Shaders: Using correct precision. Fixed performance issue with iOS 5
. [FIX] Shaders: Improved internal API and constants names
. [FIX] Templates: Works when the project name contains spaces
. [3RD] Chipmunk: Using Chipmunk v6.0.2

version 2.0-alpha 18-Sept-2011
. [NEW] Action: Added new CallBlockO action
. [NEW] AtlasNode: added init method
. [NEW] ccConfig: removed CC_USES_VBO since VBO is always used
. [NEW] ccConfig: removed CC_OPTIMIZE_BLEND_FUNC_FOR_PREMULTIPLIED_ALPHA since the ccBlendFunctions keeps state
. [NEW] ccConfig: removed CC_SPRITEBATCHNODE_DEBUG_DRAW. CC_SPRITE_DEBUG_DRAW can be used both for batches and non batches.
. [NEW] ccConfig: renamed CC_COCOSNODE_RENDER_SUBPIXEL to CC_NODE_RENDER_SUBPIXEL
. [NEW] ccGLState: added helper functions that keeps the GL state
. [NEW] CProgressTimer:
            - Convenience class constructor now passes in CCSprite (this gives developers easier access to timer with CCSpriteFrames, CCSprites, etc)
            - Reduced the progress timer types to just radial and bar - added in reverse, midpoint, barChangeRate to be have more flexible options to modify the progress.
			- Supports Tint + Color
. [NEW] Director: Removed Fast, FastThreaded and NSTimer director. The only one available is DisplayLink.
. [NEW] Director: Orientations are no longer supported. Only Portrait mode is supported. Use a ViewController to rotate the EAGL view.
. [NEW] Director: The FPS position can be configured via ccConfig.h file
. [NEW] Director: Fast FPS is the only supported way to display FPS. Removed the CCLabelTTF way of doing it
. [NEW] Macros: ccgl* replaced with ccGL*
. [NEW] Macros: CC_ENABLE/DISABLE_DEFAULT_STATE: Removed. No longer needed.
. [NEW] MotionStreak: Using new motion streak code. 10x faster than the old one.
. [NEW] OpenGL ES: Added support for OpenGL ES 2.0. OpenGL ES 1.1 is no longer supported
. [NEW] ParticleQuad: Uses VAO for rendering. Indices are part the VBO.
. [NEW] ParticlePoint: removed code. It is a subclass of ParticleQuad for compatibility.
. [NEW] Profiler: API heavily updated to make it easier to integrate into any kind of component
. [NEW] Sprite: initWithTexture:rect is the designated initializer
. [NEW] Sprite: removed pixels API.
. [NEW] Sprite: useSelfRender / useBatchNode replaced with setBatchNode
. [NEW] Sprite: Improved API in order to make it easier to create DoubleResolution sprites
. [NEW] SpriteBatchNode / Sprite / Node: Simplied rendering. Easiert to integrate with physics engines. Just subclass nodeToParentTransform().
. [NEW] SpriteBatchNode: Removed support for HONOR_PARENT_TRANSFORM.
. [NEW] SpriteFrameCache: addSpriteFramesWithFile:textureFile renamed to addSpriteFramesWithFile:textureFilename to be consistent with the new API
. [NEW] Templates: Removed Xcode3 templates. Updated Xcode4 templates.
. [NEW] Templates: Box2d & Chipmunk templates use new way to sync cocos2d and physics engine by using PhysicsSprite
. [NEW] Tests: All tests use RootViewController
. [NEW] Tests: Box2d + cocos2d test: Added PhysicsSprite and other Box2d best practices
. [NEW] Tests: Chipmunk + cocos2d test: Added PhysicsSprite and other Chipmunk's best practices
. [NEW] Tests: FontTest uses  "bundle" fonts instead of FontLabel
. [NEW] Tests: Removed HelloWorld* tests
. [NEW] Tests: TextureTest has TextureCache#asyncWithBlock test
. [NEW] Tests: Removed Chipmunk iOS TestBed since it was outdated
. [NEW] Texture: Uses NPOT textures (gles20 already supports them)
. [NEW] Texture: PVRTC-RAW format is no longer supported. Use the non-raw format instead.
. [NEW] TextureAtlas: Uses VAO for rendering
. [NEW] TextureCache: Added asyncWithBlock method
. [NEW] Tiled: cc_vertexz property is no longer supported. Will raise exception if found.
. [FIX] All: Removed deprecated methods and classes that were scheduled for removal post 1.0
. [FIX] Node: slightly faster nodeToParentTransform()
. [FIX] ProgressTimer: reverse renamed to reverseDirection in order to prevent possible collision with action#reverse
. [FIX] RenderTexture: getUIImageFromBuffer doesn't return artifacs
. [FIX] TextureCache: Uses "self" instead of "CCTextureCache" in shared instance
. [FIX] Sprite: displayedFrame correctly returns originalSize
. [FIX] SpriteFrameCache: it doesn't retain the textures when they are loaded from a dictionary file (issue #1227)
. [FIX] Xcode: cocosLive: Removed. Use OpenFeint or GameCenter instead
. [FIX] Xcode: FontLabel: Removed since in iOS 4 you can load custom TTF
. [FIX] Xcode: TouchJSON: Removed. No longer needed since cocosLive was removed
. [FIX] Xcode: Tremor / vorbis: Removed. Experimental sound engine is no longer supported
. [FIX] Xcode: iOS 4 is minimun required to run
. [3RD] Box2d: Using Box2D 2.2.1
. [3RD] Chipmunk: Using Chipmunk v6.0.1
. [3RD] Kazmath: New external library. kazmath library for matrix and projection operations, and matrix GL stack
. [3RD] Kazmath: Added ARM NEON Matrix Multiplication from Oolong project

version 1.1-beta2 xx - 2011
. [NEW] All: Code is compatible with ARC (issue #1199)
. [NEW] TileMap: supports in-memory TMX map creation (issue #1239)
<<<<<<< HEAD
. [FIX] Node & Sprite: Scale before Skew to prevent issues with negatives scales (issue #1296)
=======
. [NEW] Node: Added onExitTransitionDidStart (issue #792)
. [FIX] Node: orderOfArrival is @synthezied correctly (issue #1273)
. [FIX] Node & Sprite: Scale before Skew to prevent issues with negatives scales.
>>>>>>> 3a5fcd84
. [FIX] TouchDispatcher: correctly handles addition and removal of handlers when being inside a touch handler (issue #1084, #1139)
. [FIX-MAC] LabelTTF: word wrap works on Mac (issue #1074)

version 1.1-beta 11-Oct-2011
. [NEW] Animation: Added file format. AnimationCache can load animations from file
. [NEW] ccConfig: Removed CC_RETINA_DISPLAY_FILENAME_SUFFIX. Use CCFileUtils API instead
. [NEW] ccConfig: Removed CC_RETINA_DISPLAY_SUPPORT. It is always enabled.
. [NEW] FileUtils: Added iPad / RetinaDisplay extension. To use it, call [CCFileUtils setiPadSuffix:@"-ipad"] or setRetinaDisplaySuffix (issue #1211)
. [NEW] FileUtils: Added xxxFileExistAtPath for iPad and RetinaDisplay resources
. [NEW] Node: improved speed when reordering and adding nodes (integration of reorderSprite branch)
. [NEW] Particles: Added ParticleBatchNode (issue #955)
. [NEW] Sprite: improved speed when reordering and adding sprites (integration of reorderSprite branch)
. [NEW] Scheduler: Added support for delay and repeat (issue #630)
. [NEW] Textures: Added support for RGB888 textures (issue #958)
. [NEW] TileMap: TMX map supports flipped tiles (issue #1233)
. [FIX] TileMap: don't use new sorting for tilemap (issue #1262)
. [FIX] Actions: removed #undef CLAMP (issue #1210)
. [FIX] Actions: Repeat & RepeatForEver work as expected(issue #1247)
. [FIX] Actions: duration is not divided by zero (issue #615)
. [FIX] Actions: Instant actions can be sequenceables (issue #1166)
. [FIX] FileUtils: Loads -hd resources even if the sd resource is not present (issue #1179)
. [FIX] FileUtils: renamed ccRemoveSuffixFromFile to +[CCFileUtils removeSuffixFromFile:];
. [FIX] FileUtils: localized resources can be loaded using fullPathFromRelativePath (issue #1230)
. [FIX] LayerColor: init calls initWithColor:width:height (issue #1226)
. [FIX] Sprite: Debug draw fixed (issue #1069)
. [FIX] SpriteBatchNode: removeAllChildrenWithCleanup works correctly (issue #1216)
. [FIX] Texture2D: drawAtPoint uses the correct vertices
. [FIX] Texture2D: drawAtPoint, drawInRect disables color state (issue #1222)
. [FIX-MAC] Director: Only call set setAcceptsTouchEvents: when OS X >= 10.6 (issue #1225)

version 1.0.1 - 28-July-2011
. [FIX] All: Implicit atomic properties converted to nonatomic
. [FIX] All: Removed deprected code
. [FIX] CCArray: copyWithZone fixed
. [FIX] Director: frames -> totalFrames, and it works as expected. Value is not being reset.
. [FIX] Menu: If any ancestor is invisible, then touches won't be accepted
. [FIX] Node: vertexZ returns points, not "pixels"
. [FIX] LabelTTF: don't crash when calling description after dealloc
. [FIX] Tests: [window release] instead of [window dealloc]
. [FIX] Texture: TextureCache#dump reports the right info (issue #1205)
. [FIX-MAC] CocosDenshion: Cleanup buffers to prevent noise

version 1.0.0 - 13-July-2011
. [NEW] ccpSegmentIntersect & ccpPointIntersect: Added helper functions for ccpLineIntersect (issue #1193)
. [NEW] ccConfig: Added possibility to define the configuration as preprocessor macros
. [NEW] Director: frames is a readonly property
. [NEW] Menu: MenuItemFont can change size and font from instance (issue #1192)
. [NEW] Scheduler: Added isTargetPaused method
. [NEW] Sprite: Debugging draw for texture (issue #879)
. [NEW] Textures: PVR supports NPOT textures
. [FIX] CCArray: ForEach prepends "__" to inner variables to prevent conflict
. [FIX] ccpLineIntersect works as expected. Improved performance (issue #1174, #1193)
. [FIX] cocosLive: fixed memory leak in ScoreServerPost
. [FIX] Director: Added asserts to prevent calling startAnimation twice.
. [FIX] EAGLView: Fixed leak when using multisampling and resizing the layer (issue #1198)
. [FIX] Menu: Column aligment is centered. Removed the +10 pixels padding.
. [FIX] Node: Node#Draw calls super#draw
. [FIX] Tests: Fixed memory leak in ParticleTest
. [FIX] Tests: Fixed memory leak in cocosLiveTest
. [FIX] Tiles: Worked around memory leak in NSXMLParser (issue #1197)
. [FIX] TouchDispatcher: added setPriority (issue #757)
. [FIX] Xcode: cocos2d compiles OK with Xcode 4.2 + llvm 3.0
. [3RD] Chipmunk: updated to v5.3.5

version 1.0-rc3 - 31-May-2011
. [NEW] Actions: Added SkewTo and SkewBy actions
. [NEW] LabelTTF: Added support for LineBreakMode. Mac only supports Word-Break.
. [NEW] Node / Sprite: Added support for SkewX and SkewY properties
. [NEW] Tests: Added skewX, skewY tests for sprites and actions. Added linebreak tests for LabelTTF.
. [NEW] TextureCache: Added dumpCachedTextureInfo method. Shows the RAM used by the cached textures (issue #1154)
. [FIX] cocosLive: Fixed memory leaks in NSURLConnection
. [FIX] Sprites: DisplayedFrame returns the correct frame (issue #1182)
. [FIX] Templates: Supports spaces in project name (issue #1158)
. [FIX] TextureCache: Textures are autoreleased to prevent a crash in multi-threading environments
. [FIX] TexturePVR: clean glError() before creating textures
. [FIX] TMX Maps: Consume less memory (only what is needed), faster loading times (issue #1175)
. [FIX-MAC] Tests: Added test case for issue #1071
. [FIX-MAC] Director: Doesn't crash when entering fullscreen if window is not Key (issue #1185)

version 1.0-rc2 - 03-May-2011
. [NEW] CCArray: Added reduceMemoryFootprint and reverseObject (issue #1167)
. [NEW] Director: Use small dt when the game is being debugged.
. [NEW] Label: TTF supports new LA88 texture format instead of RGBA8888. A8 is still the default one.
. [NEW] Particles: Added support for ParticleDesigner 1.3.60 (spinning support)
. [NEW] Tests: Added test case for bug 1159
. [FIX] Particles: TTL is always >= 0.
. [FIX] Particles: texture coordinates are being used correctly when texture is NPOT.
. [FIX] Scheduler: Fixed possible crash when unscheduling a sibling (issue #1144)
. [FIX] Templates: Use NS_BLOCK_ASSERTIONS and NDEBUG in Release Mode to remove asserts
. [FIX] Templates: Xcode 3 templates fixed. Removed unused files in cocos2d lib. Added missing files from TouchJSON
. [FIX] Templates: ARMv6 devices uses "none" autorotation to improve speed
. [FIX] Templates: Added Xcode 4 "File" templates both for iOS and Mac OS X
. [FIX] Templates: Uses CFBundleIconFiles in Info.plist instead of "Icon Files" (issue #1151)
. [FIX] Templates: Xcode 4 templates generates "sub groups"
. [FIX] Templates: Xcode 4 Mac templates include CocosDenshion
. [FIX] TextureAtlas: Render "static" VBO batches between 6~10 % faster (issue #1150)
. [FIX-MAC] Templates: Generates by default an RGBA8 color buffer instead of an RGBA16

version 1.0-rc - 29-Mar-2011
. [NEW] Actions: Added the possibility to create a CCSpawn and CCSequence with an NSArray
. [NEW] CCArray: Added exchangeObject & exchangeObjectAtIndex (issue #1085)
. [NEW] Templates: Added Xcode4 templates for cocos2d, cocos2d+box2d, cocos2d+chipmunk both for iOS and Mac OS X
. [NEW] Templates: Possibility to run the installer from any directory
. [NEW] Tests: Added DirectorTest
. [NEW] Tests: Added Texture2d subtest for an unsupported PVR pixel format
. [NEW] TextureAtlas: added possibility to draw the quads in parts
. [FIX] All: Removed many deprecated methods and classes that were scheduled for removal on v1.0
. [FIX] Actions: Instant, "base" actions, ReverseTime, Spawn and Sequence don't leak memory if actions are reused
. [FIX] ccpLineIntersect: doesn't produce false positives for collisions (issue #962)
. [FIX] Director: convertToUI works OK in RetinaDisplay mode
. [FIX] Documentation: Drawing primitives fixed syntax error (issue #1127)
. [FIX] Documentation: onExit doxystring improved (issue #1135)
. [FIX] MenuItemToggle: Don't scale up if it is pressed several times (issue #948)
. [FIX] ProgressTimer: fixed underflow in setPercentage() (issue #1123)
. [FIX] RenderTexture: Only enable default GL states, without disabling them (mitigated issue #1145)
. [FIX] StreakMotion: fixed flicker introduced in v0.99.x (issue #1075)
. [FIX] Templates: Don't generate analyze warnings in Xcode4 (issue #1142)
. [FIX] Xcode: TexturePVR compiles when using cocos2d as an external library (issue #1132)
. [FIX] Xcode: Added SKIP_INSTALL=YES in libraries for Xcode4 (issue #1137)
. [FIX-MAC] All: Code is 64-bit friendly. No more warnings when casting from 64 to 32 bits
. [FIX-MAC] Director: Compiles in Mac when "slow" FPS are selected (issue #1126)
. [FIX-MAC] Director: Fullscreen reuses the OpenGL view.
. [3RD] FontLabel: Fixes issues with wrapping and apostraphes and hyphens (issue #1124)
. [3RD] TouchJSON: Updated to "master" from March, 5 2011 (issue #1128)
. [3RD] uthash / utlist: Updated to version 1.9.3

version 1.0-beta - 01-Mar-2011
. [NEW] Actions: Repeat and RepeatForEver has getter/setter for the inner action (issue #1110)
. [NEW] LayerGradient: Added "compressed interpolation" (default mode) in order to display all graident's colors in any vector
. [NEW-MAC] Added CC_DIRECTOR_INIT(). It is possible to create a Mac Window programatically
. [NEW-MAC] EventDispatcher: Added support for Touch events
. [FIX] CocosDenshion: Improved logging
. [FIX] CocosDenshion: Fixed excessively large or negative gain values cause distorted audio in the simulator.
. [FIX] CocosDenshion: Added guards to prevent memory corruption caused by invalid parameters
. [FIX] CocosDenshion: Define some constants for defaults, make const parameter on buffer asynch load method
. [FIX] CCArray: insertObjectAtIndex checks bounds (issue #1121)
. [FIX] Director: Fixed possible crash when purging the TextureCache
. [FIX] Layer: CCMultiplexLayer deprecated. New name is CCLayerMultiplex
. [FIX] Particles: consumes less memory (12 bytes less per particle) and are a bit faster
. [FIX] ProgressTimer: Consumes less memory
. [FIX] RenderTexture: Added possibility to save buffer in any place (issue #1100)
. [FIX] RenderTexture: re-added getUIImageFromBuffer method. Supports RetinaDisplay
. [FIX] Sprite: flipx/flipy don't modify the contentSize (issue #1073)
. [FIX] SpriteFrame: setRect sets pixels too. setRectInPixels sets points too (issue #1088)
. [FIX] Templates: ItunesArtwork renamed to iTunesArtwork (issue #1092)
. [FIX] Templates: HelloWorld -> HelloWorldLayer and other improvements (issue #873)
. [FIX] TextureCache: asyncObject#dealloc uses CCLOGINFO instead of CCLOG (issue #1096)
. [FIX] TiledMap: TMX maps work with zlib compression (Tiled v0.6)
. [FIX-MAC] Director: runLoop enables NSTimers events (issue #1107)
. [FIX-MAC] EventDispatcher: flagsChanged is triggered correctly (issue #1066)
. [FIX-MAC] EventDispatcher: queue & dispatch events are synced (issue #1083)
. [FIX-MAC] LabelTTF: alignment works OK (issue #1073)
. [FIX-MAC] Menu: Menu doesn't hang up with invisible menus (issue #1070)
. [FIX-MAC] Menu: Tracking "touches" works as expected (issue #1114)
. [FIX-MAC] Templates includes AudioToolbox and OpenAL frameworks

version 0.99.5 - 16-Dec-2010
. [NEW] All: small performance improvements in all the code
. [NEW] Layer: Added gradient layer
. [NEW] MenuItem: it also supports class methods
. [NEW] SpriteFrameCache: added method to load a plist file with a texture file name
. [NEW] Texture: It is possible to use a subclass like MutableTexture without modifying the code
. [NEW-MAC] Added Mac templates
. [NEW-MAC] Added "flagsChanged" keyboard event
. [NEW-MAC] Added support for Fullscreen / window mode
. [NEW-MAC] Added support for AutoScale if the window is resized / fullscreen (EXPERIMENTAL)
. [FIX] All: Misc cleanups in the code
. [FIX] Action: Blink restores doesn't set as invisible the frame when the action is done (issue #1061)
. [FIX] Camera: uses points intead of pixels. Works OK in RetinaDisplay mode (issue #1023)
. [FIX] CCArray: fixed possible crash
. [FIX] Configuration: checks for possible glErrors. Only ask for max samples if iOS >= 4 (issue #1041)
. [FIX] Director: Fixed possible memory leak when popping a scene.
. [FIX] FileUtils: loads .gz / .ccz files correctly in RetinaDisplay mode (issue #1037)
. [FIX] FileUtils: fixed big memory leaks on .ccz inflater
. [FIX] FileUtils: removes -hd suffix if the filename already has it (issue #1040)
. [FIX] Node: udpated doxygen strings regarding default anchorPoint (issue #1049)
. [FIX] Sprite: updateTransform can be overriden (issue #824)
. [FIX] Sprite: Assert if an sprite initialized with a batchnode and it is not using it (issue #1053)
. [FIX] Sprite: correctly overrides setIsRelativeAnchorPoint (issue #1055)
. [FIX] SpriteFrameCache: textureFileName is relative to path (issue #1044)
. [FIX] Particles: QuadParticle uses Points (issue #1057)
. [FIX] Templates: removeStartup compiles (issue #1059)
. [FIX] Texture: PVR with non-square mipmaps generates a warning log in debug mode (issue #1052)
. [FIX-MAC] Display Link thread: async images works as expected. Enabled by default.
. [FIX-MAC] MacGLView: VSync is enabled when the view is loaded from the NIB
. [TEST] Added Glyph Designer test case
. [TEST] Added LayerGradient test
. [TEST-MAC] Added cocos2d icon to Mac tests
. [TEST-MAC] Added EventTest
. [3RD] Chipmunk: Updated to v5.3.4
. [3RD] libpng: don't compile pngtest.c (issue #1058)


version 0.99.5-rc1 - 15-Nov-2010
. [NEW] Director: setProjection calls "updateProjection" delegate if "custom" projection is used
. [NEW] Label: The CCLabelProtocol implements the -(NSString*)string method.
. [NEW] Particles: Added a new type kCCPositionTypeRelative. Useful for "trail" particles. Added Test.
. [NEW] Textures: Added support for pvz.ccz and pvr.gz formats
. [NEW] Textures: TextureCache has a method to test if a texture is already cached (issue #793)
. [NEW] ZipUtils: Added generic functions to uncompress any .gz or .ccz file (issue #1016)
. [FIX] Actions: OrbitCamera doesn't crash on Simulator
. [FIX] CCArray: fastRemoveObjectAtIndex works as expected (issue #1024)
. [FIX] CocosDenshion: Fixed possible loss of audio on iOS 4.2
. [FIX] config: CC_FONT_LABEL_SUPPORT is again, enabled by default
. [FIX] Configuration: removed main bundle from CCConfiguration (issue #839 issue #773)
. [FIX] Director: projection is doubled in RetinaDisplay mode
. [FIX] DrawingPrimitives: don't modify the buffer in RetinaDisplay (issue #995)
. [FIX] EAGLView: Doesn't crash in multithread environment (re-fixed issue #350)
. [FIX] Label: BMFontLabel simplified loading of atlas. Doesn't use CCFileUtils (issue #1031)
. [FIX] Label: setString copies the string, and not retain it (issue #1034)
. [FIX] Mac: Events are dispatched when CC_DIRECTOR_MAC_USE_DISPLAY_LINK_THREAD is used
. [FIX] Menu: MenuItems can draw its children (issue #458)
. [FIX] Menu: MenuItems positions can be controlled manually (issue #1013)
. [FIX] Menu: Menus uses touch priority kCCMenuTouchPriority (-128) (issue #1033)
. [FIX] Node: convertToAR method fixed (issue #1017)
. [FIX] Node: vertexZ works OK in RetinaDisplay mode
. [FIX] Particles: Improved doxygen documentation (issue #1026)
. [FIX] Particles: centerOfGravity renamed to sourcePosition (issue #1026)
. [FIX] RenderTexture: removed unneeded and dangerous assert in getUIImageAsDataFromBuffer
. [FIX] RenderTexture: fixed important memory leak when saving images
. [FIX] SpriteBatchNode: improved performance when drawing the batch (issue #824)
. [FIX] SpriteBatchNode: children sprites use the visible property correctly (issue #665)
. [FIX] TextureCache: Improved loading time of cached PVR images (issue #998)
. [FIX] Texture2D: addPVRTCImage: -> addPVRImage: since it also loads non-compressed PVR images
. [FIX] Texture2D: Use 32-bit textures when creating labels on ARM_NEON hardware. Performance improvement.
		To enable it, edit ccConfig and set CC_USE_RGBA32_LABELS_ON_NEON_ARCH = 1
. [FIX] Texture2D: Improved creation time of texts. It's not so expensive to create ZFont labels (issue #971)
. [FIX] Tiled: images can be relative to source map (issue #787)
. [FIX] Tiled: TMXLayer checks for correct GID (issue #742)

version 0.99.5-rc0 - 25-Oct-2010
. [NEW] AnimationCache: New class. It deprecates the CCSprite#animation methods (issue #848)
. [NEW] Animation: simplified API. Name is no longer needed. Deprecated API that uses name.
. [NEW] Animation: Animation has its own file: CCAnimation.m
. [NEW] CocosDenshion: Added duration, freq and size queries for buffers
. [NEW] Director: Added "hook" for notifications or any other kind of object like CCNotifications
. [NEW] Director: Added "enableRetinaDisplay:(BOOL)enabled"
. [NEW] EAGLView: Added support for multisampling
. [NEW] EAGLView: Added support sharegroup
. [NEW] Templates: Install HD, iPad and spotlight icons
. [FIX] Blocks: Actions and MenuItems copy the blocks instead of retaining it (issue #1007)
. [FIX] config: CC_FONT_LABEL_SUPPORT is disabled by default since it performs really bad on iOS >= 4.0
. [FIX] Layer: register accelerometer onEnterTransitionDidFinsih (issue #624)
. [FIX] Node: converToNodeSpace works on RetinaDisplay (issue #1000)
. [FIX] Node: all transform methods uses Points instead of Pixels (issue #999)
. [FIX] Node: onEnterTransitionDidFinsih is also called when added a node to a running node (issue #1018)
. [FIX] Node: addChild returns void, and not self in order to simplify the API
. [FIX] Node: Initializes parent_ to nil at init time
. [FIX] Node: Performance improvement in insertChild (issue #909)
. [FIX] RenderTexture: improved performance, improved logic, no more glMaskColor() bugs (issue #1012)
. [FIX] Sprite: setPositionInPixels set to dirty when called (issue #1001)
. [FIX] Templates: Fixed startup flicker (issue #947)
. [FIX] Templates: Installs @2x, iPad and spotlight icons
. [FIX] Tests: Touch Tests works on RetinaDisplay (issue #1000)
. [FIX] Tests: box2d tests work with RetinaDisplay
. [FIX] Transitions: PageTurnTransition re-fixed. No more artifacts. This time is for real (issue #751)
. [3RD] Chipmunk: Using version 5.3.2

version 0.99.5-beta3 23-Sep-2010
 . [NEW] RetinaDisplay supported automatically:
	Director: winSize returns size in Points. Use winSizeInPixels for pixels
	Node: position is in Points. Use positionInPixels for pixles
	Node: contentSize is in Points. Use contentSizeInPixels for pixels
	Node: boundingBox is in Points. Use boundingBoxInPixels for pixels
	Texture2d: contentSize is in Points. Use contentSizeInPixels for pixels
	FileUtils: Will try to load the file with the suffix "-hd" if RetinaDisplay is enabled, unless the "-hd" suffix is already present
	The following objects were enhanced to work with points:
		TMXTileMap, Sprite, SpriteFrame, Node, ParticleSystem, LabelBMFont, LabelTTF, Menu, MenuItem,
		ColorLayer, RenderTexture, MotionStreak, Transitions, Actions, LabelAtlas, AtlasNode
		and the drawing primitives
	The nodes that weren't updated is because there was no need to update them.
 . [NEW] SpriteFrameCache:	Added a way to remove from the SpriteFrameCache frames given a dictionary, file or texture (issue #953)
 . [FIX] CCArray: improved speed in inserting and deleting elements
 . [FIX] ParticleSystem: fixed memory leak when using ParticleDesigner (issue #986)
 . [FIX] RenderTexture: creates a POW texture, but this doesn't mean that it should be an squared texture (issue #993)
 . [FIX] Templates: Default SDK is 4.1
 . [FIX] Texture2d: Fixed possible crash in NPOT PVR images
 . [FIX] Texture2d: If Text in context can't be created return nil (prevent possible crash)
 . [FIX] Texture2d: Optimized loading time of PVR images
 . [FIX] Transitions: PageTurn3D transition has fewer visible artifacts (issue #751)

version 0.99.5-beta2 31-Ago-2010
 . [NEW] Actions: files renamed: CCXXXAction.[hm] -> CCActionXXX.[hm]
 . [NEW] Actions: Using new naming convetion:
			CCInstantAction -> CCActionInstant
			CCIntervalAction -> CCActionInterval
			CCEaseAction -> CCActionEase
			CCCameraAction -> CCActionCamera
 . [NEW] Action: CCPropertyAction renamed to CCActionTween
 . [NEW] Director: New naming convention: CCnameDirector -> CCDirectorName
 . [NEW] Director: DirectorIOS is responsible for swapping buffers
 . [NEW] Label: CCLabelAtlas#labelAtlasWithString: -> labelWithString. Old method deprecated
 . [NEW] Label: CCBitmapFontAtlas deprecated. Use CCLabelBMFont instead.
 . [NEW] Label: CCBitmapFontAtlas#bitmapFontAtlasWithString -> labelWithString. Old method deprecated.
 . [NEW] Label: CCLabel renamed to CCLabelTTF
 . [NEW] Mac: cocos2d works on Mac. All objects works with the following exceptions:
			- CCParticleSystemPoint is not supported. Use CCParticleSystemQuad instead
			- CCRenderTexture doesn't save textures to images
			- ZLabel (FontLabel) is not supported
			- Mmm... probably a bit more.
 . [NEW] Particles: New naming convention:
			CCPointParticleSystem -> CCParticleSystemPoint
			CCQuadParticleSystem -> CCParticleSystemQuad
 . [NEW] Transitions: new transition naming convention (issue #946)
 . [FIX] Actions: ivars 'duration', 'elapsed', 'tag' now have the '_' suffix in their names.
 . [FIX] Artifact fixer is a compile time option in ccConfig. Disabled by default
 . [FIX] ccCArray: off-by-1 offset, and lastObject fixed (issue #960 and #961)
 . [FIX] ccTypes: using GL types for CC GL structures. Prevents possible errors on 64-bit machines
 . [FIX] CocosDenshion: Added SDK4.0 compile check in CDAudioManager
 . [FIX] CocosDenshion: panning does not work correctly on iOS4 (issue #949)
 . [FIX] Director: Works with Fast FPS disabled (issue #954)
 . [FIX] Director: it's possible to set a custom projection before setting the openGL view (issue #952)
 . [FIX] Label: BitmapFontAtlas supports empty strings (issue #950)
 . [FIX] Label: LabelAtlas doesn't crash if the texture file can't be found (issue #965)
 . [FIX] Layer: ivars isTouchEnabled / isAccelerometerEnabled have the '_' suffix in their names
 . [FIX] Menu: Disabled possible menuItem on onExit (issue #969)
 . [FIX] Sprite: little optimization when using BatchNode + children
 . [FIX] Templates: Added missing keys in Info.plist (issue #939)
 . [FIX] Tools: mkatlas supports artifact removal (issue #549)
 . [FIX] Tools: mkatlas supports spaces in the name (issue #618)
 . [3RD] Chipmunk: updated to Chipmunk v5.3 and Chipmunk Demos

version 0.99.5-beta 30-Jul-2010 - AKA 'CJ the artifact killer'
 . [NEW] BitmapFontAtlas: added support for multilines labels
 . [NEW] BitmapFontAtlas: added optional setCString method
 . [NEW] Configuration: added a helper method to obtain the iOS version
 . [NEW] Config: added CC_OPTIMIZE_BLEND_FUNC_FOR_PREMULTIPLIED_ALPHA. Enabled by default.
 . [NEW] Texture Atlas & Particles: Uses VBO on ARMv7 and iPhone Simulator.
			Uses a vertex array list on ARMv6. Performance improvment.
 . [NEW] Sprite: Added support for Zwoptex v1.0 (issue #913)
 . [NEW] SpriteFrameCache: Added support for Zwoptex name aliases (issue #935)
 . [NEW] SpriteSheet is deprecatd. Use SpriteBatchNode instead.
 . [NEW] Support/ccUtils.h: added new file that contains some useful functions like nextPOT
 . [NEW] RenderTexture: default blend function compatible with premultiplied alpha (issue #937)
 . [NEW] Tests: Zwoptex Test added
 . [NEW] Texture2D: Added support for Non compressed PVR images. New supported formats:
			RGBA_8888, BGRA_8888, RGBA_4444, RGBA_5551, RGB_565, A_8, AI_88, I_8
 . [NEW] Texture2D: PVR images can be treated as having alpha premultiplied with:
		+(void) PVRImagesHavePremultipliedAlpha:(BOOL)
 . [FIX] CCArray: conforms to NSCopying protocol (issue #934)
 . [FIX] CocosDenshion: Improved sound interruption code (issue #928)
 . [FIX] Particles: Built-in particles use QuadParticles when compiled in ARMv7,
                and PointParticles when compiled in ARMv6
 . [FIX] Sprites: No artifacts when using spritehsheets (issue #938)
 . [FIX] Templates & Tests: call CC_DIRECTOR_END() on AppDelegate Terminate
 . [FIX] Templates: Use LLVM-GCC as default compiler
 . [FIX] Tests: AtlasTest renamed to LabelTest
 . [FIX] Tests: CocosLive Demo: added requestRank tests
 . [FIX] TextureCache: JPEG workaround (issue #866) is only applied on iOS >= 4 (issue #932)
 . [3RD] libpng: updated to v1.2.44 (libpng is only used by a cocos2d test)

version 0.99.4 - 14-Jul-2010
 . [NEW] CocosDenshion: switching between background and foreground music (issue #928)
 . [FIX] CocosDenshion: fixed memory leak weak reallocing buffers (issue #919)
 . [FIX] CocosDenshion: SimpleAudioEngine's enable works as expected (issue #927)
 . [FIX] ccCArray: ccCArrayAppendValueWithResize fixed function signature (issue #926)
 . [FIX] Director: 2d projection + HighRes works OK (issue #918)
 . [FIX] Director: purgeCachedData doesn't purge the SpriteFrameCache (issue #922)
 . [FIX] EAGLView: removed unused 'delegate_' ivar
 . [FIX] EAGLView: it is possible to resize the view (issue #914)
 . [FIX] EAGLView: projection is recalculated after view is resized (issue #924)
 . [FIX] GLES-Render: solid objects' colors synced with box2d repository
 . [FIX] Scheduler: Doesn't reschedule already scheduled method. It only updates the interval.
 . [FIX] Templates & Tests: added App Delegate foreground & background callbacks

 version 0.99.4-rc3 - 01-Jul-2010
 . [FIX] All: Import ccCArray instead of ccArray (compiles in case sentive file system)
 . [FIX] CCArray: fixed overflow (issue #901)
 . [FIX] CocosDenshion: Fixed bug in CDBufferManager, added test case to FadeToGrey, fixed Info.plist
 . [FIX] RenderTexture: works in HiRes mode (issue #898)
 . [FIX] Director: Avoid re-scale initial issue (issue #899, issue #350)
 . [FIX] Director: convertToUI works as expected (issue #902)
 . [FIX] Director: renamed mainLoop -> drawScene
 . [FIX] Director: appended '_' to ivars (eg: FPSLabel -> FPSLabel_)

version 0.99.4-rc2 - 24-Jun-2010
 . [NEW] CCArray: Internally uses CCARRAY_FOREACH. Improved performance (issue #353)
 . [NEW] Templates: BaseSDK 4.0. Deploy OS Target: 3.0
 . [FIX] CocosDenshion: compiles with LLVM v1.5
 . [FIX] Removed artifacts from PageTurnTransition (issue #751)
 . [FIX] Templates: calls Director#purgeCachedData on memory warning
 . [FIX] Templates: sets CD_DEBUG=1 in debug configuration
 . [FIX] Texture2D: JPEG images are displayed correctly in iOS4 (issue #886)

version 0.99.4-rc - 22-Jun-2010
 . [NEW] Director: supports "setContentScaleFactor" (high-res support natively)
 . [FIX] Effects: Creates correct color buffer
 . [FIX] Director: Sets correctly portrait upside-down orientation
 . [FIX] Sprites: flipX/Y works with offsets (issue #732)
 . [FIX] Templates: Bundle Version is 1.0 (issue #871)

version 0.99.4-beta - 14-Jun-2010
 . [NEW] CDSoundEngine loadBufferFromData method added for loading custom buffer data.
 . [NEW] CDSoundEngine channel groups renamed source groups to make function clearer.
 . [NEW] CDSoundEngine source groups can be dynamically modified using defineSourceGroups.
 . [NEW] CDSoundSource new object oriented sound API
 . [NEW] CDSoundEngine added soundSourceForSound method to create CDSoundSource objects
 . [NEW] CDSoundEngine buffers are automatically increased as needed (no more CD_MAX_BUFFERS)
 . [NEW] CDPropertyModifier class for modifying properties such as pitch and gain over time
 . [NEW] CDXPropertyModifierAction class for modifying properties such as pitch and gain using cocos2d actions
 . [NEW] Convenience methods for fading volume of background music, sound effects and CDSoundSource objects
 . [NEW] SimpleAudioEngine soundSourceForFile method for creating CDSoundSource objects
 . [NEW] SimpleAudioEngine rewrote buffer management code using new CDBufferManager class
 . [NEW] CDBufferManager - class for associating buffer ids with a file name
 . [NEW] CDAudioManager simplified initialisation. Now by default creates a single source group containing all sources
 . [NEW] CDAudioInterruptProtocol - implemented by classes that can be muted or enabled such as CDAudioManager
 . [NEW] Mute now works like television mute i.e. audio continues but is silenced use the enabled property to disable sound.
 . [NEW] CDAudioTransportProtocol - implemented by classes that can be played, paused, stopped and rewound.
 . [NEW] CDAudioInterruptTargetGroup container for objects that implement CDAudioInterruptProtocol so that groups of objects can be set mute/enabled.
 . [NEW] CCArray: added high performance array. Used by CCNode, CCSpriteSheet
 . [NEW] Director: added support for high-res resolutions
 . [NEW] EAGLView: renderer is an object. EAGLView creates a ES1Renderer object (issue #883)
 . [NEW] EAGLView: it's possible to create a EAGLView manually, or by using Interface Builder
 . [NEW] Particle: QuadParticle supports subrects (issue #870)
 . [NEW] TextureCache: Added removeTextureForKey: instance method
 . [NEW] Tests: Added PerformanceNodeChildren performance test
 . [FIX] Particle: Added support for ParticleDesigner 1.2
 . [FIX] Particle: QuadParticle renders the image correctly (not upside-down) (issue #872)
 . [FIX] Particle: ParticleSamples are subclass of 'quad' particle and not 'point' particle
 . [FIX] Tests: removed ParticleView, AccelViewPortDemo since they were deprecated
 . [FIX] Tests: fixed some tests so they look OK on the ipad
 . [FIX] Xcode: default family is: iPhone/iPad

version 0.99.3 - 25-May-2010
 . [NEW] Animation: added 2 methods to create the Animation without delay (updated samples)
 . [NEW] Director: added 'purgeCachedData' method. Should be called on memory-warning event.
 . [FIX] ActionManager: Improved API, with better names (issue #835)
 . [FIX] Action CCCallFunc: supports class methods (issue #868)
 . [FIX] BitmapFontAtlas: Improved loading times (issue #833)
 . [FIX] Node: Improved performance when rendering at the cost of 64 bytes more per node (issue #830)
 . [FIX] Particle: Kill the particle if timeToLive < 0 before updating it.
 . [FIX] Templates: Define DEBUG in Debug configurations

version 0.99.3-rc - 18-May-2010
 . [NEW] License: Using MIT license
 . [NEW] Node: added removeFromParentAndCleanup:(BOOL) (issue #566)
 . [NEW] Particle: Added support for modes: "gravity mode" (old behavior) and "radial movement" mode
 . [NEW] Particle: Added support Particle Designer (issue #XXX)
 . [NEW] Scheduler: supports pause/resume/'update' with priority (issue #439)
 . [FIX] ActionManager: using uthash instead of ccHashSet (easier to use)
 . [FIX] Actions: CallFuncND can pass any void ptr, even 0 or 1.
 . [FIX] BitmapFontAtlas: using uthash instead of ccHashSet (easier to use)
 . [FIX] Grid: Fixed memory leak (issue #853)
 . [FIX] Menu: If items are disabled or invisible, touch is not consumed (issues #779, #866)
 . [FIX] Particles: Removed unnecesary assert (issue #851)
 . [FIX] Particles: QuadParticle works with NPOT textures (issue #863)
 . [FIX] Scheduler: Improved performance (issue #492)
 . [FIX] Templates: Using uthash instead of ccHashSet (issue #860)
 . [FIX] Templates: templates can be installed in user directory (issue #856)

version 0.99.2 - 28-Apr-2010
 . [FIX] ActionManager: removeByTag doesn't crash if action is also running (issue #841)
 . [FIX] cocos2d/*.m: fixed several memory leaks in cases where initXXX failed (issue #XXX)
 . [FIX] Director: fixed start-up flicker (issue #350)
 . [FIX] EAGLView: If discard-framebuffer is supported and using depthBuffer, then discard it before swapping (SDK4.0 only) (issue #XXX)
 . [FIX] Grid: simplied code, easier to maintain, added support for flipped textures (part of issue #448)
 . [FIX] Sprite/SpriteSheet: reorderChild works as expected when using subchildren (issue #767)
 . [FIX] Templates: installer has better error messages and checks the installer conditions in a better way (issue #842)
 . [FIX] Xcode: compiles OK with LLVM Compiler SDK 4.0beta2
 . [3RD] Box2d: Updatd to SVN r100 (v2.1.2)

version 0.99.2-rc - 15-Apr-2010
 . [NEW] Actions: Added blocks actions via PLBlocks: CCCallBlock and CCCallBlockN (issue #699)
 . [NEW] Actions: Added CCFollow, an action that follows a CCNode (issue #738)
 . [NEW] Actions: Added CCPropertyAction, a generic way to update properties using an action (issue #491)
 . [NEW] MenuItem: MenuItems supports blocks via PLBlocks (issue #699)
 . [NEW] Texture2D: added support for NPOT textures where available (issue #818)
 . [NEW] Templates: file templates for CCLayer, CCNode, CCSprite (issue #XXX)
 . [NEW] TMXMaps: added support for per-tile properties (issue #606)
 . [NEW] ProfilingTimer: new class to test performance (issue #724)
 . [NEW] Xcode: added "build all tests" target (issue #XXX)
 . [FIX] Box2d: GLES-DebugDraw draws non-solid circles as non-solid circles (issue #831)
 . [FIX] Director: FPSLabel uses RGBA4444 texture to reduce possible performance impact (issue #658)
 . [FIX] EAGLView: swapBuffers doesn't bind the color buffer. It assumes it is already bound (issue #XXX)
 . [FIX] Particles: constants stars with kCC (issue #809)
 . [FIX] Particles: Asserts if start/end size is <0 or >64
 . [FIX] Protocols: CCAnimationProtocol removed. Merged into CCAnimation (issue #XXX)
 . [FIX] Protocols: CCFrameProtocol removed. Merged into CCSprite (issue #XXX)
 . [FIX] Ribbon: fixed memory corruption bug (issue #XXX)
 . [FIX] Ribbon/RenderTexture: use objective-c like ivars (part of issue #733)
 . [FIX] Templates: Improved logic in template installer (issue #XXX)
 . [FIX] Templates: Generates optimized binaries. ARMv7 binaries have thumb-2 enabled (issue #XXX)
 . [FIX] SpriteSheet: Improved doxygen documentation (issue #827)
 . [FIX] SpriteFrameCache: logs warning if frame is not found
 . [FIX] Xcode: uses optimized binary. ARMv7 binary has thumb-2 enabled (issue #XXX)
 . [3RD] Box2d: updated to SVN r91 (v2.1.1)

version 0.99.1 - 19-Mar-2010
 . [FIX] Menu: If menu is not visible it doesn't receive touches (issue #88)
 . [FIX] Menu: MenuItemLabel restores the scale property (issue #500)
 . [FIX] SpriteFrameCache: set singleton to nil when it is purged (issue #814)
 . [FIX] Templates: thumb-compilation turned off at project settings (already off in target settings) (issue #772)
 . [FIX] Texture2D allocs the right texturememory when using the non-premultiplied alg.(issue #813)
 . [FIX] Texture2D supports A8 textures (issue #816)
 . [3RD] Libpng: updated to v1.2.43 (libpng is only used by a cocos2d test)

version 0.99.1-rc - 12-Mar-2010
 . [NEW] Actions: new added actions: CCProgressTo, CCProgressFromTo (issue #783)
 . [NEW] CGPointExtensions: new add functions:  CGPointExtension like: clampf, ccpClamp, ccpFromSize,
			ccpCompOp, ccpLerp, ccpFuzzyEqual, ccpCompMult, ccpAngleSigned, ccpAngle,
			ccpRotateByAngle, ccpLineIntersect (issue #783)
 . [NEW] Macros: added CCLOGINFO() and CCLOGERROR(). CCLOGINFO() disabled by default (issue #799)
 . [NEW] SpriteFrameCache: added support for Zwoptex Desktop version (issue #812)
 . [NEW] TMX: if layer contains cc_vertezx=automatic, tiles will use vertexZ and GL_ALPHA_TEST (issue #780)
 . [NEW] TMX: TMXLayer supports Tiled offset property (issue #616)
 . [NEW] TMX: Added support for .tsx tilesets (issue #619)
 . [NEW] Transition: new added transitions: CCRadialCCWTransition, CCRadialCWTransition (issue #783)
 . [FIX] All: cocos2d constants start with kCC. Change is backward compatible (issue #809)
 . [FIX] Actions: CCRepeat works smoothly, without jerks (re-fixed issue #390)
 . [FIX] Actions: CCAnimate frame calculation is more precise (issue #758)
 . [FIX] CocosDenshion: Fixed mute (issue #789)
 . [FIX] RenderTexture: removed limit when saving images (issue #782)
 . [FIX] RenderTexture: doesn't use GL_DITHER and restores glColorMask() (issue #796)
 . [FIX] Sprite, LabelAtlas, TiledMap: opactiy + color works even when the texture is premultiplied (issue #668)
 . [FIX] TMX: TMXTileMap supports any kind of objects, like CCSprite (issue #700, #765)
 . [FIX] TMX: TMXLayer uses the opacity defined for the layer (issue #785)
 . [FIX] TMX: TMXLayer raises exception if it receives the addChild message (issue #808)
 . [FIX] Texture2D: removed NSLog when image was NULL (issue #802)
 . [FIX] Xcode: hardware requirements in .plist: doesn't contain disabled features (issue #769)
 . [3RD] Box2d: udpated to r66 (issue #795)
 . [3RD] Chipmunk: updated to v5.2 (issue #784)

version 0.99.0 - 18-Feb-2010
 . CocosDenshion: background music can loop (issue #774)
 . CocosDenshion: allow audio session category to be changed (issue #775)
 . CocosDenshion: can be initialized before cocos2d (issue #777, #773)

version 0.99.0-final - 15-Feb-2010
 . Box2d: updated to r58 (issue #494)
 . Director: Only send "cleanup" when the scene is replaced (re fixed issue #709)
 . CocosDenshion: SimpleAudioEngine incorrectly accessing CDAudioManager (issue #748)
 . CocosDenshion: added support for 22Khz OpenAL (issue #594)
 . CocosDenshion: fixed wrong error check in CocosDenshion (issue #678)
 . CocosDenshion: added shutdown method (issue #688)
 . CocosDenshion: allow usage of alBufferDataStatic (issue #753)
 . CocosDenshion: added stopAllSounds (issue #756)
 . CocosDenshion: fixed small leak in background music file name string (issue #644)
 . CocosDenshion: CDAudioManager support for multiple AVAudioPlayers (issue #764)
 . Compatiblity: TextureNode is subclass of CCSprite (issue #755)
 . Node: only uses bits as bools, when they are not properties (fixed issue #743)
 . Node: relativeAnchorPoint renamed to isRelativeAnchorPoint (issue #749)
 . Node: improved doxygen string in rotation (issue #761)
 . Sprite: use correct blending functions (issue #728)
 . Sprite: supports CGImageRef with key (issue #349)
 . Sprite: when texture is nil, supports opacity & color (issue #741)
 . Sprite: setTextureRect() and setColor() works OK with subchildren (issue #763)
 . SpriteFrameCache: removed @syncronized() (issue #663)
 . Template: box2d template treats warnings as erros, uses unroll loops for performance (issue #750)
 . Template: Info.plist uses UIRequiredDeviceCapabilities (issue #769)
 . Tests: SpriteTest uses GL_ALPHA_TEST is zVertex test (issue #XXX)
 . TMX: filling empty tiles doesn't crash (issue #740)
 . TMX: if compression is not "gzip", abort (tiled 0.4 feature) (issue #XXX)

version 0.99.0-rc - 31-Jan-2010
 . All: Default OpenGL state is: GL_TEXTURE_2D, GL_VERTEX_ARRAY, GL_COLOR_ARRAY, GL_TEXTURE_COORD_ARRAY (issue #718)
 . Action: Improved CCSequence performance (issue #XXX)
 . BitmapFontAtlas: huge performance boost in update/create time (issue #730)
 . Box2d: updated to r39 (issue #494)
 . Camera: Offset fixed in landscape mode (issue #378)
 . Camera: It's possible to orbit around any point (issue #438)
 . Camera: Doesn't reset affine matrix (issue #XXX)
 . Chipmunk: Using Chipmunk v5.1.0 (issue #664)
 . Configuration: added object that knows GL capabilities and other misc stuff (issue #712)
 . Director/Particles/Grid: removed hardcoded display size values. Using variable (issue #XXX)
 . Director: send "cleanup" message to root scene when it is being replaced (issue #709)
 . Effects: works independently of the display resolution (issue #XXX)
 . Grid: optimized code. Only call camera.locate if it is dirty (issue #XXX)
 . Node: Uses cached Affine matrix to transform the nodes (2 GL calls vs. 5 GL calls) (issue #XXX)
 . Node: uses bits instead of bools when compiled with SDK >= 3_0 (issue #726)
 . Node: uses "_" suffix for ivars (children_, isRunning_, tag_, etc..) (issue #733)
 . Scheduler: removed support of repeats. Postponed for v0.99.1 (rolling back issue #630)
 . Singletons: removed @syncronized() since cocos2d is not thread safe (issue #663)
 . SpriteSheet: reorder updates descendants. Added test for this case (issue #708)
 . Sprite: can create sprite from SpriteSheet. deprecated creation method from SpriteSheet (issue #657)
 . Sprite: optimized rendering when using spriteSheet and subchildren (issue #XXX)
 . Sprite: flip only flips the texture (not the anchor point and children) (issue #725)
 . Templates: Updated to support v0.99, Chipmunk v5.1 and Box2D r39
 . Templates: install_template.sh supports custom directory (issue #736)
 . Templates: box2d+cocos2d template doesn't generate warnings... well only 2 warnings (issue #739)
 . Tests: Works independently of the display resolution
 . TextureNode: Removed Node. Superseded by Sprite
 . TMXMaps: objectGroup support offsets (issue #689)
 . TMXMaps: objectGroup: Simplified object creation. All objects are NSDictionaries. For custom objects, subclass TMXTiledMap (issue #636)
 . TMXMaps: groupNamed renamed to objectGroupNamed (issue #XXX)
 . TouchDispatcher: StandardTouchHandler returns void (not BOOL). They are executed after the TargetedHandlers (issue #710)
 . Xcode: doxygen scripts runs with spaces in subdirectories (issue #684)

version 0.9.0-beta2 - 11-Jan-2010
 . Actions: added 2 new instant actions: FlipX and FlipY (counter-rollback of part issue #620)
 . Actions: uses FLT_EPSILON constant (issue #701)
 . Actions: prevent jerk in Repeat and RepeatForEver (issue #390)
 . Actions: RotateTo can be repeated without losing information (issue #705)
 . BitmapFontAtlas: doesn't override color when using setString (issue #610)
 . Chipmunk: removed compiler warning on chipmunk demo (issue #680)
 . CocosLive: added sanity checks on demo (issue #681)
 . Director: removed compile warning on DisplayLink director (issue #682)
 . Particles: prevent possible memory corruption when autoRemove is ON (issue #703)
 . Scheduler: Supports repeat-number-of-times in scheduled selectors (issue #630)
 . Sprite: anchor + offset + scale works  (issue #671)
 . Sprite: can create subclasses with an SpriteFrameName (issue #XXX)
 . Sprite: flip works as scale * -1 (issue #690)
 . Sprite: easier to subclass. [self init] is called (issue #485)
 . Sprite: isFrameDisplayed works OK with offsets (issue #707)
 . SpriteFrame: removed support for flipX and flipY  (rollback of a part issue #620)
 . SpriteFrameCache: If originalSize is not present, display warning (issue #670)
 . SpriteSheet: adding grand-children doesn't crash (issue #676)
 . SpriteSheet: child and children work OK with negative scales (issue #677)
 . SpriteSheet: It is easier to subclass (issue #397)
 . Templates: uses rfc1034identifier (issue #685)
 . Texture2D: simulator treats pre-multiplied alpha images correctly (issue #697)
 . TextureCache: doesn't crash when file not found. log error insted (issue #695)
 . TMXTiledMap: added support for object and objectgroup (issue #636)
 . TMXTiledMap: TMXLayer and TMXObjectGroup on it's own files (part of issue #636)
 . TMXTiledMap: doesn't generate descendants when not necessary (works as fast as in v0.8.2)
 . TMXTiledMap: removeChild works without corrupting the tilemap (issue #XXX)

version 0.9.0-beta - 14-Dic-2009
 . ActionManager: fixed leak (issue #635)
 . Actions: using [self class]. Easier to subclass (issue #655)
 . Box2d: updated to r31 (pre 2.1.0) (issue #494)
 . Chipmunk: updated to v5.0 (issue #664)
 . CocosDenshion: support for detecting ringer/mute switch state (issue #593)
 . CocosDenshion: doesn't crash when file has no extension (issue #595)
 . ColorLayer: supports Blend Protocol (issue #597)
 . Node: vertexZ is translated just once (issue #641)
 . Director: call schedulers before glClear in mainLoop (part of issue #533)
 . Director: "global" NSBundle to facilitate the integration of more than 1 game (issue #654)
 . Particles: code easier to mantain, same performance
 . Particles: small performance improvement (issue #661)
 . SpriteSheet: supports any level of sub-children (issue #346, issue #665)
 . Sprite: supports "honor parent transform" (issue #643)
 . Sprite: displayFrame renamed to displayedFrame (issue #XXX)
 . Sprite: fixed zwoptex offset & anchorPoint (issue #653)
 . Sprite: setDisplayFrame works OK with different texture sizes (issue #666)
 . Templates: using SDK 3.0 as base SDK
 . Textures: supports mipmap generation (issue #632)
 . Texture Atlas: uses VBO instead of vertex array list (issue #581)
 . TextureCache: don't use autorelease pool to load images (issue #XXX)
 . Tiles: TMX maps supports sub-directories (issue #539)
 . Transition: added CrossFadeTransition (issue #646)

version 0.9.0-alpha - 18-Nov-2009
 . All: using CC namespace (issue #520)
 . All: prevents warnings with Static Analizer (issue #613)
 . All: cocos protocols renamed to avoid confusion (part of issue #520)
 . All: Added compatibility with v0.8 (part of issue #520)
 . Animation: supports duration and reverse (issue #627)
 . Tests: Performance Tests re-integrated to main Xcode project (issue #XXX)
 . BitmapFontAtlas: works with subdirectories (issue #612)
 . Box2d: updated to r26 (pre 2.1.0) (issue #494)
 . CocosLive: Uses CL namespace (part of issue #520)
 . CocosLive: Uses ASCII encoder (issue #617)
 . Sprite: Sprite and AtlasSprite merged in just one class (issue #620)
 . Sprite: AtlasSpriteManager renamed to SpriteSheet (issue #620)
 . Sprite: Sprite Frames and animations supports flipx / flipy (issue #620)
 . SpriteFrameCache: added an easier way to create animations and sprites (issue #620)
 . Templates: updated (part of issue #520 and issue #620)
 . Templates: includes cocos2d and CocosDenshion licences files
 . TextureMgr: renamed to TextureCache (part of issue #620)
 . Xcode: textures files in 1 Xcode group (Texture2d, PVRTexture, TextureAltas, TextureCache)

version 0.8.2 - 19-Oct-2009
 . Actions: Animate copy restoreOriginalFrame parameter (issue #602)
 . ChipmunkTest: uses new API to set director type (issue #XXX)
 . CocosLive: doesn't use deprecated methods (issue #604)
 . MenuItem: added isSelected property (issue #601)
 . Tests: removed copyrighted fonts (part of issue #596)

version 0.8.2-rc1 - 14-Oct-2009
 . Actions: start/stop sets the target (issue #489 and issue #589)
 . Actions: Compound actions call "inner" stop (issue #489 and #issue #589)
 . Actions: Fixed BezierBy reverse. BezierBy doesn't use startPosition (issue #586)
 . Actions: added BezierTo (issue #562)
 . Actions: RotateTo uses min distance (issue #584)
 . Actions: JumpBy/To uses parabolic function (issue #324)
 . BitmapFontAtlas: added limited unicode support (issue #596)
 . Director: Rolling back buffer format. Default buffer format is RGB565.
 . FontLabel: updates version from git 2009-10-07 (issue #582)
 . Particles: FreeMovement uses World-Coordinates (issue #241)
 . Tests: Added Particle + Parallax test (part of issue #241)
 . TileMap: TMXLayers work without tiles (issue #587)
 . TileMap: TMX maps HUGE performance boost (issue #574)

version 0.8.2-rc0 - 5-Oct-2009
 . Actions: Added EaseBack family actios (issue #568)
 . AtlasSprite: set atlasIndex to invalid on remove (issue #569)
 . Box2d: using google code r22 (pre v2.1.0) (issue #494)
 . CocosNode: Better message error on scale (issue #556)
 . Effects: [effect copy] works (issue #573)
 . Effects: restore orignal director projection (issue #573)
 . Extras: added Joystick / ProximityManager (issue #XXX)
 . FontLabel: updates version from git (issue #582)
 . Macros: CCLOG uses the "cocos2d:" prefix (issue #XXX)
 . Parallax: fixed limit of 5 children (issue #565)
 . Templates: works with FontLabel (part of issue #534)
 . Templates: added cocos2d+chipmunk template (issue #XXX)
 . TextureAtlas: insertQuad fixed signed math (issue #575)

version 0.8.2-beta - 23-Sept-2009
 . All: ccConfig.h file added (issue #551)
 . Actions: added Ease Elastic actions (issue #530)
 . Actions: added Ease Bounce actions (issue #546)
 . Actions: added PageTurn3D action (issue #522)
 . BitmapFontAtlas: fixed contentSize (issue #536, #538)
 . BitmapFontAtlas: fixed offset/width (issue #537)
 . BitmapFontAtlas: only supports Latin 1 chars (issue #517)
 . Box2d: using google code r21 (pre v2.1.0) (issue #494)
 . CocosDenshion: muted property in SimpleAudioEngine (issue #526)
 . CocosDenshion: added preloadBackgroundMusic and willBackgroundMusicPlay to SimpleAudioEngine (issue #545)
 . CocosNode: improved doxygen documentation (issue #XXX)
 . CocosNode: added boundingBox method (issue #528)
 . Director: added convertToUI and renamed convertCoordinate to convertToGL (issue #531)
 . Director: fixed 2 leaks on Director#end (issue #524)
 . Director: Added a threaded FastDirector (issue #560)
 . Director: Added a CADisplayLink Director (issue #560)
 . Director: buffer default pixel format is RGBA_8888
 . Documentation: doxygen builds OK when there are spaces in the path (issue #540)
 . Label / Texture2D: Supports any .ttf via FontLabel (issue #534)
 . LabelAtlas: works with 256 different chars (issue #516)
 . RenderTexture: added RenderTexture test (issue #191)
 . Resources: improved directory structure (issue #552)
 . Template: using removeUnusedTextures (issue #550)
 . TileMap: TMX supports multiple tilesets (1 tileset per layer) (issue #510)
 . TileMap: TMX raises expection if map is not encoded and/or gzipped (issue #559)
 . Transition: ease actions can be overriden (issue #548)
 . Transition: added PageTurnTransition (issue #522)

version 0.8.1 - 26-Ago-2009
 . ActionManager: doesn't delete running actions (issue #481)
 . Box2d: using google code r10 (pre v2.1.0) (issue #494)
 . CocosDenshion: resumeBackground music (issue #513)
 . MultiplexLayer: removes child using cleanup:YES (issue #466)
 . Particles: no negative size (issue #514)
 . Resources: added new cocos2d logos (issue #521)
 . Template: added Icon.png and Default.png (part of issue #469)
 . Texture2D: using CCLOG instead of NSLog+#ifdef (issue #519)

version 0.8.1-rc - 19-Ago-2009
 . All: Using nonatomic properties (issue #509)
 . ActionManager: fixed crash (issue #490)
 . Actions: RotateTo always rotates to shortest angle fix (issue #499)
 . Box2d: using google code r8 (issue #494)
 . Box2d: added box2dTestBed (part of issue #494)
 . CocosDenshion: correct channel in SimpleAudioEngine (issue #465)
 . CocosDenshion: update buffer status after deletion ( issue #486)
 . CocosDenshion: SimpleAudioEngine can stop sounds (issue #498)
 . Parallax: update children at draw (issue #471)
 . TileMap: TMX maps starts at 0,0 position (part of issue #462)
 . TileMap: TMX getter/setters works OK with async maps (issue #506)
 . TileMap: anchorPoint works OK (issue #508)
 . Xcode: COCOS2D_DEBUG used instead of DEBUG (issue #507)

version 0.8.1-beta - 10-Ago-2009
 . BitmapFontAtlas: .png image can be in subfolders (issue #464)
 . Box2d: possibility to call world.DrawDebugData() from draw (issue #493)
 . Box2d: updated box2d repository. using r228 (issue #494)
 . CocosNode: parent is set to nil only after calling onExit (issue #476)
 . CocosNode: added user data (issue #482)
 . CocosLive: added support to request current ranking (issue #495)
 . MotionStreak: moved from experimental to stable. uses v0.8 API (issue #484)
 . MotionStreak: by default uses GL_SRC_ALPHA blend function (issue #405)
 . ParticleView: integrated Particle visual editor (issue #480)
 . Parallax: more precise absolute coords (issue #471)
 . RenderTexture: let's you render CocosNode objects into a texture (issue #XXX)
 . Template: added Xcode cocos2d Template (issue #469)
 . TextureMgr: Async reuses EAGL context (issue #472)
 . tools: added mkatlas.pl script (issue #483)
 . TiledMap: Added support for the TMX format: iso, ortho and hex maps (issue #462)
 . TouchDispatcher: don't dispatch empty touches (issue #468)

version 0.8 - 27-Jul-2009
 . Action: Speed#stop calls other's stop (issue #460)
 . BitmapFontAtlas: opacity and color work as expected (issue #463)
 . CocosNode: setRelativeAnchorPoint error (issue #461)
 . Director: convertCoordinate roundoff error (issue #453)

version 0.8-rc2 - 21-Jul-2009
 . Actions: Repeat repeats OK (issue #424)
 . Actions: Prevents division by 0 when duration==0 (issue #452)
 . ActionManager: 5% increase in performance (issue #451)
 . CocosDenshion: fixed clicking on looped waves sounds (issue #440)
 . CocosDenshion: Added properties in SimpleAudioEngine (issue #454)
 . CocosLive: using the deprecated CString API (issue #441)
 . CocosLive: send-score object can be reused (issue #417)
 . CocosNode: children is an explicit "property" (issue #411)
 . CocosNode: relativeTransformAnchor -> relativeAnchorPoint (part of issue #303)
 . ColorLayer: uses floats instead of ints for its size (issue #339)
 . ColorLayer: updates contentSize when when size is used (issue #443)
 . Demos: added basic template to start new projects (issue #447)
 . Director: FastDirector with fast events or not at compile time (issue #449)
 . FileUtils: Absolute paths are not converted (issue #352)
 . Menu: MenuItems works with anchorPoint correctly (issue #412)
 . Menu: ItemLabel disabled color is configurable. color is saved (issue #366)
 . Particle: VBO update only the needed particles (issue #367)
 . TextureMgr: new (and recommended) way to add CGImages (issue #349)
 . TouchDispatcher: retains/releases the delegates (issue #422)
 . Transitions: Fixed artifacts in Slide transitions (issue #442)

version 0.8-rc - 13-Jul-2009
 . ActionManager: actions logic were removed from CocosNode (issue #437)
 . Actions/Scheduler: the 1st time a Timer or Action is fired, is with dt=0 (issue #429)
 . Actions: CallFuncND doesn't leak if reused (issue #336)
 . AtlasSpriteManager: fixed blend function (part of issue #125)
 . AtlasSprite: render in subpixel by default (issue #414, issue #399)
 . BitmapFontAtlas: opacity and color are applied (issue #425)
 . BitmapFontAtlas: cache the configuration. FASTER loading times (issue #382)
 . CocosDenshion: improvements (issues #415, #431, #432, #433)
 . CocosNode: RGBA protocol setColor new API (issue #273)
 . CocosNode: removeAllChildren unschedules the timers correctly (issue #435)
 . Director: added isPaused property (issue #375)
 . Director: fixed memory leak in FPSLabel (issue #370)
 . Layer: possibility to hook / unkook touches/Accelerometer in runtime (issue #164)
 . ParallaxNode: uses world coordinates (issue #373)
 . Particles: support for auto-remove-on-finish (issue #385)
 . Scheduler: it's possible to scale the time (issue #236)
 . Scheduler: removed unused API (issue #427)
 . Scheduler: Added a way to remove all scheduled Timers (issue #421)
 . Tests: ParticleTest tests 'free' and 'grouped' emitter (part of issue #241)
 . TextureMgr: supports loading images asynchronously (issue #420)

version 0.8-beta - 17-Jun-2009
 . Actions: Added BezierBy action (issue #313)
 . Actions: improved performance when running Actions (issue #301)
 . Actions: fixed Repeat skipping when duration not an integer (issue #394)
 . All: removed deprecated classes/methods (issue #326)
 . AtlasSprite: supports flipX and flipY properties (issue #343)
 . BitmapFontAtlas: new features (issue #317)
 . box2d: Integrated box2d physics engine (issue #406)
 . CocosDenshion: new sound engine in experimental (issue #407)
 . CocosNode: actions don't retain the target (issue #150)
 . CocosNode: support real openGL Z vertex (issue #355)
 . CocosNode: faster transforming of local/world coordinates (issue #263)
 . CocosNode: anchorPoint uses normalized coords (0,0) to (1,1) (issue #303)
 . Director: supports PortraitUpsideDown and Right orientation (issue #351)
 . LabelAtlas: don't render in subpixel (issue #135)
 . Menu: All MenuItems supports CocosNodeRGBA protocol (issue #347)
 . Menu: Support for BitmapFontAtlas (or any other Label) (issue #365)
 . Menu: Support for Sprite and AtlasSprite (or any other CocosNodeRGBA node) (issue #383)
 . ParallaxNode: parallax code refactored (issue #358)
 . Particles: Added QuadParticleSystem. renamed ParticleSystem to PointParticleSystem (issue #245)
 . Particles: added support for endSize and endSizeVar (issue #241)
 . Particles: added support for start/end/var spinning (issue #335)
 . Particles: support for World/Local coordinates (issue #241)
 . Primitives: added bezier path support (issue #380)
 . Tests: Added PerformanceParticleTest (issue #331)
 . Tests: Added TouchTest (issue #211, #402)
 . Texture2D: new alias/antialias API (issue #226)
 . Texture2D: supports 16-bit textures RGB4 and RGB5A1 (issue #356)
 . Texture2D: blending mode varies according to texture (issue #125)
 . Texture2D: Supports images up to 1024x1024. Assert if bigger (issue #396)
 . TextureAtlas: uses interleaved vertex array (issue #359)
 . TextureMgr: added method that removes unused textures (issue #117)
 . Transition: onEnterTransitionDidFinsih added. OnExit and onEnter only once (issue #172)
 . Types: types follows OpenGL "standards" (issue #360)
 . Touch Events: support for Targeted touches (issue #211)
 . Touch Events: menu uses new touch dispatcher (issue #362)
 . Touch Events: supports priority (issue #307)
 . Xcode: fixed compile error when keyboard registry is enabled (issue #387)

 version 0.7.3 - 18-May-2009
 . Actions: Sequence works when 1st action is an InstantAction. InstantActions are reversible (issue #348)
 . CocosLive: Demo shows world rankings (issue #342)
 . Director: "new" Fast Director. Attach/Detach, auto-lock, SDK 3.0 works (issue #145, #issue #239, issue #340)
 . Texture2D: supports 16-bit textures RGB4 and RGB5A1 (issue #356)
 . Support: CGPointExtension compatible with c++ (issue #369)

version 0.7.2 - 23-Apr-2009
 . All: removed chipmunk macros. using CG macros (issue #290)
 . Actions: Added TintTo and TintBy (issue #204)
 . AtlasSprite: don't overwrite index 0 (issue #283)
 . AtlasSprite: Supports Z-order (issue #275)
 . AtlasSprite & Sprite: don't auto center sprite when setting frame (issue #281)
 . AtlasSprite: don't render in subpixels (issue #135)
 . AtlasSpriteManager: supports transformations (issue #308)
 . AtlasSpriteManager: fixes in removeChild (issue #296)
 . AtlasSpriteManager: works with capacity=1 (issue #305)
 . CocosNode: CocosNodeExtras merged into CocosNode (issue #292)
 . CocosNode: improved runAction/stopAction (issue #300)
 . CocosNode: possible memory leak when running actions (issue #298)
 . CocosNode: dont execute an already running action (issue #299)
 . CocosNode: children referring to deallocated parent (issue #297)
 . CocosNode: fixed "already scheduled exception" (issue #251)
 . CocosNode: don't render in subpixels (issue #135)
 . Demos: AtlasSprite with z-order (issue #275)
 . Demos: ParticleDemo uses touches to move the center of the emitter (issue #138)
 . Demos: organized tests folder (issue #280)
 . Demos: Atlas and Sprites uses TintBy and TintTo (issue #204)
 . Demos: Menu shows how to use padding / dynamic toggle items (part of issue #249, issue #224)
 . Demos: added drawing primitives excample (part of issue #322)
 . Director: Attach uses 'bounds' not 'frame' (issue #233)
 . Director: runWithScene / end doesn't crash/leak anymore (issue #325)
 . Director / Transitions: pushScene with Transitions works (issue #267)
 . Documentation: API doc documents free functions (issue #314)
 . Menu: an empty menu can be crated (issue #277)
 . Menu: align supports padding (issue #249)
 . Menu: align takes into account scale (issue #248)
 . Menu: MenuToggleItem supports add/remove items in runtime (issue #224)
 . Particles: Use by default fire.pvr (issue #276)
 . Particles: resetSystem actually resets the system (issue #252)
 . Particles: texture is a property (issue #282)
 . Particles: colors and vertices in 1 VBO (issue #246)
 . Primitives: deprecated all functions. New functions uses CGPoint (issue #322)
 . Scheduler: improved timer performance (issue #309)
 . SoundSupport: supports vorbis codec (issue #321)
 . ccArray: a fast alternative to NSMutableArray (issue #304)
 . TextureAtlas: fixed colorarray memory leak (issue #272)
 . TextureAtlas: support for insert,remove,reorder (issue #275)
 . TextureAtlas: free indices correctly when out of memory (issue #293)
 . TextureAtlas: resizeCapacity returns BOOL instead of raise exception (issue #294)
 . TextureAtlas: prevent crash when not enough memory while allocating color (issue #295)
 . TextureNode: texture is "retain" not "assign" (issue #230 and issue #274)
 . TileMapAtlas: supports fullpath (issue #220)
 . TileMapAtlas: don't render in subpixels (issue #135)
 . Xcode project: added class model (issue #312)

version 0.7.1 - 20-Mar-2009
 . Actions: added tags to actions (issue #222)
 . Actions: Spawns can be Speeded (issue #257)
 . Actions: Speed can be altered in runtime (part of issue #236)
 . AtlasSprite: Sprite sheet implementation (issue #238)
 . Chipmunk: cpVect is defined as a CGPoint (issue #260)
 . CocosNode: Camera is lazy alloced (issue #94)
 . CocosNode: addChild, removeChild:cleanup, getChildByTag family functions (issue #253)
 . CocosNode: added better comments, cleanup code (issue #219)
 . CocosNode: added RGB protocol: Atlas,Texture & ColorLayer conforms it (issue #234)
 . CocosNode: fixed memory leak when removeAndStop a node with children with actions (issue #254)
 . CocosNode: added transform local to world coordinates that supports rotation,scale & position (issue #207)
 . CocosNode: removed scale ivar (issue #231)
 . CocosNode: improved handling of nil parameters (issue #262)
 . CocosLive: filter by device id (issue #223)
 . CocosLive: category is UTF8'ized (issue #227)
 . CocosLive: using cc_playername instead of usr_playername (issue #242)
 . CocosLive: supports "update score" (issue #250)
 . Demos: added performance test (issue #243)
 . Director: FastDirector doesn't leak autoreleased objects (issue #221)
 . Director: prevents calling startAnimation twice in a row (issue #215)
 . Menu: can be aligned in columns / rows. Updated menu example (issue #206)
 . Menu: MenuItem supports LabelAtlas (issue #235)
 . Menu: MenuItemFont fixed memory leak (issue #232)
 . Menu: MenuItem improved hit testing (issue #214)
 . Scheduler: if signature is not correct Assert (issue #218)
 . Sprite: correct transform anchor point (issue #216)
 . TextureAtlas: support for texture2D (issue #161)
 . Tools: Added perf-test results (issue #243)

version 0.7.0 - 19-Feb-2009
 . Action: elapsed is a property (issue #203)
 . Actions: EaseIn/Out added. Cubic/Quad removed (issue #195)
 . Atlas: Fixed black line (issue #135 and issue #47)
 . Atlas: Works when GL_CULL_FACE is enabled (issue #179)
 . Atlas: updateAltasValues renamed to updateAtlasValues (issue #198)
 . CocosLive: added client and example that uses the CocosLive service (issue #175)
 . CocosNode: children is a property (issue #185)
 . CocosNode: rotate before scale (issue #217)
 . Demos: Creating Window and attaching cocos2d to it (issue #180)
 . Demos: Texture2dDemo shows how to load PVR images and PVR Mipmap images (issue #112)
 . Demos: Added AttachDemo (issue #180)
 . Demos: Added EffectsDemo and EffectsAdvancedDemo (issue #183)
 . Director: OpenGLview is attached to a given UIView/UIWindow (issue #180)
 . Director: winSize returns a CGSize (not a CGRect) (issue #159)
 . Director: added FastDirector (issue #145)
 . Director: dispatch missing events in main loop (issue #146)
 . Director: renamed runScene with runWithScene (issue #194)
 . Director: SignificantTimeChange fixed (issue #6)
 . Effects: Added Effects support (Grid and TiledGrid) (issue #183)
 . Effects: Basic: StopGrid, ReuseGrid (issue #183)
 . Effects: Grid: Waves3D, FlipX3D, FlipY3D, Lens3D, Ripple3D, Liquid, Shaky3D, Waves
            Twirl (issue #183)
 . Effects: Tiled: ShakyTiles3D, ShatteredTiles3D, ShuffleTiles, FadeOutTRTiles, FadeOutBLTiles,
            FadeOutUpTiles, FadeOutDownTiles, TurnOffTiles, WavesTiles3D, JumpTiles3D
            SplitRows, SplitCols (issue #183)
 . Experimental: Added StreakDemo (issue #171)
 . Menu: aligItemsVerticallyOld removed. (issue #196)
 . MenuItemFont: can be changed in runtime (issue #202)
 . MenuItemFont: assign correct size and documented isEnabled (issue #132)
 . Particle: Buffers updated on update (issue #163)
 . Sprite: initWithPVRTCFile is deprecated. will be removed in v0.8 (issue #197)
 . Texture: Support for full PVRTC (issue #112)
 . Texture: Easier to set Alias and/or AntiAlias texture parameters (issue #135 and issue #47)
 . TileMapAtlas: it is readable / writeable now (issue #200)
 . Transitions: added new Effects transitions
                SplitRowsTransition, SplitColsTransition, TurnOffTilesTransition,
                FadeTRTransition, FadeBLTransition, FadeUpTransition, FadeDownTransition (issue #187)
  . Xcode: treat warnings as errors (issue #201)


version 0.6.3 - 28-Jan-2009
 . Actions: ScaleTo & ScaleBy supports X and Y factors (issue #156)
 . Actions: Added collections of Ease Actions (issue #157)
 . Chipmunk: cpFlaot is a float, not a double (issue #130)
 . CocosNode: fixed absolutePosition (issue #140)
 . CocosNode: unschedule timers only when running (issue #142)
 . CocosNode: prevents crash under certain circumstances while executing actions (issue #141)
 . Demos: Added Texture2dDemo example (issue #169)
 . Demos: SpritesDemo has an improved Accelerate example (issue #168)
 . Demos: ParticlesDemo has the Rain Particle example (issue #136)
 . Demos: Added EaseDemo showing all the ease capabilities (issue #158)
 . Director: allow cleanup when deallocing the director (issue #144)
 . Director: avoid useless GL commands when displaying FPS (issue #162)
 . Director: possibility to change the DepthBuffer size (issue #160)
 . Label: possibility to create Label without dimensions and aligment (issue #154)
 . Menu: MenuItemToggle supports assigning the selectedIndex (issue #152)
 . Menu: aligment takes into account if status bar is present (issue #131)
 . MenuItem: improved compiler warning (issue #147)
 . Misc: added 'f' to numbers so they are floats, not doubles (issue #130)
 . Particles: added ParticleRain (issue #136)
 . Particles: center of emitter can be moved independently from position (issue #138)
 . Sprites: fixed possible memory leaks (issue #139)
 . Texture2D: prevent allocating more memory than needed (issue #154)
 . TextureMgr: supports directories withing the image name (issue #151)
 . TileMapAtlas: fixed bug when using TGA files (issue #124)
 . TileMapAtlas: supports up to 255 chars (issue #153)

version 0.6.2 - 24-Dec-2008
 . Actions: Accelerate & Speed ratios can be modified at runtime (issue #127)
 . CocosNode: added absolutePosition (issue #9 & issue #122)
 . CocosNode: tag is propagated when adding children (issue #118)
 . CocosNode: change change z-order at runtime (issue #59)
 . Demos: Chipmunk_Accel supports multiple touches (issue #129)
 . Demos: fixed typo in MenuTest (issue #111)
 . Demos: shows how to set multiple Touches and other options (issue #116)
 . Director: Touches work fast again (issue #126)
 . License: removed "GNU LGPL" from sources files (issue #115)
 . License: fixed grammar errors (issue #120)
 . Sprite & Animation: can be created from Texture2D, updated SpriteDemo example (issue #113)
 . TextureMgr: Avois duplicate cache (issue #121)
 . Transitions: FadeTransition supports variable color. Updated TransitionsDemo (issue #129)

version 0.6.1 - 08-Dec-2008
 . Documentation: Generation of doc fixes (issue #105)
 . Primitives: drawLine prototype fixed (issue #103)
 . Xcode: all projects have "thumb compilation" turned off (issue #104)

version 0.6.0 - 05-Dec-2008
 . Actions: Sequences of Repeats fixes (issue #80)
 . Actions: Added RepeatForEver. Added example in SpritesDemo example (issue #93)
 . Actions: Repeat can be reversed (issue #92)
 . Actions: Memory leaks detected by static analyzer. (issue #90)
 . CocosNode: added support for Parallax scroller. Created ParallaxDemo example (issue #89)
 . CocosNode: removed deprecated 'named' methods (issue #91)
 . CocosNode: lazy allocations with timers, children & actions (issue #94)
 . CocosNode: added removeAndStop, removeAndStopByTag and removeAndStopAll (issue #101)
 . Demos: fixed memory leaks in AnchorDemo, SpritesDemo and RotateWorld (related to issue #90)
 . Director: propagation of Touch events can be stopped (issue #96)
 . Documentation: properties are documented (issue #100)
 . Menu: conforms to CocosNodeSize protocol (issue #99)
 . Menu: support both vertical & horizontal alignment (issue #97)
 . Menu: added MenuItemToggle (issue #83)
 . Particle: Added ParticleSnow (issue #102)
 . Texture2D: creates the textures with clamp to edge and mag filter to linear (issue #95)

version 0.5.3 - 18-Nov-2008
 . Actions: Repeat fixes (issue #81)
 . CocosNode: added numberOfRunningActions (issue #72)
 . CocosNode: removeAll fixes (issue #74)
 . CocosNode: stopAction fix (issue #82)
 . CocosNode: supports flipX and flipY (issue #53)
 . CocosNode: supports scaleX and scaleY (issue #54)
 . Layer: isTouchEnabled, isAccelerometerEnabled are properties (issue #70)
 . Menu: supports CocosNodeOpacity protocol (issue #76)
 . MultiplexLayer: added switchToAndReleaseMe (issue #71)
 . OpenGLSupport: performance improvements (issue #84)
 . Particles: ParticleCount is a property (issue #68)
 . Texture2D: images & RGBA8 fixes (issue #86)
 . TextureMgr: Simulator supports PVRTC images (issue #75)
 . TextureMgr: removeTexture fixed (issue #85)
 . TextureMgr: supports CGImageRef (issue #87)
 . TileMapAtlas: supports TGA RLE format (issue #38)

version 0.5.2 - 04-Nov-2008
 . All: assign [super init] to self (issue #61)
 . Documentation: Add AUTHORS file with the cocos2d's contributors (issue #62)
 . CocosNode: added tags (getByTag, removeByTag)  (issue #52)
 . CocosNode: fixed big memory leak (issue #67)
 . Director: able to remove event enabled nodes (issue #56)
 . Director: can be hidden / unhidden (issue #55)
 . License: Explicit paragraphs that allows cocos2d + closed source projects (issue #57)
 . MenuItemImage: able to modify inner sprites (issue #58)
 . OpenGLSupport: added PowerVR Texture Compression (PVRTC) format support (issue #66)
 . Transitions: don't flicker (issue #60)

version 0.5.1 - 20-Oct-2008
 . Actions: Animation has restoreOriginalFrame argument (issue #46)
 . Actions: CallFunc retains target (issue #42)
 . AtlasNode: renders some artifacts (partially fixed issue #47)
 . Demos: Updated Chipmunks demos (issue #43)
 . Demos: Elasticity fixed in Chipmunk_Accel (issue #45)
 . Director: fps_images.png consumes much less texture memory (issue #49)
 . Documentation: included LICENSE.artwork (issue #51)
 . LabelAtlas: works with NxM size images (issue #50)
 . MenuItem: supports enable/disable (issue #22)
 . Particle system: exports more variables (issue #48)

version 0.5.0 - 05-Oct-2008
 . Actions: copy protocol fixed on some actions (issue #27)
 . Chipmunk: using newest version from svn (issue #34)
 . CocosNode: Nodes not being dealloced with active actions (issue #25)
 . CocosNode: Doxygen API reference fixed (issue #29)
 . Demo: added test/example of the new Atlas feature (issue #40)
 . Director: Doxygen API reference fixed (issue #29)
 . Director: Display FPS are rendered 10 times per second (issue #37)
 . LabelAtlas: Fast render update Label (issue #36) (*NEW_FEATURE*)
 . MenuItem: sending correct 'self' as argument (issue #19)
 . Misc: improved cocos2d icon and default image (issue #33)
 . TextureAtlas: Object to render indexed vertex arrays from 1 texture (issue #32) (*NEW_FEATURE*)
 . TileMapAtlas: Tile Map renderer (issue #35) (*NEW_FEATURE*)
 . TextureMgr: added removeAllTextures (issue #31)
 . Scheduler: retain arguments (issue #28)
 . Scheduler: passes correct delta time (issue #26)
 . Sprite: replaced xxxFromFile with xxxWithFile (issue #39) (*API_CHANGED*)

version 0.4.3 - 19-Sept-2008
 . Demo: AccelViewPort using code without the VirtualAccelerometer
 . Demo: TransitionDemo shows the 6 new transitions
 . Demo: Updated Icon.png & Default.png files
 . MenuItem: MenuItemFont are 3 pixels heigher.
 . Transitions: all Flip transitions have orientation: Left<->Right, Up<-->Down (6 new transitions)

version 0.4.2 - 10-Sept-2008
 . Action: FadeOut reverse fixed
 . Demo: AnchorDemo using back, restart, forward arrows
 . MenuItem: callback receives the sender as its argument (issue 14)
 . Particles: added initWithTotalParticles method.
 . Transitions: Fixed HUGE memory leak
 . Transitions: Timing fix. Slide transitions don't show "black" space

version 0.4.1 - 08-Sept-2008
 . Actions: commented an NSLog()
 . CocosNode: added removeAll (by Codemattic)
 . CocosNode: implementation file reorganized
 . CocosNode: added stopAction method (to remove just 1 one action)
 . CocosNode: sanity check when removing actions
 . Demo: ClickAndMove demo working again (issue 12)
 . Demo: SpritesDemo using back, restart & forward arrows
 . Demo: TransitionsDemo using back, restart & forward arrows
 . Demo: ParticleDemo using back, restart & forward arrows
 . Director: added eventsEnabled. You can enable/disabled touch events globally (eg: Transitions want this feature)
 . Director: implementation file reorganized
 . Director: drawScene renamed to mainLoop
 . Director: FPS are shown in the very bottom-left corner
 . Transitions: Added new ZoomFlipXTransition transition.
 . Transitions: Added new ZoomFlipYTransition transition.
 . Transitions: Added new ZoomFlipAngularTransition transition.

version 0.4.0 - 30-Ago-2008
 . CocosNode: private methods are private
 . CocosNode: stop renamed to stopAllActions
 . CocosNode: children does not use a auxiliar array (by Codemattic)
 . Director: private methods are private
 . Menu: removed setOffsetY
 . Menu: can be positioned like any other CocosNode using the position property
 . MenuItem: renamed to MenuItemFont
 . MenuItem: added MenuItemImage
 . MenuItem: uses target/selector, not receiver/selector
 . MenuItem: MenuItemFont restore scale to 1.0 after being invoked (by Codemattic)
 . MenuItem: can be positioned on runtime.
 . TextureNode: renamed setR:g:b: to setRGB:::

version 0.3.3 - 23-Ago-2008
 . Action: Added CallFuncND. Like CallFuncN but accepts data
 . CocosNode: actions can schedule actions [FIXED CRASH]
 . CocosNode: added default capacity to actions, children, & schedulers
 . CocosNode: relativeTrasnformAnchor is property
 . CocosNode: childrenAnchor removed (It wasn't working and it wasn't very useful)
 . CocosNode: negative z-order working
 . Demos: removed playgroud
 . Demos: added AnchorDemo
 . Demos: removed unused code from MenuTest
 . Demos: removed TcpAccelClient (deprecated)
 . Demos: AccelViewPort using VirtualAccelerometer
 . Director: fixed memory leak. First scene wasn't released
 . Director: fixed issue #6. Delta Time is never negative, and if a "Significant Time Change" is present, then DeltaTime will be 0.

version 0.3.2 - 14-Ago-2008
 . Action: Animate was using the wrong index. Possible crash fixed
 . ColorLayer: added support to change width & height at runtime
 . Demos: IntervalDemo using relative path for plist.info file
 . Demos: added filter to TcpAccelClient & Chipmunk_Accel demos (by Brian Hammond)
 . Director: propagates TouchEvents to all registered layers
 . Misc: Removed sound support. Not part of cocos2d
 . Misc: Moved OpenGLSupport inside the cocos2d directory. cocos2d.h includes OpenGLSupport headers
 . Misc: added getCocos2dVersion() function
 . Particles: It was (mistakenly) using Z coordinate
 . Sprite: added setDisplayFrame selector


version 0.3.1 - 30-Jul-2008
 . All: methods that receives target/selector, are named:Target selector (unified API)
 . All: added "cocos2d.h". applications should only import this file.
 . Demos: added resume/pause to application
 . Demos: chipmunk_accel is frame independent
 . Demos: added IntervalDemo demo. Shows how to uses interval timers, and how pause/resume works
 . Demos: removed JumpingSisters demo
 . Demos: new Default.png
 . Director: when paused don't consume CPU. Only renders the screen at 4 FPS.
 . Particles: don't uses draw to update, uses scheduled step. (pause/resume works)
 . Scheduler: added interval timers
 . Transitions: they don't flickr (bug introduced in v0.3.0)
 . Types: created ccTime type (float or double) used to calculate delta time
 . Types: older types have the prefix "cc" (cocos)


version 0.3.0 - 27-Jul-2008
 . Actions: they are not cloned. If you want to reuse them, clone them manually using the method 'copy'
 . Actions: CallFunc, CallFuncN using performSelector instead of NSInvocator
 . Actions: added CallFuncN action. First argument is the target node
 . Core: Using own scheduler to schedule timers/etc.
 . Demos: Added OrbitCamera demo in SpritesDemo project
 . Director: can initialize the view with pixel format RGBA8 or RGB565 (default)
 . Director: if in landscape mode, tells the application to be in landscape mode too
 . Director: landscape mode is LEFT again, since "Touch fighter" (apple game) uses left landscape
 . Director: setFPS, FPS renamed to setDisplayFPS, displayFPS
 . Director: added pause/resume support
 . Label: supports changing it's string
 . Menu: added support for y-offset
 . MenuItem: font size and font name are customizables
 . MenuItems: doesn't have "artifacts"
 . Texture Node: Added FadeIn/FadeOut support
 . Texture Node: Added transform anchor support
 . Texture Node: Added color suppport
 . Texture Node: Added new cocos2d node. Base class of Sprite and Label


version 0.2.1 - 21-Jul-2008
 . Director: landscape can be RIGHT or LEFT (at compile time)
 . Director: proxies touchesCancelled
 . Particle System: added smoke particle.
 . Particle System: fire example improved.
 . Particle System: supports for additive and blend colors
 . Particle System: splited in 2 files: particle.[hm] and ParticleSystems.[hm]
 . Particle System: doesn't iterate over dead particles
 . Particle System: fire.png uses white color, so "blend" mode works ok. fire.png is smaller (less resources)


version 0.2 - 5-Jul-2008
 . Replaced CGPoint with chipmunk's vector (cpVect) in CocosNode
 . Added particle system.
    . uses VBO + POINT_SPRITES
    . Built-in systems: Fire, Fireworks, Sun, Galaxy, Flower, Meteor, Spiral, Explosion
    . supports: system duration, paticle duration, gravity, radial, tangential, color, size, texture, direction, spread (all of them with its variation)
 . added support to display FPS


version 0.1 - 25-jun-2008:

25-jun-2008:
 . renamed MoveBy:actionWithDuration:delta to MoveBy:actionWithDuration:position
 . added Animation, Animate classes to animates sprites
 . removed box2d and related stuff to box2d
 . added and ported Chipmunk Demo
 . added primitives like drawCircle(), drawPoly(), drawLine(), drawPoint()

24-jun-2008:
 . moved all main.c and other tests files to tests/
 . moved plists, sounds and images to Resources/
 . removed unused images
 . Using only one plist file in Resources
 . cocos2d-port renamed to trunk
 . Imported code from Assembla<|MERGE_RESOLUTION|>--- conflicted
+++ resolved
@@ -121,13 +121,9 @@
 version 1.1-beta2 xx - 2011
 . [NEW] All: Code is compatible with ARC (issue #1199)
 . [NEW] TileMap: supports in-memory TMX map creation (issue #1239)
-<<<<<<< HEAD
-. [FIX] Node & Sprite: Scale before Skew to prevent issues with negatives scales (issue #1296)
-=======
 . [NEW] Node: Added onExitTransitionDidStart (issue #792)
 . [FIX] Node: orderOfArrival is @synthezied correctly (issue #1273)
 . [FIX] Node & Sprite: Scale before Skew to prevent issues with negatives scales.
->>>>>>> 3a5fcd84
 . [FIX] TouchDispatcher: correctly handles addition and removal of handlers when being inside a touch handler (issue #1084, #1139)
 . [FIX-MAC] LabelTTF: word wrap works on Mac (issue #1074)
 
