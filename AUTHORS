--- conflicted
+++ resolved
@@ -92,14 +92,10 @@
 
 * Jerrod Putman (http://www.tinytimgames.com)
 	Original author of ARC compatibility code
-<<<<<<< HEAD
-
-=======
 	
 * jptsetung (http://www.bonuslevel.org/games/) 
 	Patch for CCSprite, premade hierarchies of sprites will be rendered correctly by a batchNode
 	
->>>>>>> 95fc5a49
 * John Wordsworth ( http://www.johnwordsworth.com/ )
 	CCAnimationCache: Added animation data format. Can be loaded into the animation cache
 
