--- conflicted
+++ resolved
@@ -6,8 +6,6 @@
 http://www.cocos2d-iphone.org/forum
 
 cocos2d logos by Michael Heald (http://www.fullyillustrated.com)
-
-<<<<<<< HEAD
 
 
 cocos2d for iPhone 2.0 authors
@@ -141,8 +139,6 @@
 	Grid: Fixed memory leak when setIsTextureFlipped is used
 
 
-=======
->>>>>>> 8bb5fcb9
 cocos2d for iPhone authors for v1.1
 -----------------------------------
 
@@ -244,15 +240,10 @@
 * slycrel (http://folderapp.blogspot.com/)
 	Added support for flipped tiles in TMX maps. Also added test case
 	Added support for in-memory TMX map creation. Also added a test case
-<<<<<<< HEAD
-	TMX Map: fixed crash when multiple layers and tiles were used with rotation
-
-=======
     TMX Map: fixed crash when multiple layers and tiles were used with rotation
 
 * Spencer Ho
     fixed 3d projection settings for ipad3 
->>>>>>> 8bb5fcb9
 
 * Stepan Generalov (iPsi) (http://www.itraceur.ru/)
 	FileUtils: Loads -hd resources even if the -sd resource is not present. patch
