<<<<<<< HEAD
===== cocos2d for iPhone 2.0.0 Release Notes =====
=======
===== cocos2d for iPhone v1.0.1 Release Notes =====
>>>>>>> cf6ceee5


Please, see the online document:
http://www.cocos2d-iphone.org/wiki/doku.php/release_notes:2_0_0<|MERGE_RESOLUTION|>--- conflicted
+++ resolved
@@ -1,9 +1,4 @@
-<<<<<<< HEAD
 ===== cocos2d for iPhone 2.0.0 Release Notes =====
-=======
-===== cocos2d for iPhone v1.0.1 Release Notes =====
->>>>>>> cf6ceee5
-
 
 Please, see the online document:
 http://www.cocos2d-iphone.org/wiki/doku.php/release_notes:2_0_0